{pkgs, config, ...}:

###### interface
let
  inherit (pkgs.lib) mkOption mkIf;

  options = {
    services = {
      tomcat = {
        enable = mkOption {
          default = false;
          description = "Whether to enable Apache Tomcat";
        };
        
        baseDir = mkOption {
          default = "/var/tomcat";
          description = "Location where Tomcat stores configuration files, webapplications and logfiles";
        };
        
        user = mkOption {
          default = "tomcat";
          description = "User account under which Apache Tomcat runs.";
        };      
        
        deployFrom = mkOption {
          default = "";
          description = "Location where webapplications are stored. Leave empty to use the baseDir.";
        };
        
        javaOpts = mkOption {
          default = "";
          description = "Parameters to pass to the Java Virtual Machine which spawns Apache Tomcat";
        };
        
        catalinaOpts = mkOption {
          default = "";
          description = "Parameters to pass to the Java Virtual Machine which spawns the Catalina servlet container";
        };
        
        sharedLibFrom = mkOption {
          default = "";
          description = "Location where shared libraries are stored. Leave empty to use the baseDir.";
        };
        
        commonLibFrom = mkOption {
          default = "";
          description = "Location where common libraries are stored. Leave empty to use the baseDir.";
        };
        
        contextXML = mkOption {
          default = "";
          description = "Location of the context.xml to use. Leave empty to use the default.";
        };
      };
    };
  };
in

###### implementation

let
  cfg = config.services.tomcat;
in

mkIf config.services.tomcat.enable {
  require = [
    options
  ];

  services = {
    extraJobs = [{
      name = "tomcat";
      
      groups = [
        { name = "tomcat";
          gid = (import ../system/ids.nix).gids.tomcat;
        }
      ];
      
      users = [
        { name = "tomcat";
          uid = (import ../system/ids.nix).uids.tomcat;
          description = "Tomcat user";
          home = "/homeless-shelter";
        }
      ];
      
      job = ''
        description "Apache Tomcat server"

        start on network-interface/started
        stop on network-interfaces/stop
        
        start script
            # Create initial state data
            
            if ! test -d ${cfg.baseDir}
            then    
                mkdir -p ${cfg.baseDir}/webapps
                mkdir -p ${cfg.baseDir}/shared
                mkdir -p ${cfg.baseDir}/lib
                cp -av ${pkgs.tomcat6}/{conf,temp,logs} ${cfg.baseDir}
            fi
            
            # Deploy context.xml
            
            if test "${cfg.contextXML}" = ""
            then
                cp ${pkgs.tomcat6}/conf/context.xml.default ${cfg.baseDir}/conf/context.xml
            else
                cp ${cfg.contextXML} ${cfg.baseDir}/conf/context.xml
            fi
                    
            # Deploy all webapplications
            
            if ! test "${cfg.deployFrom}" = ""
            then
                rm -rf ${cfg.baseDir}/webapps
                mkdir -p ${cfg.baseDir}/webapps
                for i in ${cfg.deployFrom}/*
                do
                    cp -rL $i ${cfg.baseDir}/webapps
                done
            fi
            
            # Fix permissions
            
            chown -R ${cfg.user} ${cfg.baseDir}
            
            for i in `find ${cfg.baseDir} -type d`
            do
                chmod -v 755 $i
            done
            
            for i in `find ${cfg.baseDir} -type f`
            do
                chmod -v 644 $i
            done

<<<<<<< HEAD
    end script
    
    respawn ${pkgs.su}/bin/su -s ${pkgs.bash}/bin/sh ${cfg.user} -c 'CATALINA_BASE=${cfg.baseDir} JAVA_HOME=${pkgs.jdk} JAVA_OPTS="${cfg.javaOpts}" CATALINA_OPTS="${cfg.catalinaOpts}" ${pkgs.tomcat6}/bin/startup.sh; sleep 1000d'
    
    stop script
        echo "Stopping tomcat..."
        CATALINA_BASE=${cfg.baseDir} JAVA_HOME=${pkgs.jdk} ${pkgs.su}/bin/su -s ${pkgs.bash}/bin/sh ${cfg.user} -c ${pkgs.tomcat6}/bin/shutdown.sh
    end script
  '';
=======
            # Deploy all common libraries
                    
            rm -rf ${cfg.baseDir}/lib/*
            
            if test "${cfg.commonLibFrom}" = ""
            then
                commonLibFrom="${pkgs.tomcat6}/lib";
            else
                commonLibFrom="${cfg.commonLibFrom}";
            fi
            
            for i in $commonLibFrom/*.jar
            do
                ln -s $i ${cfg.baseDir}/lib
            done

            # Deploy all shared libraries
            
            if ! test "${cfg.sharedLibFrom}" = ""
            then
                rm -f ${cfg.baseDir}/shared/lib
                ln -s ${cfg.sharedLibFrom} ${cfg.baseDir}/shared/lib
            fi

        end script
        
        respawn ${pkgs.su}/bin/su -s ${pkgs.bash}/bin/sh ${cfg.user} -c 'CATALINA_BASE=${cfg.baseDir} JAVA_HOME=${pkgs.jdk} JAVA_OPTS="${cfg.javaOpts}" CATALINA_OPTS="${cfg.catalinaOpts}" ${pkgs.tomcat6}/bin/startup.sh; sleep 1000d'
        
        stop script
            echo "Stopping tomcat..."
            CATALINA_BASE=${cfg.baseDir} JAVA_HOME=${pkgs.jdk} ${pkgs.su}/bin/su -s ${pkgs.bash}/bin/sh ${cfg.user} -c ${pkgs.tomcat6}/bin/shutdown.sh
        end script
      '';
    }];
  };
>>>>>>> 321763dd
}<|MERGE_RESOLUTION|>--- conflicted
+++ resolved
@@ -137,17 +137,6 @@
                 chmod -v 644 $i
             done
 
-<<<<<<< HEAD
-    end script
-    
-    respawn ${pkgs.su}/bin/su -s ${pkgs.bash}/bin/sh ${cfg.user} -c 'CATALINA_BASE=${cfg.baseDir} JAVA_HOME=${pkgs.jdk} JAVA_OPTS="${cfg.javaOpts}" CATALINA_OPTS="${cfg.catalinaOpts}" ${pkgs.tomcat6}/bin/startup.sh; sleep 1000d'
-    
-    stop script
-        echo "Stopping tomcat..."
-        CATALINA_BASE=${cfg.baseDir} JAVA_HOME=${pkgs.jdk} ${pkgs.su}/bin/su -s ${pkgs.bash}/bin/sh ${cfg.user} -c ${pkgs.tomcat6}/bin/shutdown.sh
-    end script
-  '';
-=======
             # Deploy all common libraries
                     
             rm -rf ${cfg.baseDir}/lib/*
@@ -183,5 +172,4 @@
       '';
     }];
   };
->>>>>>> 321763dd
 }