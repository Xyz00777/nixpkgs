--- conflicted
+++ resolved
@@ -162,18 +162,12 @@
         ${pkgs.gcc.cc.lib}/lib/libssp.so.* mr,
         ${pkgs.libsodium.out}/lib/libsodium.so.* mr,
         ${pkgs.systemd}/lib/libsystemd.so.* mr,
-<<<<<<< HEAD
         ${pkgs.xz.out}/lib/liblzma.so.* mr,
         ${pkgs.libgcrypt.out}/lib/libgcrypt.so.* mr,
         ${pkgs.libgpgerror.out}/lib/libgpg-error.so.* mr,
-=======
-        ${pkgs.xz}/lib/liblzma.so.* mr,
-        ${pkgs.libgcrypt}/lib/libgcrypt.so.* mr,
-        ${pkgs.libgpgerror}/lib/libgpg-error.so.* mr,
         ${pkgs.libcap}/lib/libcap.so.* mr,
         ${pkgs.lz4}/lib/liblz4.so.* mr,
         ${pkgs.attr}/lib/libattr.so.* mr,
->>>>>>> a26357ee
 
         ${resolverListFile} r,
       }
