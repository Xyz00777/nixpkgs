{ config, pkgs, lib, ... }:

with lib;

let

  e = pkgs.enlightenment;
  xcfg = config.services.xserver;
  cfg = xcfg.desktopManager.enlightenment;
  GST_PLUGIN_PATH = lib.makeSearchPathOutput "lib" "lib/gstreamer-1.0" [
    pkgs.gst_all_1.gst-plugins-base
    pkgs.gst_all_1.gst-plugins-good
    pkgs.gst_all_1.gst-plugins-bad
    pkgs.gst_all_1.gst-libav ];

in

{
  options = {

    services.xserver.desktopManager.enlightenment.enable = mkOption {
      default = false;
      example = true;
      description = "Enable the Enlightenment desktop environment.";
    };

  };

  config = mkIf (xcfg.enable && cfg.enable) {

    environment.systemPackages = [
      e.efl e.enlightenment
      e.terminology e.econnman
      pkgs.xorg.xauth # used by kdesu
      pkgs.gtk2 # To get GTK+'s themes.
      pkgs.tango-icon-theme
      pkgs.shared_mime_info
      pkgs.gnome2.gnomeicontheme
      pkgs.xorg.xcursorthemes
    ];

    environment.pathsToLink = [ "/etc/enlightenment" "/etc/xdg" "/share/enlightenment" "/share/elementary" "/share/applications" "/share/locale" "/share/icons" "/share/themes" "/share/mime" "/share/desktop-directories" ];

    services.xserver.desktopManager.session = [
    { name = "Enlightenment";
      start = ''
        # Set GTK_DATA_PREFIX so that GTK+ can find the themes
        export GTK_DATA_PREFIX=${config.system.path}
        # find theme engines
        export GTK_PATH=${config.system.path}/lib/gtk-3.0:${config.system.path}/lib/gtk-2.0
        export XDG_MENU_PREFIX=enlightenment

        export GST_PLUGIN_PATH="${GST_PLUGIN_PATH}"

        # make available for D-BUS user services
        #export XDG_DATA_DIRS=$XDG_DATA_DIRS''${XDG_DATA_DIRS:+:}:${config.system.path}/share:${e.efl}/share

        # Update user dirs as described in http://freedesktop.org/wiki/Software/xdg-user-dirs/
        ${pkgs.xdg-user-dirs}/bin/xdg-user-dirs-update

        exec ${e.enlightenment}/bin/enlightenment_start
      '';
    }];

<<<<<<< HEAD
    security.wrappers.e_freqset.source = "${e.enlightenment.out}/bin/e_freqset";
    
    environment.etc = singleton
      { source = "${pkgs.xkeyboard_config}/etc/X11/xkb";
        target = "X11/xkb";
      };
=======
    security.setuidPrograms = [ "e_freqset" ];

    services.xserver.exportConfiguration = true;
>>>>>>> 82bcfef1

    fonts.fonts = [ pkgs.dejavu_fonts pkgs.ubuntu_font_family ];

    services.udisks2.enable = true;
    services.upower.enable = config.powerManagement.enable;

    services.dbus.packages = [ e.efl ];

    systemd.user.services.efreet =
      { enable = true;
        description = "org.enlightenment.Efreet";
        serviceConfig =
          { ExecStart = "${e.efl}/bin/efreetd";
            StandardOutput = "null";
          };
      };

    systemd.user.services.ethumb =
      { enable = true;
        description = "org.enlightenment.Ethumb";
        serviceConfig =
          { ExecStart = "${e.efl}/bin/ethumbd";
            StandardOutput = "null";
          };
      };


  };

}<|MERGE_RESOLUTION|>--- conflicted
+++ resolved
@@ -62,18 +62,9 @@
       '';
     }];
 
-<<<<<<< HEAD
     security.wrappers.e_freqset.source = "${e.enlightenment.out}/bin/e_freqset";
-    
-    environment.etc = singleton
-      { source = "${pkgs.xkeyboard_config}/etc/X11/xkb";
-        target = "X11/xkb";
-      };
-=======
-    security.setuidPrograms = [ "e_freqset" ];
 
     services.xserver.exportConfiguration = true;
->>>>>>> 82bcfef1
 
     fonts.fonts = [ pkgs.dejavu_fonts pkgs.ubuntu_font_family ];
 
