# This module defines the global list of uids and gids.  We keep a
# central list to prevent id collisions.

{ config, pkgs, lib, ... }:

{
  options = {

    ids.uids = lib.mkOption {
      internal = true;
      description = ''
        The user IDs used in NixOS.
      '';
    };

    ids.gids = lib.mkOption {
      internal = true;
      description = ''
        The group IDs used in NixOS.
      '';
    };

  };


  config = {

    ids.uids = {
      root = 0;
      #wheel = 1; # unused
      #kmem = 2; # unused
      #tty = 3; # unused
      messagebus = 4; # D-Bus
      haldaemon = 5;
      #disk = 6; # unused
      vsftpd = 7;
      ftp = 8;
      bitlbee = 9;
      avahi = 10;
      nagios = 11;
      atd = 12;
      postfix = 13;
      #postdrop = 14; # unused
      dovecot = 15;
      tomcat = 16;
      #audio = 17; # unused
      #floppy = 18; # unused
      #uucp = 19; # unused
      #lp = 20; # unused
      #proc = 21; # unused
      pulseaudio = 22; # must match `pulseaudio' GID
      gpsd = 23;
      #cdrom = 24; # unused
      #tape = 25; # unused
      #video = 26; # unused
      #dialout = 27; # unused
      polkituser = 28;
      #utmp = 29; # unused
      ddclient = 30;
      davfs2 = 31;
      privoxy = 32;
      #disnix = 33; # unused
      osgi = 34;
      tor = 35;
      cups = 36;
      foldingathome = 37;
      sabnzbd = 38;
      kdm = 39;
      ghostone = 40;
      git = 41;
      fourstore = 42;
      fourstorehttp = 43;
      virtuoso = 44;
      rtkit = 45;
      dovecot2 = 46;
      dovenull2 = 47;
      unbound = 48;
      prayer = 49;
      mpd = 50;
      clamav = 51;
      fprot = 52;
      bind = 53;
      wwwrun = 54;
      #adm = 55; # unused
      spamd = 56;
      #networkmanager = 57; # unused
      nslcd = 58;
      #scanner = 59; # unused
      nginx = 60;
      chrony = 61;
      #systemd-journal = 62; # unused
      smtpd = 63;
      smtpq = 64;
      supybot = 65;
      iodined = 66;
      #libvirtd = 67; # unused
      graphite = 68;
      statsd = 69;
      transmission = 70;
      postgres = 71;
      #vboxusers = 72; # unused
      #vboxsf = 73; # unused
      smbguest = 74;  # unused
      varnish = 75;
      datadog = 76;
      lighttpd = 77;
      lightdm = 78;
      freenet = 79;
      ircd = 80;
      bacula = 81;
      almir = 82;
      deluge = 83;
      mysql = 84;
      rabbitmq = 85;
      activemq = 86;
      gnunet = 87;
      oidentd = 88;
      quassel = 89;
      amule = 90;
      minidlna = 91;
      elasticsearch = 92;
      tcpcryptd = 93; # tcpcryptd uses a hard-coded uid. We patch it in Nixpkgs to match this choice.
      #connman = 94; # unused
      firebird = 95;
      #keys = 96; # unused
      haproxy = 97;
      mongodb = 98;
      openldap = 99;
      #users = 100; # unused
      cgminer = 101;
      munin = 102;
      logcheck = 103;
      nix-ssh = 104;
      dictd = 105;
      couchdb = 106;
      searx = 107;
      kippo = 108;
      jenkins = 109;
      systemd-journal-gateway = 110;
      #notbit = 111; # unused
      ngircd = 112;
      btsync = 113;
      minecraft = 114;
      monetdb = 115;
      rippled = 116;
      murmur = 117;
      foundationdb = 118;
      newrelic = 119;
      starbound = 120;
      #grsecurity = 121; # unused
      hydra = 122;
      spiped = 123;
      teamspeak = 124;
      influxdb = 125;
      nsd = 126;
      gitolite = 127;
      znc = 128;
      polipo = 129;
      mopidy = 130;
      #docker = 131; # unused
      gdm = 132;
      dhcpd = 133;
      siproxd = 134;
      mlmmj = 135;
      neo4j = 136;
      riemann = 137;
      riemanndash = 138;
      radvd = 139;
      zookeeper = 140;
      dnsmasq = 141;
      uhub = 142;
      yandexdisk = 143;
      collectd = 144;
      consul = 145;
      mailpile = 146;
      redmine = 147;
      seeks = 148;
      prosody = 149;
      i2pd = 150;
      systemd-network = 152;
      systemd-resolve = 153;
      systemd-timesync = 154;
      liquidsoap = 155;
      etcd = 156;
      docker-registry = 157;
      hbase = 158;
      opentsdb = 159;
      scollector = 160;
      bosun = 161;
      kubernetes = 162;
      peerflix = 163;
      chronos = 164;
      gitlab = 165;
      tox-bootstrapd = 166;
      cadvisor = 167;
      nylon = 168;
      apache-kafka = 169;
      panamax = 170;
      exim = 172;
      #fleet = 173; # unused
      #input = 174; # unused
      sddm = 175;
      tss = 176;
      memcached = 177;
      ntp = 179;
      zabbix = 180;
      redis = 181;
      unifi = 183;
      uptimed = 184;
      zope2 = 185;
      ripple-data-api = 186;
      mediatomb = 187;
      rdnssd = 188;
      ihaskell = 189;
      i2p = 190;
      lambdabot = 191;
      asterisk = 192;
      plex = 193;
      bird = 195;
      grafana = 196;
      skydns = 197;
      ripple-rest = 198;
      nix-serve = 199;
      tvheadend = 200;
      uwsgi = 201;
      gitit = 202;
      riemanntools = 203;
      subsonic = 204;
      riak = 205;
      shout = 206;
      gateone = 207;
      namecoin = 208;
      dnschain = 209;
      #lxd = 210; # unused
      kibana = 211;
      xtreemfs = 212;
      calibre-server = 213;
      heapster = 214;
      bepasty = 215;
      pumpio = 216;
      nm-openvpn = 217;
      mathics = 218;
      ejabberd = 219;
      postsrsd = 220;
      opendkim = 221;
      dspam = 222;
      gale = 223;
      matrix-synapse = 224;
      rspamd = 225;
      rmilter = 226;
      cfdyndns = 227;
      gammu-smsd = 228;
      pdnsd = 229;
      octoprint = 230;
      avahi-autoipd = 231;
      nntp-proxy = 232;
      mjpg-streamer = 233;
      radicale = 234;
      hydra-queue-runner = 235;
      hydra-www = 236;
      syncthing = 237;
      mfi = 238;
<<<<<<< HEAD
      caddy = 239;
=======
      taskd = 239;
>>>>>>> c36d6e59

      # When adding a uid, make sure it doesn't match an existing gid. And don't use uids above 399!

      nixbld = 30000; # start of range of uids
      nobody = 65534;
    };

    ids.gids = {
      root = 0;
      wheel = 1;
      kmem = 2;
      tty = 3;
      messagebus = 4; # D-Bus
      haldaemon = 5;
      disk = 6;
      vsftpd = 7;
      ftp = 8;
      bitlbee = 9;
      avahi = 10;
      #nagios = 11; # unused
      atd = 12;
      postfix = 13;
      postdrop = 14;
      dovecot = 15;
      tomcat = 16;
      audio = 17;
      floppy = 18;
      uucp = 19;
      lp = 20;
      proc = 21;
      pulseaudio = 22; # must match `pulseaudio' UID
      gpsd = 23;
      cdrom = 24;
      tape = 25;
      video = 26;
      dialout = 27;
      #polkituser = 28; # currently unused, polkitd doesn't need a group
      utmp = 29;
      #ddclient = 30; # unused
      davfs2 = 31;
      privoxy = 32;
      disnix = 33;
      osgi = 34;
      tor = 35;
      #cups = 36; # unused
      #foldingathome = 37; # unused
      #sabnzd = 38; # unused
      #kdm = 39; # unused
      ghostone = 40;
      git = 41;
      fourstore = 42;
      fourstorehttp = 43;
      virtuoso = 44;
      #rtkit = 45; # unused
      dovecot2 = 46;
      #dovenull = 47; # unused
      #unbound = 48; # unused
      prayer = 49;
      mpd = 50;
      clamav = 51;
      fprot = 52;
      #bind = 53; # unused
      wwwrun = 54;
      adm = 55;
      spamd = 56;
      networkmanager = 57;
      nslcd = 58;
      scanner = 59;
      nginx = 60;
      chrony = 61;
      systemd-journal = 62;
      smtpd = 63;
      smtpq = 64;
      supybot = 65;
      iodined = 66;
      libvirtd = 67;
      graphite = 68;
      #statsd = 69; # unused
      transmission = 70;
      postgres = 71;
      vboxusers = 72;
      vboxsf = 73;
      smbguest = 74;  # unused
      varnish = 75;
      datadog = 76;
      lighttpd = 77;
      lightdm = 78;
      freenet = 79;
      ircd = 80;
      bacula = 81;
      almir = 82;
      deluge = 83;
      mysql = 84;
      rabbitmq = 85;
      activemq = 86;
      gnunet = 87;
      oidentd = 88;
      quassel = 89;
      amule = 90;
      minidlna = 91;
      #elasticsearch = 92; # unused
      #tcpcryptd = 93; # unused
      connman = 94;
      firebird = 95;
      keys = 96;
      haproxy = 97;
      #mongodb = 98; # unused
      openldap = 99;
      munin = 102;
      #logcheck = 103; # unused
      #nix-ssh = 104; # unused
      dictd = 105;
      couchdb = 106;
      searx = 107;
      kippo = 108;
      jenkins = 109;
      systemd-journal-gateway = 110;
      #notbit = 111; # unused
      #ngircd = 112; # unused
      btsync = 113;
      #minecraft = 114; # unused
      monetdb = 115;
      #ripped = 116; # unused
      #murmur = 117; # unused
      foundationdb = 118;
      newrelic = 119;
      starbound = 120;
      grsecurity = 121;
      hydra = 122;
      spiped = 123;
      teamspeak = 124;
      influxdb = 125;
      nsd = 126;
      #gitolite = 127; # unused
      znc = 128;
      polipo = 129;
      mopidy = 130;
      docker = 131;
      gdm = 132;
      #dhcpcd = 133; # unused
      siproxd = 134;
      mlmmj = 135;
      #neo4j = 136; # unused
      riemann = 137;
      riemanndash = 138;
      #radvd = 139; # unused
      #zookeeper = 140; # unused
      #dnsmasq = 141; # unused
      uhub = 142;
      #yandexdisk = 143; # unused
      #collectd = 144; # unused
      #consul = 145; # unused
      mailpile = 146;
      redmine = 147;
      seeks = 148;
      prosody = 149;
      i2pd = 150;
      systemd-network = 152;
      systemd-resolve = 153;
      systemd-timesync = 154;
      liquidsoap = 155;
      #etcd = 156; # unused
      #docker-registry = 157; # unused
      hbase = 158;
      opentsdb = 159;
      scollector = 160;
      bosun = 161;
      kubernetes = 162;
      #peerflix = 163; # unused
      #chronos = 164; # unused
      gitlab = 165;
      nylon = 168;
      panamax = 170;
      exim = 172;
      fleet = 173;
      input = 174;
      sddm = 175;
      tss = 176;
      #memcached = 177; # unused
      #ntp = 179; # unused
      #zabbix = 180; # unused
      #redis = 181; # unused
      #unifi = 183; # unused
      #uptimed = 184; # unused
      #zope2 = 185; # unused
      #ripple-data-api = 186; #unused
      mediatomb = 187;
      #rdnssd = 188; # unused
      ihaskell = 189;
      i2p = 190;
      lambdabot = 191;
      #asterisk = 192; # unused
      plex = 193;
      sabnzbd = 194;
      bird = 195;
      #grafana = 196; #unused
      #skydns = 197; #unused
      #ripple-rest = 198; #unused
      #nix-serve = 199; #unused
      #tvheadend = 200; #unused
      uwsgi = 201;
      gitit = 202;
      riemanntools = 203;
      subsonic = 204;
      riak = 205;
      #shout = 206; #unused
      gateone = 207;
      namecoin = 208;
      #dnschain = 209; #unused
      lxd = 210; # unused
      #kibana = 211;
      xtreemfs = 212;
      calibre-server = 213;
      bepasty = 215;
      pumpio = 216;
      nm-openvpn = 217;
      mathics = 218;
      ejabberd = 219;
      postsrsd = 220;
      opendkim = 221;
      dspam = 222;
      gale = 223;
      matrix-synapse = 224;
      rspamd = 225;
      rmilter = 226;
      cfdyndns = 227;
      pdnsd = 229;
      octoprint = 230;
      radicale = 234;
      syncthing = 237;
      #mfi = 238; # unused
<<<<<<< HEAD
      caddy = 239;
=======
      taskd = 239;
>>>>>>> c36d6e59

      # When adding a gid, make sure it doesn't match an existing
      # uid. Users and groups with the same name should have equal
      # uids and gids. Also, don't use gids above 399!

      users = 100;
      nixbld = 30000;
      nogroup = 65534;
    };

  };

}<|MERGE_RESOLUTION|>--- conflicted
+++ resolved
@@ -260,11 +260,8 @@
       hydra-www = 236;
       syncthing = 237;
       mfi = 238;
-<<<<<<< HEAD
       caddy = 239;
-=======
-      taskd = 239;
->>>>>>> c36d6e59
+      taskd = 240;
 
       # When adding a uid, make sure it doesn't match an existing gid. And don't use uids above 399!
 
@@ -496,11 +493,8 @@
       radicale = 234;
       syncthing = 237;
       #mfi = 238; # unused
-<<<<<<< HEAD
       caddy = 239;
-=======
-      taskd = 239;
->>>>>>> c36d6e59
+      taskd = 240;
 
       # When adding a gid, make sure it doesn't match an existing
       # uid. Users and groups with the same name should have equal
