<section xmlns="http://docbook.org/ns/docbook"
         xmlns:xlink="http://www.w3.org/1999/xlink"
         xmlns:xi="http://www.w3.org/2001/XInclude"
         version="5.0"
         xml:id="sec-release-20.03">
 <title>Release 20.03 (“Markhor”, 2020.03/??)</title>

 <section xmlns="http://docbook.org/ns/docbook"
         xmlns:xlink="http://www.w3.org/1999/xlink"
         xmlns:xi="http://www.w3.org/2001/XInclude"
         version="5.0"
         xml:id="sec-release-20.03-highlights">
  <title>Highlights</title>

  <para>
   In addition to numerous new and upgraded packages, this release has the
   following highlights:
  </para>

  <itemizedlist>
   <listitem>
    <para>
     Support is planned until the end of October 2020, handing over to 20.09.
    </para>
   </listitem>
   <listitem>
    <para>
     Postgresql for NixOS service now defaults to v11.
    </para>
   </listitem>
   <listitem>
    <para>
     The graphical installer image starts the graphical session automatically.
     Before you'd be greeted by a tty and asked to enter <command>systemctl start display-manager</command>.
     It is now possible to disable the display-manager from running by selecting the <literal>Disable display-manager</literal>
     quirk in the boot menu.
    </para>
   </listitem>
   <listitem>
     <para>
       By default zfs pools will now be trimmed on a weekly basis.
       Trimming is only done on supported devices (i.e. NVME or SSDs)
       and should improve throughput and lifetime of these devices.
       It is controlled by the <varname>services.zfs.trim.enable</varname> varname.
       The zfs scrub service (<varname>services.zfs.autoScrub.enable</varname>)
       and the zfs autosnapshot service (<varname>services.zfs.autoSnapshot.enable</varname>)
       are now only enabled if zfs is set in <varname>config.boot.initrd.supportedFilesystems</varname> or
       <varname>config.boot.supportedFilesystems</varname>. These lists will automatically contain
       zfs as soon as any zfs mountpoint is configured in <varname>fileSystems</varname>.
     </para>
   </listitem>
   <listitem>
    <para>
      <command>nixos-option</command> has been rewritten in C++, speeding it up, improving correctness,
      and adding a <option>--all</option> option which prints all options and their values.
    </para>
   </listitem>
  </itemizedlist>
 </section>

 <section xmlns="http://docbook.org/ns/docbook"
         xmlns:xlink="http://www.w3.org/1999/xlink"
         xmlns:xi="http://www.w3.org/2001/XInclude"
         version="5.0"
         xml:id="sec-release-20.03-new-services">
  <title>New Services</title>

  <para>
   The following new services were added since the last release:
  </para>

  <itemizedlist>
   <listitem>
    <para>
    The kubernetes kube-proxy now supports a new hostname configuration
    <literal>services.kubernetes.proxy.hostname</literal> which has to
    be set if the hostname of the node should be non default.
    </para>
   </listitem>
  </itemizedlist>

 </section>

 <section xmlns="http://docbook.org/ns/docbook"
         xmlns:xlink="http://www.w3.org/1999/xlink"
         xmlns:xi="http://www.w3.org/2001/XInclude"
         version="5.0"
         xml:id="sec-release-20.03-incompatibilities">
  <title>Backward Incompatibilities</title>

  <para>
   When upgrading from a previous release, please be aware of the following
   incompatible changes:
  </para>

  <itemizedlist>
   <listitem>
    <para>
      GnuPG is now built without support for a graphical passphrase entry
      by default. Please enable the <literal>gpg-agent</literal> user service
      via the NixOS option <literal>programs.gnupg.agent.enable</literal>.
      Note that upstream recommends using <literal>gpg-agent</literal> and
      will spawn a <literal>gpg-agent</literal> on the first invocation of
      GnuPG anyway.
    </para>
   </listitem>
   <listitem>
    <para>
     The <literal>dynamicHosts</literal> option has been removed from the
     <link linkend="opt-networking.networkmanager.enable">networkd</link>
     module. Allowing (multiple) regular users to override host entries
     affecting the whole system opens up a huge attack vector.
     There seem to be very rare cases where this might be useful.
     Consider setting system-wide host entries using
     <link linkend="opt-networking.hosts">networking.hosts</link>, provide
     them via the DNS server in your network, or use
     <link linkend="opt-environment.etc">environment.etc</link>
     to add a file into <literal>/etc/NetworkManager/dnsmasq.d</literal>
     reconfiguring <literal>hostsdir</literal>.
    </para>
   </listitem>
   <listitem>
    <para>
      The <literal>99-main.network</literal> file was removed. Maching all
      network interfaces caused many breakages, see
      <link xlink:href="https://github.com/NixOS/nixpkgs/pull/18962">#18962</link>
        and <link xlink:href="https://github.com/NixOS/nixpkgs/pull/71106">#71106</link>.
    </para>
    <para>
      We already don't support the global <link linkend="opt-networking.useDHCP">networking.useDHCP</link>,
      <link linkend="opt-networking.defaultGateway">networking.defaultGateway</link> and
      <link linkend="opt-networking.defaultGateway6">networking.defaultGateway6</link> options
      if <link linkend="opt-networking.useNetworkd">networking.useNetworkd</link> is enabled,
      but direct users to configure the per-device
      <link linkend="opt-networking.interfaces">networking.interfaces.&lt;name&gt;.…</link> options.
    </para>
   </listitem>
   <listitem>
    <para>
<<<<<<< HEAD
      The stdenv now runs all bash with <literal>set -u</literal>, to catch the use of undefined variables.
      Before, it itself used <literal>set -u</literal> but was careful to unset it so other packages' code ran as before.
      Now, all bash code is held to the same high standard, and the rather complex stateful manipulation of the options can be discarded.
    </para>
=======
     The SLIM Display Manager has been removed, as it has been unmaintained since 2013.
     Consider migrating to a different display manager such as LightDM (current default in NixOS),
     SDDM, GDM, or using the startx module which uses Xinitrc.
     </para>
>>>>>>> 1421eee6
   </listitem>
  </itemizedlist>
 </section>

 <section xmlns="http://docbook.org/ns/docbook"
         xmlns:xlink="http://www.w3.org/1999/xlink"
         xmlns:xi="http://www.w3.org/2001/XInclude"
         version="5.0"
         xml:id="sec-release-20.03-notable-changes">
  <title>Other Notable Changes</title>

  <itemizedlist>
   <listitem>
     <para>SD images are now compressed by default using <literal>bzip2</literal>.</para>
   </listitem>
   <listitem>
    <para>
     OpenSSH has been upgraded from 7.9 to 8.1, improving security and adding features
     but with potential incompatibilities.  Consult the
     <link xlink:href="https://www.openssh.com/txt/release-8.1">
     release announcement</link> for more information.
    </para>
   </listitem>
  </itemizedlist>
 </section>
</section><|MERGE_RESOLUTION|>--- conflicted
+++ resolved
@@ -137,17 +137,17 @@
    </listitem>
    <listitem>
     <para>
-<<<<<<< HEAD
       The stdenv now runs all bash with <literal>set -u</literal>, to catch the use of undefined variables.
       Before, it itself used <literal>set -u</literal> but was careful to unset it so other packages' code ran as before.
       Now, all bash code is held to the same high standard, and the rather complex stateful manipulation of the options can be discarded.
     </para>
-=======
+   </listitem>
+   <listitem>
+    <para>
      The SLIM Display Manager has been removed, as it has been unmaintained since 2013.
      Consider migrating to a different display manager such as LightDM (current default in NixOS),
      SDDM, GDM, or using the startx module which uses Xinitrc.
-     </para>
->>>>>>> 1421eee6
+    </para>
    </listitem>
   </itemizedlist>
  </section>
