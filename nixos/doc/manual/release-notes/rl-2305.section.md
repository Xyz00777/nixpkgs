# Release 23.05 (“Stoat”, 2023.05/??) {#sec-release-23.05}

Support is planned until the end of December 2023, handing over to 23.11.

## Highlights {#sec-release-23.05-highlights}

In addition to numerous new and upgraded packages, this release has the following highlights:

<!-- To avoid merge conflicts, consider adding your item at an arbitrary place in the list instead. -->

- Cinnamon has been updated to 5.6, see [the pull request](https://github.com/NixOS/nixpkgs/pull/201328#issue-1449910204) for what is changed.

- `nixos-rebuild` now supports an extra `--specialisation` option that can be used to change specialisation for `switch` and `test` commands.

## New Services {#sec-release-23.05-new-services}

<!-- To avoid merge conflicts, consider adding your item at an arbitrary place in the list instead. -->

- [Akkoma](https://akkoma.social), an ActivityPub microblogging server. Available as [services.akkoma](options.html#opt-services.akkoma.enable).

- [blesh](https://github.com/akinomyoga/ble.sh), a line editor written in pure bash. Available as [programs.bash.blesh](#opt-programs.bash.blesh.enable).

- [webhook](https://github.com/adnanh/webhook), a lightweight webhook server. Available as [services.webhook](#opt-services.webhook.enable).

- [cups-pdf-to-pdf](https://github.com/alexivkin/CUPS-PDF-to-PDF), a pdf-generating cups backend based on [cups-pdf](https://www.cups-pdf.de/). Available as [services.printing.cups-pdf](#opt-services.printing.cups-pdf.enable).

- [Cloudlog](https://www.magicbug.co.uk/cloudlog/), a web-based Amateur Radio logging application. Available as [services.cloudlog](#opt-services.cloudlog.enable).

- [fzf](https://github.com/junegunn/fzf), a command line fuzzyfinder. Available as [programs.fzf](#opt-programs.fzf.fuzzyCompletion).

- [gmediarender](https://github.com/hzeller/gmrender-resurrect), a simple, headless UPnP/DLNA renderer.  Available as [services.gmediarender](options.html#opt-services.gmediarender.enable).

- [stevenblack-blocklist](https://github.com/StevenBlack/hosts), A unified hosts file with base extensions for blocking unwanted websites. Available as [networking.stevenblack](options.html#opt-networking.stevenblack.enable).

- [goeland](https://github.com/slurdge/goeland), an alternative to rss2email written in golang with many filters. Available as [services.goeland](#opt-services.goeland.enable).

- [atuin](https://github.com/ellie/atuin), a sync server for shell history. Available as [services.atuin](#opt-services.atuin.enable).

- [mmsd](https://gitlab.com/kop316/mmsd), a lower level daemon that transmits and recieves MMSes. Available as [services.mmsd](#opt-services.mmsd.enable).

- [v2rayA](https://v2raya.org), a Linux web GUI client of Project V which supports V2Ray, Xray, SS, SSR, Trojan and Pingtunnel. Available as [services.v2raya](options.html#opt-services.v2raya.enable).

- [ulogd](https://www.netfilter.org/projects/ulogd/index.html), a userspace logging daemon for netfilter/iptables related logging. Available as [services.ulogd](options.html#opt-services.ulogd.enable).

- [photoprism](https://photoprism.app/), a AI-Powered Photos App for the Decentralized Web. Available as [services.photoprism](options.html#opt-services.photoprism.enable).

- [autosuspend](https://github.com/languitar/autosuspend), a python daemon that suspends a system if certain conditions are met, or not met.

## Backward Incompatibilities {#sec-release-23.05-incompatibilities}

<!-- To avoid merge conflicts, consider adding your item at an arbitrary place in the list instead. -->

- `carnix` and `cratesIO` has been removed due to being unmaintained, use alternatives such as [naersk](https://github.com/nix-community/naersk) and [crate2nix](https://github.com/kolloch/crate2nix) instead.

- `checkInputs` have been renamed to `nativeCheckInputs`, because they behave the same as `nativeBuildInputs` when `doCheck` is set. `checkInputs` now denote a new type of dependencies, added to `buildInputs` when `doCheck` is set. As a rule of thumb, `nativeCheckInputs` are tools on `$PATH` used during the tests, and `checkInputs` are libraries which are linked to executables built as part of the tests. Similarly, `installCheckInputs` are renamed to `nativeInstallCheckInputs`, corresponding to `nativeBuildInputs`, and `installCheckInputs` are a new type of dependencies added to `buildInputs` when `doInstallCheck` is set. (Note that this change will not cause breakage to derivations with `strictDeps` unset, which are most packages except python, rust and go packages).

- `borgbackup` module now has an option for inhibiting system sleep while backups are running, defaulting to off (not inhibiting sleep), available as [`services.borgbackup.jobs.<name>.inhibitsSleep`](#opt-services.borgbackup.jobs._name_.inhibitsSleep).

- `podman` now uses the `netavark` network stack. Users will need to delete all of their local containers, images, volumes, etc, by running `podman system reset --force` once before upgrading their systems.

- `git-bug` has been updated to at least version 0.8.0, which includes backwards incompatible changes. The `git-bug-migration` package can be used to upgrade existing repositories.

- The EC2 image module no longer fetches instance metadata in stage-1. This results in a significantly smaller initramfs, since network drivers no longer need to be included, and faster boots, since metadata fetching can happen in parallel with startup of other services.
  This breaks services which rely on metadata being present by the time stage-2 is entered. Anything which reads EC2 metadata from `/etc/ec2-metadata` should now have an `after` dependency on `fetch-ec2-metadata.service`

- `minio` removed support for its legacy filesystem backend in [RELEASE.2022-10-29T06-21-33Z](https://github.com/minio/minio/releases/tag/RELEASE.2022-10-29T06-21-33Z). This means if your storage was created with the old format, minio will no longer start. Unfortunately minio doesn't provide a an automatic migration, they only provide [instructions how to manually convert the node](https://min.io/docs/minio/windows/operations/install-deploy-manage/migrate-fs-gateway.html). To facilitate this migration we keep around the last version that still supports the old filesystem backend as `minio_legacy_fs`. Use it via `services.minio.package = minio_legacy_fs;` to export your data before switching to the new version. See the corresponding [issue](https://github.com/NixOS/nixpkgs/issues/199318) for more details.

- `services.sourcehut.dispatch` and the corresponding package (`sourcehut.dispatchsrht`) have been removed due to [upstream deprecation](https://sourcehut.org/blog/2022-08-01-dispatch-deprecation-plans/).

- The [services.snapserver.openFirewall](#opt-services.snapserver.openFirewall) module option default value has been changed from `true` to `false`. You will need to explicitly set this option to `true`, or configure your firewall.

- The [services.tmate-ssh-server.openFirewall](#opt-services.tmate-ssh-server.openFirewall) module option default value has been changed from `true` to `false`. You will need to explicitly set this option to `true`, or configure your firewall.

- The [services.unifi-video.openFirewall](#opt-services.unifi-video.openFirewall) module option default value has been changed from `true` to `false`. You will need to explicitly set this option to `true`, or configure your firewall.

- Kime has been updated from 2.5.6 to 3.0.2 and the `i18n.inputMethod.kime.config` option has been removed. Users should use `daemonModules`, `iconColor`, and `extraConfig` options under `i18n.inputMethod.kime` instead.

- `llvmPackages_rocm.llvm` will not contain `clang` or `compiler-rt`. `llvmPackages_rocm.clang` will not contain `llvm`. `llvmPackages_rocm.clangNoCompilerRt` has been removed in favor of using `llvmPackages_rocm.clang-unwrapped`.

- The EC2 image module previously detected and automatically mounted ext3-formatted instance store devices and partitions in stage-1 (initramfs), storing `/tmp` on the first discovered device. This behaviour, which only catered to very specific use cases and could not be disabled, has been removed. Users relying on this should provide their own implementation, and probably use ext4 and perform the mount in stage-2.

- `teleport` has been upgraded to major version 11. Please see upstream [upgrade instructions](https://goteleport.com/docs/setup/operations/upgrading/) and [release notes](https://goteleport.com/docs/changelog/#1100).

- The EC2 image module previously detected and activated swap-formatted instance store devices and partitions in stage-1 (initramfs). This behaviour has been removed. Users relying on this should provide their own implementation.

- Calling `makeSetupHook` without passing a `name` argument is deprecated.

- Qt 5.12 and 5.14 have been removed, as the corresponding branches have been EOL upstream for a long time. This affected under 10 packages in nixpkgs, largely unmaintained upstream as well, however, out-of-tree package expressions may need to be updated manually.

- In `mastodon` it is now necessary to specify location of file with `PostgreSQL` database password. In `services.mastodon.database.passwordFile` parameter default value `/var/lib/mastodon/secrets/db-password` has been changed to `null`.

- The `--target-host` and `--build-host` options of `nixos-rebuild` no longer treat the `localhost` value specially – to build on/deploy to local machine, omit the relevant flag.

- The `nix.readOnlyStore` option has been renamed to `boot.readOnlyNixStore` to clarify that it configures the NixOS boot process, not the Nix daemon.

- Deprecated `xlibsWrapper` transitional package has been removed in favour of direct use of its constitutents: `xorg.libX11`, `freetype` and others.

<<<<<<< HEAD
- The iputils package, which is installed by default, no longer provides the
  `ninfod`, `rarpd` and `rdisc` tools. See
  [upstream's release notes](https://github.com/iputils/iputils/releases/tag/20221126)
  for more details and available replacements.
=======
- .NET 5.0 was removed due to being end-of-life, use a newer, supported .NET version - https://dotnet.microsoft.com/en-us/platform/support/policy/dotnet-core
>>>>>>> 353e2d95

## Other Notable Changes {#sec-release-23.05-notable-changes}

<!-- To avoid merge conflicts, consider adding your item at an arbitrary place in the list instead. -->

- `vim_configurable` has been renamed to `vim-full` to avoid confusion: `vim-full`'s build-time features are configurable, but both `vim` and `vim-full` are _customizable_ (in the sense of user configuration, like vimrc).

- The module for the application firewall `opensnitch` got the ability to configure rules. Available as [services.opensnitch.rules](#opt-services.opensnitch.rules)

- The module `usbmuxd` now has the ability to change the package used by the daemon. In case you're experiencing issues with `usbmuxd` you can try an alternative program like `usbmuxd2`. Available as [services.usbmuxd.package](#opt-services.usbmuxd.package)

- A few openssh options have been moved from extraConfig to the new freeform option `settings` and renamed as follow: `services.openssh.kbdInteractiveAuthentication` to `services.openssh.settings.KbdInteractiveAuthentication`, `services.openssh.passwordAuthentication` to `services.openssh.settings.PasswordAuthentication`, `services.openssh.useDns` to `services.openssh.settings.UseDns`, `services.openssh.permitRootLogin` to `services.openssh.settings.PermitRootLogin`, `services.openssh.logLevel` to `services.openssh.settings.LogLevel`.

- `services.mastodon` gained a tootctl wrapped named `mastodon-tootctl` similar to `nextcloud-occ` which can be executed from any user and switches to the configured mastodon user with sudo and sources the environment variables.

- DocBook option documentation, which has been deprecated since 22.11, will now cause a warning when documentation is built. Out-of-tree modules should migrate to using CommonMark documentation as outlined in [](#sec-option-declarations) to silence this warning.

  DocBook option documentation support will be removed in the next release and CommonMark will become the default. DocBook option documentation that has not been migrated until then will no longer render properly or cause errors.

- The `dnsmasq` service now takes configuration via the
  `services.dnsmasq.settings` attribute set. The option
  `services.dnsmasq.extraConfig` will be deprecated when NixOS 22.11 reaches
  end of life.

- The `dokuwiki` service now takes configuration via the `services.dokuwiki.sites.<name>.settings` attribute set, `extraConfig` is deprecated and will be removed.
  The `{aclUse,superUser,disableActions}` attributes have been renamed, `pluginsConfig` now also accepts an attribute set of booleans, passing plain PHP is deprecated.
  Same applies to `acl` which now also accepts structured settings.

- The `wordpress` service now takes configuration via the `services.wordpress.sites.<name>.settings` attribute set, `extraConfig` is still available to append  additional text to `wp-config.php`.

- To reduce closure size in `nixos/modules/profiles/minimal.nix` profile disabled installation documentations and manuals. Also disabled `logrotate` and `udisks2` services.

- The minimal ISO image now uses the `nixos/modules/profiles/minimal.nix` profile.

- `mastodon` now supports connection to a remote `PostgreSQL` database.

- `services.peertube` now requires you to specify the secret file `secrets.secretsFile`. It can be generated by running `openssl rand -hex 32`.
  Before upgrading, read the release notes for PeerTube:
    - [Release v5.0.0](https://github.com/Chocobozzz/PeerTube/releases/tag/v5.0.0)

  And backup your data.

- `services.chronyd` is now started with additional systemd sandbox/hardening options for better security.

- `services.dhcpcd` service now don't solicit or accept IPv6 Router Advertisements on interfaces that use static IPv6 addresses.

- The module `services.headscale` was refactored to be compliant with [RFC 0042](https://github.com/NixOS/rfcs/blob/master/rfcs/0042-config-option.md). To be precise, this means that the following things have changed:

  - Most settings has been migrated under [services.headscale.settings](#opt-services.headscale.settings) which is an attribute-set that
    will be converted into headscale's YAML config format. This means that the configuration from
    [headscale's example configuration](https://github.com/juanfont/headscale/blob/main/config-example.yaml)
    can be directly written as attribute-set in Nix within this option.

- `nixos/lib/make-disk-image.nix` can now mutate EFI variables, run user-provided EFI firmware or variable templates. This is now extensively documented in the NixOS manual.

- `services.grafana` listens only on localhost by default again. This was changed to upstreams default of `0.0.0.0` by accident in the freeform setting conversion.

- A new `virtualisation.rosetta` module was added to allow running `x86_64` binaries through [Rosetta](https://developer.apple.com/documentation/apple-silicon/about-the-rosetta-translation-environment) inside virtualised NixOS guests on Apple silicon. This feature works by default with the [UTM](https://docs.getutm.app/) virtualisation [package](https://search.nixos.org/packages?channel=unstable&show=utm&from=0&size=1&sort=relevance&type=packages&query=utm).

- The new option `users.motdFile` allows configuring a Message Of The Day that can be updated dynamically.

- The `root` package is now built with the `"-Dgnuinstall=ON"` CMake flag, making the output conform the `bin` `lib` `share` layout. In this layout, `tutorials` is under `share/doc/ROOT/`; `cmake`, `font`, `icons`, `js` and `macro` under `share/root`; `Makefile.comp` and `Makefile.config` under `etc/root`.

- Enabling global redirect in `services.nginx.virtualHosts` now allows one to add exceptions with the `locations` option.

- A new option `recommendedBrotliSettings` has been added to `services.nginx`. Learn more about compression in Brotli format [here](https://github.com/google/ngx_brotli/blob/master/README.md).

- [Garage](https://garagehq.deuxfleurs.fr/) version is based on [system.stateVersion](options.html#opt-system.stateVersion), existing installations will keep using version 0.7. New installations will use version 0.8. In order to upgrade a Garage cluster, please follow [upstream instructions](https://garagehq.deuxfleurs.fr/documentation/cookbook/upgrading/) and force [services.garage.package](options.html#opt-services.garage.package) or upgrade accordingly [system.stateVersion](options.html#opt-system.stateVersion).

- `hip` has been separated into `hip`, `hip-common` and `hipcc`.

- Resilio sync secret keys can now be provided using a secrets file at runtime, preventing these secrets from ending up in the Nix store.

- The `firewall` and `nat` module now has a nftables based implementation. Enable `networking.nftables` to use it.

- The `services.fwupd` module now allows arbitrary daemon settings to be configured in a structured manner ([`services.fwupd.daemonSettings`](#opt-services.fwupd.daemonSettings)).

- The `unifi-poller` package and corresponding NixOS module have been renamed to `unpoller` to match upstream.

- The new option `services.tailscale.useRoutingFeatures` controls various settings for using Tailscale features like exit nodes and subnet routers. If you wish to use your machine as an exit node, you can set this setting to `server`, otherwise if you wish to use an exit node you can set this setting to `client`. The strict RPF warning has been removed as the RPF will be loosened automatically based on the value of this setting.

- [Xastir](https://xastir.org/index.php/Main_Page) can now access AX.25 interfaces via the `libax25` package.

- `nixos-version` now accepts `--configuration-revision` to display more information about the current generation revision

- The option `services.nomad.extraSettingsPlugins` has been fixed to allow more than one plugin in the path.<|MERGE_RESOLUTION|>--- conflicted
+++ resolved
@@ -95,14 +95,12 @@
 
 - Deprecated `xlibsWrapper` transitional package has been removed in favour of direct use of its constitutents: `xorg.libX11`, `freetype` and others.
 
-<<<<<<< HEAD
+- .NET 5.0 was removed due to being end-of-life, use a newer, supported .NET version - https://dotnet.microsoft.com/en-us/platform/support/policy/dotnet-core
+
 - The iputils package, which is installed by default, no longer provides the
   `ninfod`, `rarpd` and `rdisc` tools. See
   [upstream's release notes](https://github.com/iputils/iputils/releases/tag/20221126)
   for more details and available replacements.
-=======
-- .NET 5.0 was removed due to being end-of-life, use a newer, supported .NET version - https://dotnet.microsoft.com/en-us/platform/support/policy/dotnet-core
->>>>>>> 353e2d95
 
 ## Other Notable Changes {#sec-release-23.05-notable-changes}
 
