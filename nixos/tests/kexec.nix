# Test whether fast reboots via kexec work.

import ./make-test-python.nix ({ pkgs, lib, ...} : {
  name = "kexec";
  meta = with lib.maintainers; {
    maintainers = [ eelco ];
  };

  machine = { ... }:
    { virtualisation.vlans = [ ]; };

  testScript =
    ''
      machine.wait_for_unit("multi-user.target")
<<<<<<< HEAD
      machine.succeed('kexec --load /run/current-system/kernel --initrd /run/current-system/initrd --command-line "$(</proc/cmdline)"')
      machine.execute("systemctl kexec &", check_return=False)
=======
      machine.execute("systemctl kexec >&2 &", check_return=False)
>>>>>>> e53afee6
      machine.connected = False
      machine.connect()
      machine.wait_for_unit("multi-user.target")
      machine.shutdown()
    '';
})<|MERGE_RESOLUTION|>--- conflicted
+++ resolved
@@ -12,12 +12,8 @@
   testScript =
     ''
       machine.wait_for_unit("multi-user.target")
-<<<<<<< HEAD
       machine.succeed('kexec --load /run/current-system/kernel --initrd /run/current-system/initrd --command-line "$(</proc/cmdline)"')
-      machine.execute("systemctl kexec &", check_return=False)
-=======
       machine.execute("systemctl kexec >&2 &", check_return=False)
->>>>>>> e53afee6
       machine.connected = False
       machine.connect()
       machine.wait_for_unit("multi-user.target")
