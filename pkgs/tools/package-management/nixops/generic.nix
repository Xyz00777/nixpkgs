{ lib, python2Packages, fetchurl, libxslt, docbook5_xsl, openssh
# version args
, src, version
}:

python2Packages.buildPythonApplication {
  name = "nixops-${version}";
  namePrefix = "";

  src = src;

  buildInputs = [ libxslt ];

<<<<<<< HEAD
  pythonPath =
    [ pythonPackages.prettytable
      pythonPackages.boto
      pythonPackages.hetzner
      pythonPackages.libcloud
      pythonPackages.azure-storage
      pythonPackages.azure-mgmt-compute
      pythonPackages.azure-mgmt-network
      pythonPackages.azure-mgmt-resource
      pythonPackages.azure-mgmt-storage
      pythonPackages.adal
=======
  pythonPath = with python2Packages;
    [ prettytable
      boto
      sqlite3
      hetzner
      libcloud
      azure-storage
      azure-mgmt-compute
      azure-mgmt-network
      azure-mgmt-resource
      azure-mgmt-storage
      adal
>>>>>>> 8c465c52
    ];

  doCheck = false;

  postInstall =
    ''
      make -C doc/manual install nixops.1 docbookxsl=${docbook5_xsl}/xml/xsl/docbook \
        docdir=$out/share/doc/nixops mandir=$out/share/man

      mkdir -p $out/share/nix/nixops
      cp -av "nix/"* $out/share/nix/nixops

      # Add openssh to nixops' PATH. On some platforms, e.g. CentOS and RHEL
      # the version of openssh is causing errors when have big networks (40+)
      wrapProgram $out/bin/nixops --prefix PATH : "${openssh}/bin"
    '';

  meta = {
    homepage = https://github.com/NixOS/nixops;
    description = "NixOS cloud provisioning and deployment tool";
    maintainers = [ lib.maintainers.eelco lib.maintainers.rob ];
    platforms = lib.platforms.unix;
  };
}<|MERGE_RESOLUTION|>--- conflicted
+++ resolved
@@ -11,23 +11,9 @@
 
   buildInputs = [ libxslt ];
 
-<<<<<<< HEAD
-  pythonPath =
-    [ pythonPackages.prettytable
-      pythonPackages.boto
-      pythonPackages.hetzner
-      pythonPackages.libcloud
-      pythonPackages.azure-storage
-      pythonPackages.azure-mgmt-compute
-      pythonPackages.azure-mgmt-network
-      pythonPackages.azure-mgmt-resource
-      pythonPackages.azure-mgmt-storage
-      pythonPackages.adal
-=======
   pythonPath = with python2Packages;
     [ prettytable
       boto
-      sqlite3
       hetzner
       libcloud
       azure-storage
@@ -36,7 +22,6 @@
       azure-mgmt-resource
       azure-mgmt-storage
       adal
->>>>>>> 8c465c52
     ];
 
   doCheck = false;
