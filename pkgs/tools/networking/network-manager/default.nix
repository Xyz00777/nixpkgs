--- conflicted
+++ resolved
@@ -44,13 +44,8 @@
     "--with-libsoup=yes"
   ];
 
-<<<<<<< HEAD
   buildInputs = [ wirelesstools udev libgudev libnl libuuid polkit ppp libndp
-                  xz bluez5 gobjectIntrospection modemmanager readline newt libsoup ];
-=======
-  buildInputs = [ wirelesstools udev libnl libuuid polkit ppp libndp
                   xz bluez5 dnsmasq gobjectIntrospection modemmanager readline newt libsoup ];
->>>>>>> 9fd510e9
 
   propagatedBuildInputs = [ dbus_glib gnutls libgcrypt ];
 
