<<<<<<< HEAD
{ stdenv, fetchurl, fetchgit, autoconf, automake, wineStaging, perl, xorg
  , gnupg, gcc_multi, mesa, curl, bash, cacert, cabextract, utillinux, attr
=======
{ stdenv, fetchurl, fetchgit, autoconf, automake, wineStaging, perl, xlibs
  , gnupg, stdenv_32bit, mesa, curl, bash, cacert, cabextract, utillinux, attr
>>>>>>> 71a1e3ac
  }:

let
  wine_custom = wineStaging;

  mozillaPluginPath = "/lib/mozilla/plugins";


in stdenv.mkDerivation rec {

  version = "0.2.8";

  name = "pipelight-${version}";

  src = fetchurl {
    url = "https://bitbucket.org/mmueller2012/pipelight/get/v${version}.tar.gz";
    sha256 = "1i440rf22fmd2w86dlm1mpi3nb7410rfczc0yldnhgsvp5p3sm5f";
  };

<<<<<<< HEAD
  buildInputs = [ wine_custom xorg.libX11 gcc_multi mesa curl ];
=======
  buildInputs = [ wine_custom xlibs.libX11 stdenv_32bit.cc mesa curl ];
>>>>>>> 71a1e3ac
  propagatedbuildInputs = [ curl cabextract ];

  patches = [ ./pipelight.patch ];

  configurePhase = ''
    patchShebangs . 
    ./configure \
      --prefix=$out \
      --moz-plugin-path=$out/${mozillaPluginPath} \
      --wine-path=${wine_custom} \
      --gpg-exec=${gnupg}/bin/gpg2 \
      --bash-interp=${bash}/bin/bash \
      --downloader=${curl}/bin/curl
      $configureFlags
  '';

  passthru = {
    mozillaPlugin = mozillaPluginPath;
    wine = wine_custom;
  };

  postInstall = ''
    $out/bin/pipelight-plugin --create-mozilla-plugins
  '';

  preFixup = ''
    substituteInPlace $out/share/pipelight/install-dependency \
      --replace cabextract ${cabextract}/bin/cabextract
  '';

  enableParallelBuilding = true;

  meta = {
    homepage = "http://pipelight.net/";
    license = with stdenv.lib.licenses; [ mpl11 gpl2 lgpl21 ];
    description = "A wrapper for using Windows plugins in Linux browsers";
    maintainers = with stdenv.lib.maintainers; [skeidel];
    platforms = with stdenv.lib.platforms; linux;
  };
}<|MERGE_RESOLUTION|>--- conflicted
+++ resolved
@@ -1,11 +1,5 @@
-<<<<<<< HEAD
-{ stdenv, fetchurl, fetchgit, autoconf, automake, wineStaging, perl, xorg
-  , gnupg, gcc_multi, mesa, curl, bash, cacert, cabextract, utillinux, attr
-=======
-{ stdenv, fetchurl, fetchgit, autoconf, automake, wineStaging, perl, xlibs
-  , gnupg, stdenv_32bit, mesa, curl, bash, cacert, cabextract, utillinux, attr
->>>>>>> 71a1e3ac
-  }:
+{ stdenv, fetchurl, bash, cabextract, curl, gnupg, libX11, mesa, perl, wineStaging
+ }:
 
 let
   wine_custom = wineStaging;
@@ -24,17 +18,14 @@
     sha256 = "1i440rf22fmd2w86dlm1mpi3nb7410rfczc0yldnhgsvp5p3sm5f";
   };
 
-<<<<<<< HEAD
-  buildInputs = [ wine_custom xorg.libX11 gcc_multi mesa curl ];
-=======
-  buildInputs = [ wine_custom xlibs.libX11 stdenv_32bit.cc mesa curl ];
->>>>>>> 71a1e3ac
+  buildInputs = [ wine_custom libX11 mesa curl ];
+
   propagatedbuildInputs = [ curl cabextract ];
 
   patches = [ ./pipelight.patch ];
 
   configurePhase = ''
-    patchShebangs . 
+    patchShebangs .
     ./configure \
       --prefix=$out \
       --moz-plugin-path=$out/${mozillaPluginPath} \
@@ -65,7 +56,7 @@
     homepage = "http://pipelight.net/";
     license = with stdenv.lib.licenses; [ mpl11 gpl2 lgpl21 ];
     description = "A wrapper for using Windows plugins in Linux browsers";
-    maintainers = with stdenv.lib.maintainers; [skeidel];
+    maintainers = with stdenv.lib.maintainers; [ skeidel ];
     platforms = with stdenv.lib.platforms; linux;
   };
 }