{ lib, stdenv, fetchurl, autoPatchelfHook, installShellFiles }:

let
  version = "6.11";
  downloadVersion = lib.replaceStrings [ "." ] [ "" ] version;
  srcUrl = {
    i686-linux = {
      url = "https://www.rarlab.com/rar/rarlinux-x32-${downloadVersion}.tar.gz";
      sha256 = "sha256-7mpKkOEspGskt9yfSDrdK7CieJ0AectJKTi8TxLnbtk=";
    };
    x86_64-linux = {
      url = "https://www.rarlab.com/rar/rarlinux-x64-${downloadVersion}.tar.gz";
      sha256 = "sha256-pb3QdLqdxIf3ybLfPao3MdilTHYjCB1BujYsTQuEMtE=";
    };
    aarch64-darwin = {
      url = "https://www.rarlab.com/rar/rarmacos-arm-${downloadVersion}.tar.gz";
      sha256 = "sha256-q2fC4w2/tJ+GaD3ETPP+V3SAApdlLDgr3eE2YcERQXA=";
    };
    x86_64-darwin = {
      url = "https://www.rarlab.com/rar/rarmacos-x64-${downloadVersion}.tar.gz";
      sha256 = "sha256-yHWxAscqnLKrG9Clsaiy6wSbyVz4gpvN6AjyirCmIKQ=";
    };
  }.${stdenv.system} or (throw "Unsupported system: ${stdenv.system}");
  manSrc = fetchurl {
    url = "https://aur.archlinux.org/cgit/aur.git/plain/rar.1?h=rar&id=8e39a12e88d8a3b168c496c44c18d443c876dd10";
    name = "rar.1";
    sha256 = "sha256-93cSr9oAsi+xHUtMsUvICyHJe66vAImS2tLie7nt8Uw=";
  };
in
stdenv.mkDerivation rec {
  pname = "rar";
  inherit version;

  src = fetchurl srcUrl;

  dontBuild = true;

  buildInputs = lib.optionals stdenv.isLinux [ stdenv.cc.cc.lib ];

  nativeBuildInputs = [ installShellFiles ]
<<<<<<< HEAD
    ++ lib.optional stdenv.isLinux autoPatchelfHook;
=======
    ++ lib.optionals stdenv.isLinux [ autoPatchelfHook ];
>>>>>>> 997bb5e4

  installPhase = ''
    runHook preInstall

    install -Dm755 {rar,unrar} -t "$out/bin"
    install -Dm755 default.sfx -t "$out/lib"
    install -Dm644 {acknow.txt,license.txt} -t "$out/share/doc/rar"
    install -Dm644 rarfiles.lst -t "$out/etc"

    runHook postInstall
  '';

  postInstall = ''
    installManPage ${manSrc}
  '';

  meta = with lib; {
    description = "Utility for RAR archives";
    homepage = "https://www.rarlab.com/";
    license = licenses.unfree;
    maintainers = with maintainers; [ thiagokokada ];
    platforms = with platforms; linux ++ darwin;
  };
}<|MERGE_RESOLUTION|>--- conflicted
+++ resolved
@@ -38,11 +38,7 @@
   buildInputs = lib.optionals stdenv.isLinux [ stdenv.cc.cc.lib ];
 
   nativeBuildInputs = [ installShellFiles ]
-<<<<<<< HEAD
-    ++ lib.optional stdenv.isLinux autoPatchelfHook;
-=======
     ++ lib.optionals stdenv.isLinux [ autoPatchelfHook ];
->>>>>>> 997bb5e4
 
   installPhase = ''
     runHook preInstall
