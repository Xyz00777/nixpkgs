--- conflicted
+++ resolved
@@ -2031,14 +2031,9 @@
   ds-store = callPackage ../development/python-modules/ds-store { };
 
   ds4drv = callPackage ../development/python-modules/ds4drv { };
-
-<<<<<<< HEAD
-=======
+  
   dsmr-parser = callPackage ../development/python-modules/dsmr-parser { };
 
-  dtopt = callPackage ../development/python-modules/dtopt { };
-
->>>>>>> 61ecd7c2
   duckdb = callPackage ../development/python-modules/duckdb {
     inherit (pkgs) duckdb;
   };
@@ -7720,13 +7715,8 @@
 
   tahoma-api = callPackage ../development/python-modules/tahoma-api { };
 
-<<<<<<< HEAD
-=======
   tailer = callPackage ../development/python-modules/tailer { };
 
-  tarman = callPackage ../development/python-modules/tarman { };
-
->>>>>>> 61ecd7c2
   tasklib = callPackage ../development/python-modules/tasklib { };
 
   taskw = callPackage ../development/python-modules/taskw { };
