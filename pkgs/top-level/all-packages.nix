/* This file composes the Nix Packages collection.  That is, it
   imports the functions that build the various packages, and calls
   them with appropriate arguments.  The result is a set of all the
   packages in the Nix Packages collection for some particular
   platform. */


{ # The system (e.g., `i686-linux') for which to build the packages.
  system ? builtins.currentSystem

  # Usually, the system type uniquely determines the stdenv and thus
  # how to build the packages.  But on some platforms we have
  # different stdenvs, leading to different ways to build the
  # packages.  For instance, on Windows we support both Cygwin and
  # Mingw builds.  In both cases, `system' is `i686-cygwin'.  The
  # attribute `stdenvType' is used to select the specific kind of
  # stdenv to use, e.g., `i686-mingw'.
, stdenvType ? system

, # The standard environment to use.  Only used for bootstrapping.  If
  # null, the default standard environment is used.
  bootStdenv ? null

, # Non-GNU/Linux OSes are currently "impure" platforms, with their libc
  # outside of the store.  Thus, GCC, GFortran, & co. must always look for
  # files in standard system directories (/usr/include, etc.)
  noSysDirs ? (system != "x86_64-darwin"
               && system != "x86_64-freebsd" && system != "i686-freebsd"
               && system != "x86_64-kfreebsd-gnu")

  # More flags for the bootstrapping of stdenv.
, gccWithCC ? true
, gccWithProfiling ? true

, # Allow a configuration attribute set to be passed in as an
  # argument.  Otherwise, it's read from $NIXPKGS_CONFIG or
  # ~/.nixpkgs/config.nix.
  config ? null

, crossSystem ? null
, platform ? null
}:


let config_ = config; platform_ = platform; in # rename the function arguments

let

  lib = import ../lib;

  # The contents of the configuration file found at $NIXPKGS_CONFIG or
  # $HOME/.nixpkgs/config.nix.
  # for NIXOS (nixos-rebuild): use nixpkgs.config option
  config =
    let
      toPath = builtins.toPath;
      getEnv = x: if builtins ? getEnv then builtins.getEnv x else "";
      pathExists = name:
        builtins ? pathExists && builtins.pathExists (toPath name);

      configFile = getEnv "NIXPKGS_CONFIG";
      homeDir = getEnv "HOME";
      configFile2 = homeDir + "/.nixpkgs/config.nix";

      configExpr =
        if config_ != null then config_
        else if configFile != "" && pathExists configFile then import (toPath configFile)
        else if homeDir != "" && pathExists configFile2 then import (toPath configFile2)
        else {};

    in
      # allow both:
      # { /* the config */ } and
      # { pkgs, ... } : { /* the config */ }
      if builtins.isFunction configExpr
        then configExpr { inherit pkgs; }
        else configExpr;

  # Allow setting the platform in the config file. Otherwise, let's use a reasonable default (pc)

  platformAuto = let
      platforms = (import ./platforms.nix);
    in
      if system == "armv6l-linux" then platforms.raspberrypi
      else if system == "armv5tel-linux" then platforms.sheevaplug
      else if system == "mips64el-linux" then platforms.fuloong2f_n32
      else platforms.pc;

  platform = if platform_ != null then platform_
    else config.platform or platformAuto;

  # Helper functions that are exported through `pkgs'.
  helperFunctions =
    stdenvAdapters //
    (import ../build-support/trivial-builders.nix { inherit (pkgs) stdenv; inherit (pkgs.xorg) lndir; });

  stdenvAdapters =
    import ../stdenv/adapters.nix { inherit (pkgs) dietlibc fetchurl runCommand; };


  # Allow packages to be overriden globally via the `packageOverrides'
  # configuration option, which must be a function that takes `pkgs'
  # as an argument and returns a set of new or overriden packages.
  # The `packageOverrides' function is called with the *original*
  # (un-overriden) set of packages, allowing packageOverrides
  # attributes to refer to the original attributes (e.g. "foo =
  # ... pkgs.foo ...").
  pkgs = applyGlobalOverrides (config.packageOverrides or (pkgs: {}));


  # Return the complete set of packages, after applying the overrides
  # returned by the `overrider' function (see above).  Warning: this
  # function is very expensive!
  applyGlobalOverrides = overrider:
    let
      # Call the overrider function.  We don't want stdenv overrides
      # in the case of cross-building, or otherwise the basic
      # overrided packages will not be built with the crossStdenv
      # adapter.
      overrides = overrider pkgsOrig //
        (lib.optionalAttrs (pkgsOrig.stdenv ? overrides && crossSystem == null) (pkgsOrig.stdenv.overrides pkgsOrig));

      # The un-overriden packages, passed to `overrider'.
      pkgsOrig = pkgsFun pkgs {};

      # The overriden, final packages.
      pkgs = pkgsFun pkgs overrides;
    in pkgs;


  # The package compositions.  Yes, this isn't properly indented.
  pkgsFun = pkgs: __overrides:
    with helperFunctions;
    let defaultScope = pkgs // pkgs.xorg; in
    helperFunctions // rec {

  # `__overrides' is a magic attribute that causes the attributes in
  # its value to be added to the surrounding `rec'.  We'll remove this
  # eventually.
  inherit __overrides pkgs;

  # Make some arguments passed to all-packages.nix available
  inherit system stdenvType platform;


  # We use `callPackage' to be able to omit function arguments that
  # can be obtained from `pkgs' or `pkgs.xorg' (i.e. `defaultScope').
  # Use `newScope' for sets of packages in `pkgs' (see e.g. `gnome'
  # below).
  callPackage = newScope {};

  newScope = extra: lib.callPackageWith (defaultScope // extra);


  # Override system. This is useful to build i686 packages on x86_64-linux.
  forceSystem = system: (import ./all-packages.nix) {
    inherit system;
    inherit bootStdenv noSysDirs gccWithCC gccWithProfiling config
      crossSystem platform;
  };


  # Used by wine, firefox with debugging version of Flash, ...
  pkgsi686Linux = forceSystem "i686-linux";

  callPackage_i686 = lib.callPackageWith (pkgsi686Linux // pkgsi686Linux.xorg);


  # For convenience, allow callers to get the path to Nixpkgs.
  path = ../..;


  ### Symbolic names.

  x11 = if stdenv.isDarwin then darwinX11AndOpenGL else xlibsWrapper;

  # `xlibs' is the set of X library components.  This used to be the
  # old modular X llibraries project (called `xlibs') but now it's just
  # the set of packages in the modular X.org tree (which also includes
  # non-library components like the server, drivers, fonts, etc.).
  xlibs = xorg // {xlibs = xlibsWrapper;};


  ### Helper functions.


  inherit lib config stdenvAdapters;

  inherit (lib) lowPrio hiPrio appendToName makeOverridable;
  inherit (misc) versionedDerivation;

  # Applying this to an attribute set will cause nix-env to look
  # inside the set for derivations.
  recurseIntoAttrs = attrs: attrs // { recurseForDerivations = true; };

  builderDefs = lib.composedArgsAndFun (import ../build-support/builder-defs/builder-defs.nix) {
    inherit stringsWithDeps lib stdenv writeScript
      fetchurl fetchmtn fetchgit;
  };

  builderDefsPackage = builderDefs.builderDefsPackage builderDefs;

  stringsWithDeps = lib.stringsWithDeps;


  ### STANDARD ENVIRONMENT


  allStdenvs = import ../stdenv {
    inherit system stdenvType platform config;
    allPackages = args: import ./all-packages.nix ({ inherit config system; } // args);
  };

  defaultStdenv = allStdenvs.stdenv // { inherit platform; };

  stdenvCross = lowPrio (makeStdenvCross defaultStdenv crossSystem binutilsCross gccCrossStageFinal);

  stdenv =
    if bootStdenv != null then (bootStdenv // {inherit platform;}) else
      if crossSystem != null then
        stdenvCross
      else
        let
            changer = config.replaceStdenv or null;
        in if changer != null then
          changer {
            # We import again all-packages to avoid recursivities.
            pkgs = import ./all-packages.nix {
              # We remove packageOverrides to avoid recursivities
              config = removeAttrs config [ "replaceStdenv" ];
            };
          }
      else
        defaultStdenv;

  forceNativeDrv = drv : if crossSystem == null then drv else
    (drv // { crossDrv = drv.nativeDrv; });

  # A stdenv capable of building 32-bit binaries.  On x86_64-linux,
  # it uses GCC compiled with multilib support; on i686-linux, it's
  # just the plain stdenv.
  stdenv_32bit = lowPrio (
    if system == "x86_64-linux" then
      overrideGCC stdenv gcc46_multi
    else
      stdenv);


  ### BUILD SUPPORT

  attrSetToDir = arg: import ../build-support/upstream-updater/attrset-to-dir.nix {
    inherit writeTextFile stdenv lib;
    theAttrSet = arg;
  };

  autoreconfHook = makeSetupHook
    { substitutions = { inherit autoconf automake libtool; }; }
    ../build-support/setup-hooks/autoreconf.sh;

  buildEnv = import ../build-support/buildenv {
    inherit (pkgs) runCommand perl;
  };

  dotnetenv = import ../build-support/dotnetenv {
    inherit stdenv;
    dotnetfx = dotnetfx40;
  };

  vsenv = callPackage ../build-support/vsenv {
    vs = vs90wrapper;
  };

  fetchbzr = import ../build-support/fetchbzr {
    inherit stdenv bazaar;
  };

  fetchcvs = import ../build-support/fetchcvs {
    inherit stdenv cvs;
  };

  fetchdarcs = import ../build-support/fetchdarcs {
    inherit stdenv darcs nix;
  };

  fetchgit = import ../build-support/fetchgit {
    inherit stdenv git cacert;
  };

  fetchgitrevision = import ../build-support/fetchgitrevision runCommand git;

  fetchmtn = callPackage ../build-support/fetchmtn (config.fetchmtn or {});

  fetchsvn = import ../build-support/fetchsvn {
    inherit stdenv subversion openssh;
    sshSupport = true;
  };

  fetchsvnrevision = import ../build-support/fetchsvnrevision runCommand subversion;

  fetchsvnssh = import ../build-support/fetchsvnssh {
    inherit stdenv subversion openssh expect;
    sshSupport = true;
  };

  fetchhg = import ../build-support/fetchhg {
    inherit stdenv mercurial nix;
  };

  # `fetchurl' downloads a file from the network.
  fetchurl = import ../build-support/fetchurl {
    inherit curl stdenv;
  };

  # A wrapper around fetchurl that generates miror://gnome URLs automatically
  fetchurl_gnome = callPackage ../build-support/fetchurl/gnome.nix { };

  # fetchurlBoot is used for curl and its dependencies in order to
  # prevent a cyclic dependency (curl depends on curl.tar.bz2,
  # curl.tar.bz2 depends on fetchurl, fetchurl depends on curl).  It
  # uses the curl from the previous bootstrap phase (e.g. a statically
  # linked curl in the case of stdenv-linux).
  fetchurlBoot = stdenv.fetchurlBoot;

  resolveMirrorURLs = {url}: fetchurl {
    showURLs = true;
    inherit url;
  };

  makeDesktopItem = import ../build-support/make-desktopitem {
    inherit stdenv;
  };

  makeAutostartItem = import ../build-support/make-startupitem {
    inherit stdenv;
    inherit lib;
  };

  makeInitrd = {contents, compressor ? "gzip -9"}:
    import ../build-support/kernel/make-initrd.nix {
      inherit stdenv perl cpio contents ubootChooser compressor;
    };

  makeWrapper = makeSetupHook { } ../build-support/setup-hooks/make-wrapper.sh;

  makeModulesClosure = {kernel, rootModules, allowMissing ? false}:
    import ../build-support/kernel/modules-closure.nix {
      inherit stdenv module_init_tools kernel nukeReferences
        rootModules allowMissing;
    };

  pathsFromGraph = ../build-support/kernel/paths-from-graph.pl;

  srcOnly = args: (import ../build-support/src-only) ({inherit stdenv; } // args);

  substituteAll = import ../build-support/substitute/substitute-all.nix {
    inherit stdenv;
  };

  replaceDependency = import ../build-support/replace-dependency.nix {
    inherit runCommand nix lib;
  };

  nukeReferences = callPackage ../build-support/nuke-references/default.nix { };

  vmTools = import ../build-support/vm/default.nix {
    inherit pkgs;
  };

  releaseTools = import ../build-support/release/default.nix {
    inherit pkgs;
  };

  composableDerivation = (import ../lib/composable-derivation.nix) {
    inherit pkgs lib;
  };

  platforms = import ./platforms.nix;


  ### TOOLS

  acct = callPackage ../tools/system/acct { };

  aefs = callPackage ../tools/filesystems/aefs { };

  aespipe = callPackage ../tools/security/aespipe { };

  ahcpd = callPackage ../tools/networking/ahcpd { };

  aircrackng = callPackage ../tools/networking/aircrack-ng { };

  analog = callPackage ../tools/admin/analog {};

  archivemount = callPackage ../tools/filesystems/archivemount { };

  arduino_core = callPackage ../development/arduino/arduino-core {
    jdk = jdk;
    jre = jdk;
  };

  argyllcms = callPackage ../tools/graphics/argyllcms {};

  ascii = callPackage ../tools/text/ascii { };

  asymptote = builderDefsPackage ../tools/graphics/asymptote {
    inherit freeglut ghostscriptX imagemagick fftw boehmgc
      mesa ncurses readline gsl libsigsegv python zlib perl
      texinfo lzma;
    texLive = texLiveAggregationFun {
      paths = [
        texLive texLiveExtra
      ];
    };
  };

  ec2_api_tools = callPackage ../tools/virtualization/ec2-api-tools { };

  ec2_ami_tools = callPackage ../tools/virtualization/ec2-ami-tools { };

  altermime = callPackage ../tools/networking/altermime {};

  amule = callPackage ../tools/networking/p2p/amule { };

  amuleDaemon = appendToName "daemon" (amule.override {
    monolithic = false;
    daemon = true;
  });

  amuleGui = appendToName "gui" (amule.override {
    monolithic = false;
    client = true;
  });

  androidenv = import ../development/mobile/androidenv {
    inherit pkgs;
    pkgs_i686 = pkgsi686Linux;
  };

  apg = callPackage ../tools/security/apg { };

  xcodeenv = callPackage ../development/mobile/xcodeenv { };

  titaniumenv_2_1 = import ../development/mobile/titaniumenv {
    inherit pkgs;
    pkgs_i686 = pkgsi686Linux;
    version = "2.1";
  };

  titaniumenv_3_1 = import ../development/mobile/titaniumenv {
    inherit pkgs;
    pkgs_i686 = pkgsi686Linux;
  };

  titaniumenv = titaniumenv_3_1;

  inherit (androidenv) androidsdk_4_1;

  aria = builderDefsPackage (import ../tools/networking/aria) { };

  aria2 = callPackage ../tools/networking/aria2 { };

  at = callPackage ../tools/system/at { };

  atftp = callPackage ../tools/networking/atftp {};

  autogen = callPackage ../development/tools/misc/autogen { };

  autojump = callPackage ../tools/misc/autojump { };

  avahi = callPackage ../development/libraries/avahi {
    qt4Support = config.avahi.qt4Support or false;
  };

  aws = callPackage ../tools/virtualization/aws { };

  aws_mturk_clt = callPackage ../tools/misc/aws-mturk-clt { };

  axel = callPackage ../tools/networking/axel { };

  azureus = callPackage ../tools/networking/p2p/azureus { };

  babeld = callPackage ../tools/networking/babeld { };

  banner = callPackage ../games/banner {};

  barcode = callPackage ../tools/graphics/barcode {};

  bc = callPackage ../tools/misc/bc { };

  bchunk = callPackage ../tools/cd-dvd/bchunk { };

  bfr = callPackage ../tools/misc/bfr { };

  boomerang = callPackage ../development/tools/boomerang { };

  bootchart = callPackage ../tools/system/bootchart { };

  bro = callPackage ../applications/networking/ids/bro { };

  bsod = callPackage ../misc/emulators/bsod { };

  btrfsProgs = callPackage ../tools/filesystems/btrfsprogs { };

  byobu = callPackage ../tools/misc/byobu { };

  catdoc = callPackage ../tools/text/catdoc { };

  dlx = callPackage ../misc/emulators/dlx { };

  eggdrop = callPackage ../tools/networking/eggdrop { };

  enca = callPackage ../tools/text/enca { };

  mcrl = callPackage ../tools/misc/mcrl { };

  mcrl2 = callPackage ../tools/misc/mcrl2 { };

  syslogng = callPackage ../tools/system/syslog-ng { };
  rsyslog = callPackage ../tools/system/rsyslog { };

  mcelog = callPackage ../os-specific/linux/mcelog { };

  asciidoc = callPackage ../tools/typesetting/asciidoc { };

  autossh = callPackage ../tools/networking/autossh { };

  bacula = callPackage ../tools/backup/bacula { };

  bibtextools = callPackage ../tools/typesetting/bibtex-tools {
    inherit (strategoPackages016) strategoxt sdf;
  };

  bittorrent = callPackage ../tools/networking/p2p/bittorrent {
    gui = true;
  };

  bittornado = callPackage ../tools/networking/p2p/bit-tornado { };

  blueman = callPackage ../tools/bluetooth/blueman {
    inherit (pythonPackages) notify;
  };

  bmrsa = builderDefsPackage (import ../tools/security/bmrsa/11.nix) {
    inherit unzip;
  };

  bogofilter = callPackage ../tools/misc/bogofilter {
    bdb = db4;
  };

  bsdiff = callPackage ../tools/compression/bsdiff { };

  btar = callPackage ../tools/backup/btar { };

  bup = callPackage ../tools/backup/bup {
    inherit (pythonPackages) pyxattr pylibacl setuptools fuse;
    inherit (haskellPackages) pandoc;
    par2Support = (config.bup.par2Support or false);
  };

  atool = callPackage ../tools/archivers/atool { };

  bzip2 = callPackage ../tools/compression/bzip2 { };

  cabextract = callPackage ../tools/archivers/cabextract { };

  ccid = callPackage ../tools/security/ccid { };

  ccrypt = callPackage ../tools/security/ccrypt { };

  cdecl = callPackage ../development/tools/cdecl { };

  cdrdao = callPackage ../tools/cd-dvd/cdrdao { };

  cdrkit = callPackage ../tools/cd-dvd/cdrkit { };

  cfdg = builderDefsPackage ../tools/graphics/cfdg {
    inherit libpng bison flex;
    ffmpeg = ffmpeg_1;
  };

  checkinstall = callPackage ../tools/package-management/checkinstall { };

  cheetahTemplate = builderDefsPackage (import ../tools/text/cheetah-template/2.0.1.nix) {
    inherit makeWrapper python;
  };

  chkrootkit = callPackage ../tools/security/chkrootkit { };

  chrony = callPackage ../tools/networking/chrony { };

  cksfv = callPackage ../tools/networking/cksfv { };

  ciopfs = callPackage ../tools/filesystems/ciopfs { };

  colordiff = callPackage ../tools/text/colordiff { };

  connect = callPackage ../tools/networking/connect { };

  convertlit = callPackage ../tools/text/convertlit { };

  cowsay = callPackage ../tools/misc/cowsay { };

  cuetools = callPackage ../tools/cd-dvd/cuetools { };

  unifdef = callPackage ../development/tools/misc/unifdef { };

  "unionfs-fuse" = callPackage ../tools/filesystems/unionfs-fuse { };

  usb_modeswitch = callPackage ../development/tools/misc/usb-modeswitch { };

  clamav = callPackage ../tools/security/clamav { };

  cloc = callPackage ../tools/misc/cloc {
    inherit (perlPackages) perl AlgorithmDiff RegexpCommon;
  };

  cloog = callPackage ../development/libraries/cloog { };

  cloogppl = callPackage ../development/libraries/cloog-ppl { };

  convmv = callPackage ../tools/misc/convmv { };

  coreutils = (if stdenv.isDarwin then
      # 8.20 doesn't build on Darwin
      callPackage ../tools/misc/coreutils/8.19.nix
    else
      callPackage ../tools/misc/coreutils)
    {
      # TODO: Add ACL support for cross-Linux.
      aclSupport = crossSystem == null && stdenv.isLinux;
    };

  cpio = callPackage ../tools/archivers/cpio { };

  cromfs = callPackage ../tools/archivers/cromfs { };

  cron = callPackage ../tools/system/cron { };

  cudatoolkit = callPackage ../development/compilers/cudatoolkit {
    python = python26;
  };

  curl = callPackage ../tools/networking/curl rec {
    fetchurl = fetchurlBoot;
    zlibSupport = true;
    sslSupport = zlibSupport;
    scpSupport = zlibSupport && !stdenv.isSunOS && !stdenv.isCygwin;
  };

  cunit = callPackage ../tools/misc/cunit { };

  curlftpfs = callPackage ../tools/filesystems/curlftpfs { };

  dadadodo = builderDefsPackage (import ../tools/text/dadadodo) { };

  daq = callPackage ../applications/networking/ids/daq { };

  dar = callPackage ../tools/archivers/dar { };

  davfs2 = callPackage ../tools/filesystems/davfs2 { };

  dbench = callPackage ../development/tools/misc/dbench { };

  dcraw = callPackage ../tools/graphics/dcraw { };

  debian_devscripts = callPackage ../tools/misc/debian-devscripts {
    inherit (perlPackages) CryptSSLeay LWP TimeDate DBFile FileDesktopEntry;
  };

  debootstrap = callPackage ../tools/misc/debootstrap { };

  detox = callPackage ../tools/misc/detox { };

  ddclient = callPackage ../tools/networking/ddclient { };

  dd_rescue = callPackage ../tools/system/dd_rescue { };

  ddrescue = callPackage ../tools/system/ddrescue { };

  deluge = pythonPackages.deluge;

  desktop_file_utils = callPackage ../tools/misc/desktop-file-utils { };

  despotify = callPackage ../development/libraries/despotify { };

  dev86 = callPackage ../development/compilers/dev86 {
    /* Using GNU Make 3.82 leads to this:
         make[4]: *** No rule to make target `__ldivmod.o)'
       So use 3.81.  */
    stdenv = overrideInStdenv stdenv [gnumake381];
  };

  dnsmasq = callPackage ../tools/networking/dnsmasq { };

  dnstop = callPackage ../tools/networking/dnstop { };

  dhcp = callPackage ../tools/networking/dhcp { };

  dhcpcd = callPackage ../tools/networking/dhcpcd { };

  diffstat = callPackage ../tools/text/diffstat { };

  diffutils = callPackage ../tools/text/diffutils { };

  wgetpaste = callPackage ../tools/text/wgetpaste { };

  dirmngr = callPackage ../tools/security/dirmngr { };

  disper = callPackage ../tools/misc/disper { };

  dmg2img = callPackage ../tools/misc/dmg2img { };

  docbook2x = callPackage ../tools/typesetting/docbook2x {
    inherit (perlPackages) XMLSAX XMLParser XMLNamespaceSupport;
  };

  dosfstools = callPackage ../tools/filesystems/dosfstools { };

  dotnetfx35 = callPackage ../development/libraries/dotnetfx35 { };

  dotnetfx40 = callPackage ../development/libraries/dotnetfx40 { };

  dropbear = callPackage ../tools/networking/dropbear {
    enableStatic = true;
    zlib = zlibStatic;
  };

  dtach = callPackage ../tools/misc/dtach { };

  duplicity = callPackage ../tools/backup/duplicity {
    inherit (pythonPackages) boto;
    gnupg = gnupg1;
  };

  dvdplusrwtools = callPackage ../tools/cd-dvd/dvd+rw-tools { };

  dvgrab = callPackage ../tools/video/dvgrab { };

  e2fsprogs = callPackage ../tools/filesystems/e2fsprogs { };

  ebook_tools = callPackage ../tools/text/ebook-tools { };

  ecryptfs = callPackage ../tools/security/ecryptfs { };

  edk2 = callPackage ../development/compilers/edk2 { };

  efibootmgr = callPackage ../tools/system/efibootmgr { };

  elasticsearch = callPackage ../servers/search/elasticsearch { };

  enblendenfuse = callPackage ../tools/graphics/enblend-enfuse {
    boost = boost149;
  };

  encfs = callPackage ../tools/filesystems/encfs { };

  enscript = callPackage ../tools/text/enscript { };

  ethtool = callPackage ../tools/misc/ethtool { };

  euca2ools = callPackage ../tools/virtualization/euca2ools { pythonPackages = python26Packages; };

  evtest = callPackage ../applications/misc/evtest { };

  exif = callPackage ../tools/graphics/exif { };

  exiftags = callPackage ../tools/graphics/exiftags { };

  expect = callPackage ../tools/misc/expect { };

  fabric = pythonPackages.fabric;

  fail2ban = callPackage ../tools/security/fail2ban { };

  fakeroot = callPackage ../tools/system/fakeroot { };

  fcitx = callPackage ../tools/inputmethods/fcitx { };

  fcron = callPackage ../tools/system/fcron { };

  fdm = callPackage ../tools/networking/fdm {};

  figlet = callPackage ../tools/misc/figlet { };

  file = callPackage ../tools/misc/file { };

  filegive = callPackage ../tools/networking/filegive { };

  fileschanged = callPackage ../tools/misc/fileschanged { };

  findutils = callPackage ../tools/misc/findutils { };

  finger_bsd = callPackage ../tools/networking/bsd-finger { };

  fio = callPackage ../tools/system/fio { };

  flvstreamer = callPackage ../tools/networking/flvstreamer { };

  libbsd = callPackage ../development/libraries/libbsd { };

  lprof = callPackage ../tools/graphics/lprof { };

  flvtool2 = callPackage ../tools/video/flvtool2 { };

  fontforge = lowPrio (callPackage ../tools/misc/fontforge { });

  fontforgeX = callPackage ../tools/misc/fontforge {
    withX11 = true;
  };

  fortune = callPackage ../tools/misc/fortune { };

  fox = callPackage ../development/libraries/fox/default.nix {
    libpng = libpng12;
  };

  fox_1_6 = callPackage ../development/libraries/fox/fox-1.6.nix { };

  fping = callPackage ../tools/networking/fping {};

  fprot = callPackage ../tools/security/fprot { };

  freeipmi = callPackage ../tools/system/freeipmi {};

  freetalk = callPackage ../applications/networking/instant-messengers/freetalk {
    guile = guile_1_8;
  };

  freetds = callPackage ../development/libraries/freetds { };

  ftgl = callPackage ../development/libraries/ftgl { };

  ftgl212 = callPackage ../development/libraries/ftgl/2.1.2.nix { };

  fuppes = callPackage ../tools/networking/fuppes {
    ffmpeg = ffmpeg_0_6_90;
  };

  fsfs = callPackage ../tools/filesystems/fsfs { };

  fuse_zip = callPackage ../tools/filesystems/fuse-zip { };

  dos2unix = callPackage ../tools/text/dos2unix { };

  uni2ascii = callPackage ../tools/text/uni2ascii { };

  g500-control = callPackage ../tools/misc/g500-control { };

  gawk = callPackage ../tools/text/gawk { };

  gdmap = callPackage ../tools/system/gdmap { };

  genext2fs = callPackage ../tools/filesystems/genext2fs { };

  gengetopt = callPackage ../development/tools/misc/gengetopt { };

  getmail = callPackage ../tools/networking/getmail { };

  getopt = callPackage ../tools/misc/getopt { };

  gftp = callPackage ../tools/networking/gftp { };

  gifsicle = callPackage ../tools/graphics/gifsicle { };

  glusterfs = callPackage ../tools/filesystems/glusterfs { };

  glxinfo = callPackage ../tools/graphics/glxinfo { };

  gmvault = callPackage ../tools/networking/gmvault { };

  gnokii = builderDefsPackage (import ../tools/misc/gnokii) {
    inherit intltool perl gettext libusb pkgconfig bluez readline pcsclite
      libical gtk glib;
    inherit (xorg) libXpm;
  };

  gnufdisk = callPackage ../tools/system/fdisk {
    guile = guile_1_8;
  };

  gnugrep = callPackage ../tools/text/gnugrep {
    libiconv = libiconvOrNull;
  };

  gnulib = callPackage ../development/tools/gnulib { };

  gnupatch = callPackage ../tools/text/gnupatch { };

  gnupg1orig = callPackage ../tools/security/gnupg1 {
    ideaSupport = false;
  };

  gnupg1compat = callPackage ../tools/security/gnupg1compat { };

  # use config.packageOverrides if you prefer original gnupg1
  gnupg1 = gnupg1compat;

  gnupg = callPackage ../tools/security/gnupg { };

  gnupg2_1 = lowPrio (callPackage ../tools/security/gnupg/git.nix {
    libassuan = libassuan2_1;
  });

  gnuplot = callPackage ../tools/graphics/gnuplot {
    texLive = null;
    lua = null;
  };

  gnused = callPackage ../tools/text/gnused { };

  gnutar = callPackage ../tools/archivers/gnutar { };

  gnuvd = callPackage ../tools/misc/gnuvd { };

  googleAuthenticator = callPackage ../os-specific/linux/google-authenticator { };

  gource = callPackage ../applications/version-management/gource {};

  gptfdisk = callPackage ../tools/system/gptfdisk { };

  graphviz = callPackage ../tools/graphics/graphviz { };

  /* Readded by Michael Raskin. There are programs in the wild
   * that do want 2.0 but not 2.22. Please give a day's notice for
   * objections before removal.
   */
  graphviz_2_0 = callPackage ../tools/graphics/graphviz/2.0.nix { };

  grive = callPackage ../tools/filesystems/grive { };

  groff = callPackage ../tools/text/groff {
    ghostscript = null;
  };

  grub = callPackage_i686 ../tools/misc/grub {
    buggyBiosCDSupport = config.grub.buggyBiosCDSupport or true;
  };

  grub2 = callPackage ../tools/misc/grub/2.0x.nix { };

  grub2_efi = grub2.override { EFIsupport = true; };

  gssdp = callPackage ../development/libraries/gssdp {
    inherit (gnome) libsoup;
  };

  gt5 = callPackage ../tools/system/gt5 { };

  gtkdatabox = callPackage ../development/libraries/gtkdatabox {};

  gtkgnutella = callPackage ../tools/networking/p2p/gtk-gnutella { };

  gtkvnc = callPackage ../tools/admin/gtk-vnc {};

  gtmess = callPackage ../applications/networking/instant-messengers/gtmess { };

  gummiboot = callPackage ../tools/misc/gummiboot { };

  gupnp = callPackage ../development/libraries/gupnp {
    inherit (gnome) libsoup;
  };

  gupnp_igd = callPackage ../development/libraries/gupnp-igd {};

  gupnptools = callPackage ../tools/networking/gupnp-tools {
    inherit (gnome) libsoup libglade gnomeicontheme;
  };

  gvpe = builderDefsPackage ../tools/networking/gvpe {
    inherit openssl gmp nettools iproute;
  };

  gzip = callPackage ../tools/compression/gzip { };

  partclone = callPackage ../tools/backup/partclone { };

  partimage = callPackage ../tools/backup/partimage { };

  pigz = callPackage ../tools/compression/pigz { };

  haproxy = callPackage ../tools/networking/haproxy { };

  hardlink = callPackage ../tools/system/hardlink { };

  halibut = callPackage ../tools/typesetting/halibut { };

  hddtemp = callPackage ../tools/misc/hddtemp { };

  hdf5 = callPackage ../tools/misc/hdf5 { };

  heimdall = callPackage ../tools/misc/heimdall { };

  hevea = callPackage ../tools/typesetting/hevea { };

  highlight = callPackage ../tools/text/highlight {
    lua = lua5;
  };

  host = callPackage ../tools/networking/host { };

  hping = callPackage ../tools/networking/hping { };

  httpie = callPackage ../tools/networking/httpie { };

  httpfs2 = callPackage ../tools/filesystems/httpfs { };

  # FIXME: This Hydra snapshot is outdated and depends on the `nixPerl',
  # which no longer exists.
  #
  # hydra = callPackage ../development/tools/misc/hydra {
  #   nix = nixUnstable;
  # };

  iasl = callPackage ../development/compilers/iasl { };

  icecast = callPackage ../servers/icecast { };

  icoutils = callPackage ../tools/graphics/icoutils { };

  idutils = callPackage ../tools/misc/idutils { };

  idle3tools = callPackage ../tools/system/idle3tools { };

  iftop = callPackage ../tools/networking/iftop { };

  imapproxy = callPackage ../tools/networking/imapproxy { };

  imapsync = callPackage ../tools/networking/imapsync {
    inherit (perlPackages) MailIMAPClient;
  };

  inadyn = callPackage ../tools/networking/inadyn { };

  inetutils = callPackage ../tools/networking/inetutils { };

  ioping = callPackage ../tools/system/ioping {};

  iodine = callPackage ../tools/networking/iodine { };

  iperf = callPackage ../tools/networking/iperf { };

  ipmitool = callPackage ../tools/system/ipmitool {
    static = false;
  };

  ipmiutil = callPackage ../tools/system/ipmiutil {};

  ised = callPackage ../tools/misc/ised {};

  isl = callPackage ../development/libraries/isl { };

  isync = callPackage ../tools/networking/isync { };

  jdiskreport = callPackage ../tools/misc/jdiskreport { };

  jfsrec = callPackage ../tools/filesystems/jfsrec {
    boost = boost144;
  };

  jfsutils = callPackage ../tools/filesystems/jfsutils { };

  jhead = callPackage ../tools/graphics/jhead { };

  jing = callPackage ../tools/text/xml/jing { };

  jing_tools = callPackage ../tools/text/xml/jing/jing-script.nix { };

  jnettop = callPackage ../tools/networking/jnettop { };

  jq = callPackage ../development/tools/jq {};

  jscoverage = callPackage ../development/tools/misc/jscoverage { };

  jwhois = callPackage ../tools/networking/jwhois { };

  kexectools = callPackage ../os-specific/linux/kexectools { };

  keychain = callPackage ../tools/misc/keychain { };

  kismet = callPackage ../applications/networking/sniffers/kismet { };

  less = callPackage ../tools/misc/less { };

  lockfileProgs = callPackage ../tools/misc/lockfile-progs { };

  logstash = callPackage ../tools/misc/logstash { };

  klavaro = callPackage ../games/klavaro {};

  minidlna = callPackage ../tools/networking/minidlna { };

  mmv = callPackage ../tools/misc/mmv { };

  most = callPackage ../tools/misc/most { };

  multitail = callPackage ../tools/misc/multitail { };

  netperf = callPackage ../applications/networking/netperf { };

  ninka = callPackage ../development/tools/misc/ninka { };

  nodejs = callPackage ../development/web/nodejs {};

  nodePackages = recurseIntoAttrs (import ./node-packages.nix {
    inherit pkgs stdenv nodejs fetchurl;
    neededNatives = [python] ++ lib.optional (lib.elem system lib.platforms.linux) utillinux;
    self = pkgs.nodePackages;
  });

  ldns = callPackage ../development/libraries/ldns { };

  lftp = callPackage ../tools/networking/lftp { };

  libconfig = callPackage ../development/libraries/libconfig { };

  libee = callPackage ../development/libraries/libee { };

  libestr = callPackage ../development/libraries/libestr { };

  libtirpc = callPackage ../development/libraries/ti-rpc { };

  libshout = callPackage ../development/libraries/libshout { };

  libtorrent = callPackage ../tools/networking/p2p/libtorrent { };

  logcheck = callPackage ../tools/system/logcheck {
    inherit (perlPackages) mimeConstruct;
  };

  logrotate = callPackage ../tools/system/logrotate { };

  logstalgica = callPackage ../tools/graphics/logstalgica {};

  lout = callPackage ../tools/typesetting/lout { };

  lrzip = callPackage ../tools/compression/lrzip { };

  # lsh installs `bin/nettle-lfib-stream' and so does Nettle.  Give the
  # former a lower priority than Nettle.
  lsh = lowPrio (callPackage ../tools/networking/lsh { });

  lshw = callPackage ../tools/system/lshw { };

  lxc = callPackage ../os-specific/linux/lxc { };

  lzip = callPackage ../tools/compression/lzip { };

  lzma = xz;

  xz = callPackage ../tools/compression/xz { };

  lzop = callPackage ../tools/compression/lzop { };

  maildrop = callPackage ../tools/networking/maildrop { };

  mailutils = callPackage ../tools/networking/mailutils {
    guile = guile_1_8;
  };

  mairix = callPackage ../tools/text/mairix { };

  makemkv = callPackage ../applications/video/makemkv { };

  man = callPackage ../tools/misc/man { };

  man_db = callPackage ../tools/misc/man-db { };

  memtest86 = callPackage ../tools/misc/memtest86 { };

  memtest86plus = callPackage ../tools/misc/memtest86/plus.nix { };

  meo = callPackage ../tools/security/meo { };

  mc = callPackage ../tools/misc/mc { };

  mcabber = callPackage ../applications/networking/instant-messengers/mcabber { };

  mcron = callPackage ../tools/system/mcron {
    guile = guile_1_8;
  };

  mdbtools = callPackage ../tools/misc/mdbtools { };

  mdbtools_git = callPackage ../tools/misc/mdbtools/git.nix { };

  megatools = callPackage ../tools/networking/megatools { };

  minecraft = callPackage ../games/minecraft { };

  minetest = callPackage ../games/minetest { };

  miniupnpc = callPackage ../tools/networking/miniupnpc { };

  miniupnpd = callPackage ../tools/networking/miniupnpd { };

  minixml = callPackage ../development/libraries/minixml { };

  mjpegtools = callPackage ../tools/video/mjpegtools { };

  mkcue = callPackage ../tools/cd-dvd/mkcue { };

  mkpasswd = callPackage ../tools/security/mkpasswd { };

  mktemp = callPackage ../tools/security/mktemp { };

  mktorrent = callPackage ../tools/misc/mktorrent { };

  modemmanager = callPackage ../tools/networking/modemmanager {};

  monit = builderDefsPackage ../tools/system/monit {
    inherit openssl flex bison;
  };

  mosh = callPackage ../tools/networking/mosh {
    boost = boostHeaders;
    inherit (perlPackages) IOTty;
  };

  mpage = callPackage ../tools/text/mpage { };

  mr = callPackage ../applications/version-management/mr { };

  mscgen = callPackage ../tools/graphics/mscgen { };

  msf = builderDefsPackage (import ../tools/security/metasploit/3.1.nix) {
    inherit ruby makeWrapper;
  };

  mssys = callPackage ../tools/misc/mssys { };

  mtdutils = callPackage ../tools/filesystems/mtdutils { };

  mtools = callPackage ../tools/filesystems/mtools { };

  mtr = callPackage ../tools/networking/mtr {};

  multitran = recurseIntoAttrs (let callPackage = newScope pkgs.multitran; in rec {
    multitrandata = callPackage ../tools/text/multitran/data { };

    libbtree = callPackage ../tools/text/multitran/libbtree { };

    libmtsupport = callPackage ../tools/text/multitran/libmtsupport { };

    libfacet = callPackage ../tools/text/multitran/libfacet { };

    libmtquery = callPackage ../tools/text/multitran/libmtquery { };

    mtutils = callPackage ../tools/text/multitran/mtutils { };
  });

  munge = callPackage ../tools/security/munge { };

  muscleframework = callPackage ../tools/security/muscleframework { };

  muscletool = callPackage ../tools/security/muscletool { };

  mysql2pgsql = callPackage ../tools/misc/mysql2pgsql { };

  namazu = callPackage ../tools/text/namazu { };

  nbd = callPackage ../tools/networking/nbd { };

  netcdf = callPackage ../development/libraries/netcdf { };

  nc6 = callPackage ../tools/networking/nc6 { };

  ncat = callPackage ../tools/networking/ncat { };

  ncftp = callPackage ../tools/networking/ncftp { };

  ncompress = callPackage ../tools/compression/ncompress { };

  ndisc6 = callPackage ../tools/networking/ndisc6 { };

  netboot = callPackage ../tools/networking/netboot {};

  netcat = callPackage ../tools/networking/netcat { };

  netkittftp = callPackage ../tools/networking/netkit/tftp { };

  netpbm = callPackage ../tools/graphics/netpbm { };

  netrw = callPackage ../tools/networking/netrw { };

  netselect = callPackage ../tools/networking/netselect { };

  networkmanager = callPackage ../tools/networking/network-manager { };

  networkmanager_openvpn = callPackage ../tools/networking/network-manager/openvpn.nix { };

  networkmanager_pptp = callPackage ../tools/networking/network-manager/pptp.nix { };

  networkmanager_pptp_gnome = networkmanager_pptp.override { withGnome = true; };

  networkmanagerapplet = newScope gnome ../tools/networking/network-manager-applet { };

  pa_applet = callPackage ../tools/audio/pa-applet { };

  nilfs_utils = callPackage ../tools/filesystems/nilfs-utils {};

  nlopt = callPackage ../development/libraries/nlopt {};

  npth = callPackage ../development/libraries/npth {};

  nmap = callPackage ../tools/security/nmap {
    inherit (pythonPackages) pysqlite;
  };

  nss_pam_ldapd = callPackage ../tools/networking/nss-pam-ldapd {};

  ntfs3g = callPackage ../tools/filesystems/ntfs-3g { };

  # ntfsprogs are merged into ntfs-3g
  ntfsprogs = pkgs.ntfs3g;

  ntop = callPackage ../tools/networking/ntop { };

  ntp = callPackage ../tools/networking/ntp { };

  numdiff = callPackage ../tools/text/numdiff { };

  nssmdns = callPackage ../tools/networking/nss-mdns { };

  nylon = callPackage ../tools/networking/nylon { };

  nzbget = callPackage ../tools/networking/nzbget { };

  oathToolkit = callPackage ../tools/security/oath-toolkit { };

  obex_data_server = callPackage ../tools/bluetooth/obex-data-server { };

  obexd = callPackage ../tools/bluetooth/obexd { };

  obexfs = callPackage ../tools/bluetooth/obexfs { };

  obexftp = callPackage ../tools/bluetooth/obexftp { };

  obnam = callPackage ../tools/backup/obnam { };

  odt2txt = callPackage ../tools/text/odt2txt { };

  offlineimap = callPackage ../tools/networking/offlineimap {
    inherit (pythonPackages) sqlite3;
  };

  opendbx = callPackage ../development/libraries/opendbx { };

  opendkim = callPackage ../development/libraries/opendkim { };

  openjade = callPackage ../tools/text/sgml/openjade {
    perl = perl510;
  };

  openobex = callPackage ../tools/bluetooth/openobex { };

  openresolv = callPackage ../tools/networking/openresolv { };

  opensc_0_11_7 = callPackage ../tools/security/opensc/0.11.7.nix { };

  opensc = opensc_0_11_7;

  opensc_dnie_wrapper = callPackage ../tools/security/opensc-dnie-wrapper { };

  openssh = callPackage ../tools/networking/openssh {
    hpnSupport = false;
    etcDir = "/etc/ssh";
    pam = if stdenv.isLinux then pam else null;
  };

  opensp = callPackage ../tools/text/sgml/opensp { };

  spCompat = callPackage ../tools/text/sgml/opensp/compat.nix { };

  openvpn = callPackage ../tools/networking/openvpn { };

  optipng = callPackage ../tools/graphics/optipng { };

  oslrd = callPackage ../tools/networking/oslrd { };

  ossec = callPackage ../tools/security/ossec {};

  otpw = callPackage ../os-specific/linux/otpw { };

  p7zip = callPackage ../tools/archivers/p7zip { };

  pal = callPackage ../tools/misc/pal { };

  panomatic = callPackage ../tools/graphics/panomatic { };

  par2cmdline = callPackage ../tools/networking/par2cmdline { };

  parallel = callPackage ../tools/misc/parallel { };

  parcellite = callPackage ../tools/misc/parcellite { };

  patchutils = callPackage ../tools/text/patchutils { };

  parted = callPackage ../tools/misc/parted { hurd = null; };

  hurdPartedCross =
    if crossSystem != null && crossSystem.config == "i586-pc-gnu"
    then (makeOverridable
            ({ hurd }:
              (parted.override {
                # Needs the Hurd's libstore.
                inherit hurd;

                # The Hurd wants a libparted.a.
                enableStatic = true;

                gettext = null;
                readline = null;
                devicemapper = null;
              }).crossDrv)
           { hurd = gnu.hurdCrossIntermediate; })
    else null;

  ipsecTools = callPackage ../os-specific/linux/ipsec-tools { };

  patch = gnupatch;

  pbzip2 = callPackage ../tools/compression/pbzip2 { };

  pciutils = callPackage ../tools/system/pciutils { };

  pcsclite = callPackage ../tools/security/pcsclite { };

  pdf2djvu = callPackage ../tools/typesetting/pdf2djvu { };

  pdfjam = callPackage ../tools/typesetting/pdfjam { };

  jbig2enc = callPackage ../tools/graphics/jbig2enc { };

  pdfread = callPackage ../tools/graphics/pdfread { };

  briss = callPackage ../tools/graphics/briss { };

  pdnsd = callPackage ../tools/networking/pdnsd { };

  pg_top = callPackage ../tools/misc/pg_top { };

  pdsh = callPackage ../tools/networking/pdsh {
    rsh = true;          # enable internal rsh implementation
    ssh = openssh;
  };

  pfstools = callPackage ../tools/graphics/pfstools { };

  philter = callPackage ../tools/networking/philter { };

  pinentry = callPackage ../tools/security/pinentry { };

  pius = callPackage ../tools/security/pius { };

  pk2cmd = callPackage ../tools/misc/pk2cmd { };

  plan9port = callPackage ../tools/system/plan9port { };

  ploticus = callPackage ../tools/graphics/ploticus {
    libpng = libpng12;
  };

  plotutils = callPackage ../tools/graphics/plotutils { };

  plowshare = callPackage ../tools/misc/plowshare { };

  pngcrush = callPackage ../tools/graphics/pngcrush { };

  pngnq = callPackage ../tools/graphics/pngnq { };

  pngtoico = callPackage ../tools/graphics/pngtoico {
    libpng = libpng12;
  };

  podiff = callPackage ../tools/text/podiff { };

  polipo = callPackage ../servers/polipo { };

  polkit_gnome = callPackage ../tools/security/polkit-gnome { };

  povray = callPackage ../tools/graphics/povray { };

  ppl = callPackage ../development/libraries/ppl { };

  ppp = callPackage ../tools/networking/ppp { };

  pptp = callPackage ../tools/networking/pptp {};

  proxychains = callPackage ../tools/networking/proxychains { };

  proxytunnel = callPackage ../tools/misc/proxytunnel { };

  cntlm = callPackage ../tools/networking/cntlm { };

  psmisc = callPackage ../os-specific/linux/psmisc { };

  pstoedit = callPackage ../tools/graphics/pstoedit { };

  pv = callPackage ../tools/misc/pv { };

  pwgen = callPackage ../tools/security/pwgen { };

  pwnat = callPackage ../tools/networking/pwnat { };

  pydb = callPackage ../development/tools/pydb { };

  pystringtemplate = callPackage ../development/python-modules/stringtemplate { };

  pythonDBus = dbus_python;

  pythonIRClib = builderDefsPackage (import ../development/python-modules/irclib) {
    inherit python;
  };

  pythonSexy = builderDefsPackage (import ../development/python-modules/libsexy) {
    inherit python libsexy pkgconfig libxml2 pygtk pango gtk glib;
  };

  openmpi = callPackage ../development/libraries/openmpi { };

  qhull = callPackage ../development/libraries/qhull { };

  qjoypad = callPackage ../tools/misc/qjoypad { };

  qshowdiff = callPackage ../tools/text/qshowdiff { };

  radvd = callPackage ../tools/networking/radvd { };

  privateer = callPackage ../games/privateer { };

  rtmpdump = callPackage ../tools/video/rtmpdump { };

  reaverwps = callPackage ../tools/networking/reaver-wps {};

  recutils = callPackage ../tools/misc/recutils { };

  recoll = callPackage ../applications/search/recoll { };

  refind = callPackage ../tools/misc/refind { };

  reiser4progs = callPackage ../tools/filesystems/reiser4progs { };

  reiserfsprogs = callPackage ../tools/filesystems/reiserfsprogs { };

  relfs = callPackage ../tools/filesystems/relfs {
    inherit (gnome) gnome_vfs GConf;
  };

  remind = callPackage ../tools/misc/remind { };

  remmina = callPackage ../applications/networking/remote/remmina {};

  renameutils = callPackage ../tools/misc/renameutils { };

  replace = callPackage ../tools/text/replace { };

  reptyr = callPackage ../os-specific/linux/reptyr {};

  rdiff_backup = callPackage ../tools/backup/rdiff-backup { };

  ripmime = callPackage ../tools/networking/ripmime {};

  rmlint = callPackage ../tools/misc/rmlint {};

  rng_tools = callPackage ../tools/security/rng-tools { };

  rsnapshot = callPackage ../tools/backup/rsnapshot {
    # For the `logger' command, we can use either `utillinux' or
    # GNU Inetutils.  The latter is more portable.
    logger = inetutils;
  };

  rlwrap = callPackage ../tools/misc/rlwrap { };

  rockbox_utility = callPackage ../tools/misc/rockbox-utility { };

  rpPPPoE = builderDefsPackage (import ../tools/networking/rp-pppoe) {
    inherit ppp;
  };

  rpm = callPackage ../tools/package-management/rpm {
    db4 = db45;
  };

  rrdtool = callPackage ../tools/misc/rrdtool { };

  rtorrent = callPackage ../tools/networking/p2p/rtorrent { };

  rubber = callPackage ../tools/typesetting/rubber { };

  rxp = callPackage ../tools/text/xml/rxp { };

  rzip = callPackage ../tools/compression/rzip { };

  s3backer = callPackage ../tools/filesystems/s3backer { };

  s3cmd = callPackage ../tools/networking/s3cmd { };

  s3sync = callPackage ../tools/networking/s3sync {
    ruby = ruby18;
  };

  sablotron = callPackage ../tools/text/xml/sablotron { };

  safecopy = callPackage ../tools/system/safecopy { };

  salut_a_toi = callPackage ../applications/networking/instant-messengers/salut-a-toi {};

  samplicator = callPackage ../tools/networking/samplicator { };

  screen = callPackage ../tools/misc/screen { };

  scrot = callPackage ../tools/graphics/scrot { };

  seccure = callPackage ../tools/security/seccure/0.4.nix { };

  setserial = builderDefsPackage (import ../tools/system/setserial) {
    inherit groff;
  };

  sg3_utils = callPackage ../tools/system/sg3_utils { };

  sharutils = callPackage ../tools/archivers/sharutils { };

  shebangfix = callPackage ../tools/misc/shebangfix { };

  siege = callPackage ../tools/networking/siege {};

  silc_client = callPackage ../applications/networking/instant-messengers/silc-client { };

  silc_server = callPackage ../servers/silc-server { };

  sleuthkit = callPackage ../tools/system/sleuthkit {};

  slimrat = callPackage ../tools/networking/slimrat {
    inherit (perlPackages) WWWMechanize LWP;
  };

  slsnif = callPackage ../tools/misc/slsnif { };

  smartmontools = callPackage ../tools/system/smartmontools { };

  smbldaptools = callPackage ../tools/networking/smbldaptools {
    inherit (perlPackages) NetLDAP CryptSmbHash DigestSHA1;
  };

  smbnetfs = callPackage ../tools/filesystems/smbnetfs {};

  snort = callPackage ../applications/networking/ids/snort { };

  snx = callPackage_i686 ../tools/networking/snx {
    inherit (pkgsi686Linux) pam gcc33;
    inherit (pkgsi686Linux.xlibs) libX11;
  };

  stardict = callPackage ../applications/misc/stardict/stardict.nix {
    inherit (gnome) libgnomeui scrollkeeper;
  };

  storebrowse = callPackage ../tools/system/storebrowse { };

  fusesmb = callPackage ../tools/filesystems/fusesmb { };

  sl = callPackage ../tools/misc/sl { };

  socat = callPackage ../tools/networking/socat { };

  sourceHighlight = callPackage ../tools/text/source-highlight { };

  socat2pre = lowPrio (builderDefsPackage ../tools/networking/socat/2.0.0-b3.nix {
    inherit fetchurl stdenv openssl;
  });

  squashfsTools = callPackage ../tools/filesystems/squashfs { };

  sshfsFuse = callPackage ../tools/filesystems/sshfs-fuse { };

  sudo = callPackage ../tools/security/sudo { };

  suidChroot = builderDefsPackage (import ../tools/system/suid-chroot) { };

  super = callPackage ../tools/security/super { };

  ssmtp = callPackage ../tools/networking/ssmtp {
    tlsSupport = true;
  };

  ssss = callPackage ../tools/security/ssss { };

  stun = callPackage ../tools/networking/stun { };

  stunnel = callPackage ../tools/networking/stunnel { };

  su = shadow;

  surfraw = callPackage ../tools/networking/surfraw { };

  swec = callPackage ../tools/networking/swec {
    inherit (perlPackages) LWP URI HTMLParser HTTPServerSimple Parent;
  };

  svnfs = callPackage ../tools/filesystems/svnfs { };

  sysbench = callPackage ../development/tools/misc/sysbench {};

  system_config_printer = callPackage ../tools/misc/system-config-printer {
    libxml2 = libxml2Python;
   };

  sitecopy = callPackage ../tools/networking/sitecopy { };

  privoxy = callPackage ../tools/networking/privoxy {
    autoconf = autoconf213;
  };

  tarsnap = callPackage ../tools/backup/tarsnap { };

  tcpdump = callPackage ../tools/networking/tcpdump { };

  teamviewer = callPackage_i686 ../applications/networking/remote/teamviewer { };

  # Work In Progress: it doesn't start unless running a daemon as root
  teamviewer8 = lowPrio (callPackage_i686 ../applications/networking/remote/teamviewer/8.nix { });

  telnet = callPackage ../tools/networking/telnet { };

  texmacs = callPackage ../applications/editors/texmacs {
    tex = texLive; /* tetex is also an option */
    extraFonts = true;
    guile = guile_1_8;
  };

  tinc = callPackage ../tools/networking/tinc { };

  tmux = callPackage ../tools/misc/tmux { };

  tor = callPackage ../tools/security/tor { };

  torsocks = callPackage ../tools/security/tor/torsocks.nix { };

  trickle = callPackage ../tools/networking/trickle {};

  ttf2pt1 = callPackage ../tools/misc/ttf2pt1 { };

  txt2man = callPackage ../tools/misc/txt2man { };

  ucl = callPackage ../development/libraries/ucl { };

  udftools = callPackage ../tools/filesystems/udftools {};

  udptunnel = callPackage ../tools/networking/udptunnel { };

  ufraw = callPackage ../applications/graphics/ufraw { };

  unetbootin = callPackage ../tools/cd-dvd/unetbootin { };

  unfs3 = callPackage ../servers/unfs3 { };

  upx = callPackage ../tools/compression/upx { };

  usbmuxd = callPackage ../tools/misc/usbmuxd {};

  vacuum = callPackage ../applications/networking/instant-messengers/vacuum {};

  vidalia = callPackage ../tools/security/vidalia { };

  vbetool = builderDefsPackage ../tools/system/vbetool {
    inherit pciutils libx86 zlib;
  };

  vde2 = callPackage ../tools/networking/vde2 { };

  vboot_reference = callPackage ../tools/system/vboot_reference { };

  verilog = callPackage ../applications/science/electronics/verilog {};

  vfdecrypt = callPackage ../tools/misc/vfdecrypt { };

  vifm = callPackage ../applications/misc/vifm {};

  viking = callPackage ../applications/misc/viking {
    inherit (gnome) scrollkeeper;
  };

  vncrec = builderDefsPackage ../tools/video/vncrec {
    inherit (xlibs) imake libX11 xproto gccmakedep libXt
      libXmu libXaw libXext xextproto libSM libICE libXpm
      libXp;
  };

  vobcopy = callPackage ../tools/cd-dvd/vobcopy { };

  vorbisgain = callPackage ../tools/misc/vorbisgain { };

  vpnc = callPackage ../tools/networking/vpnc { };

  openconnect = callPackage ../tools/networking/openconnect.nix { };

  vtun = callPackage ../tools/networking/vtun { };

  wbox = callPackage ../tools/networking/wbox {};

  welkin = callPackage ../tools/graphics/welkin {};

  testdisk = callPackage ../tools/misc/testdisk { };

  htmlTidy = callPackage ../tools/text/html-tidy { };

  tftp_hpa = callPackage ../tools/networking/tftp-hpa {};

  tigervnc = callPackage ../tools/admin/tigervnc {
    fontDirectories = [ xorg.fontadobe75dpi xorg.fontmiscmisc xorg.fontcursormisc
      xorg.fontbhlucidatypewriter75dpi ];
    inherit (xorg) xorgserver;
    fltk = fltk13;
  };

  tightvnc = callPackage ../tools/admin/tightvnc {
    fontDirectories = [ xorg.fontadobe75dpi xorg.fontmiscmisc xorg.fontcursormisc
      xorg.fontbhlucidatypewriter75dpi ];
  };

  time = callPackage ../tools/misc/time { };

  tkabber = callPackage ../applications/networking/instant-messengers/tkabber { };

  tkabber_plugins = callPackage ../applications/networking/instant-messengers/tkabber-plugins { };

  qfsm = callPackage ../applications/science/electronics/qfsm { };

  tkgate = callPackage ../applications/science/electronics/tkgate/1.x.nix {
    inherit (xlibs) libX11 imake xproto gccmakedep;
  };

  # The newer package is low-priority because it segfaults at startup.
  tkgate2 = lowPrio (callPackage ../applications/science/electronics/tkgate/2.x.nix {
    inherit (xlibs) libX11;
  });

  tm = callPackage ../tools/system/tm { };

  trang = callPackage ../tools/text/xml/trang { };

  tre = callPackage ../development/libraries/tre { };

  ts = callPackage ../tools/system/ts { };

  transfig = callPackage ../tools/graphics/transfig {
    libpng = libpng12;
  };

  truecrypt = callPackage ../applications/misc/truecrypt {
    wxGUI = config.truecrypt.wxGUI or true;
  };

  ttmkfdir = callPackage ../tools/misc/ttmkfdir { };

  unclutter = callPackage ../tools/misc/unclutter { };

  unbound = callPackage ../tools/networking/unbound { };

  units = callPackage ../tools/misc/units { };

  unrar = callPackage ../tools/archivers/unrar { };

  xarchive = callPackage ../tools/archivers/xarchive { };

  unarj = callPackage ../tools/archivers/unarj { };

  unshield = callPackage ../tools/archivers/unshield { };

  unzip = callPackage ../tools/archivers/unzip { };

  unzipNLS = lowPrio (unzip.override { enableNLS = true; });

  uptimed = callPackage ../tools/system/uptimed { };

  varnish = callPackage ../servers/varnish { };

  vlan = callPackage ../tools/networking/vlan { };

  wakelan = callPackage ../tools/networking/wakelan { };

  wavemon = callPackage ../tools/networking/wavemon { };

  w3cCSSValidator = callPackage ../tools/misc/w3c-css-validator {
    tomcat = tomcat6;
  };

  wdfs = callPackage ../tools/filesystems/wdfs { };

  wdiff = callPackage ../tools/text/wdiff { };

  webalizer = callPackage ../tools/networking/webalizer { };

  webdruid = builderDefsPackage ../tools/admin/webdruid {
    inherit zlib libpng freetype gd which
      libxml2 geoip;
  };

  weighttp = callPackage ../tools/networking/weighttp { };

  wget = callPackage ../tools/networking/wget {
    inherit (perlPackages) LWP;
  };

  which = callPackage ../tools/system/which { };

  wicd = callPackage ../tools/networking/wicd { };

  wkhtmltopdf = callPackage ../tools/graphics/wkhtmltopdf { };

  wv = callPackage ../tools/misc/wv { };

  wv2 = callPackage ../tools/misc/wv2 { };

  x86info = callPackage ../os-specific/linux/x86info { };

  x11_ssh_askpass = callPackage ../tools/networking/x11-ssh-askpass { };

  xbursttools = assert stdenv ? glibc; import ../tools/misc/xburst-tools {
    inherit stdenv fetchgit autoconf automake confuse pkgconfig libusb libusb1;
    # It needs a cross compiler for mipsel to build the firmware it will
    # load into the Ben Nanonote
    gccCross =
      let
        pkgsCross = (import ./all-packages.nix) {
          inherit system;
          inherit bootStdenv noSysDirs gccWithCC gccWithProfiling config;
          # Ben Nanonote system
          crossSystem = {
            config = "mipsel-unknown-linux";
            bigEndian = true;
            arch = "mips";
            float = "soft";
            withTLS = true;
            libc = "uclibc";
            platform = {
              name = "ben_nanonote";
              kernelMajor = "2.6";
              # It's not a bcm47xx processor, but for the headers this should work
              kernelHeadersBaseConfig = "bcm47xx_defconfig";
              kernelArch = "mips";
            };
            gcc = {
              arch = "mips32";
            };
          };
        };
      in
        pkgsCross.gccCrossStageStatic;
  };

  xclip = callPackage ../tools/misc/xclip { };

  xdelta = callPackage ../tools/compression/xdelta { };

  xfsprogs = callPackage ../tools/filesystems/xfsprogs { };

  xmlroff = callPackage ../tools/typesetting/xmlroff {
    inherit (gnome) libgnomeprint;
  };

  xmlstarlet = callPackage ../tools/text/xml/xmlstarlet { };

  xmlto = callPackage ../tools/typesetting/xmlto { };

  xmltv = callPackage ../tools/misc/xmltv { };

  xmpppy = builderDefsPackage (import ../development/python-modules/xmpppy) {
    inherit python setuptools;
  };

  xorriso = callPackage ../tools/cd-dvd/xorriso { };

  xpf = callPackage ../tools/text/xml/xpf {
    libxml2 = libxml2Python;
  };

  xsel = callPackage ../tools/misc/xsel { };

  xtreemfs = callPackage ../tools/filesystems/xtreemfs {};

  xvfb_run = callPackage ../tools/misc/xvfb-run { inherit (texFunctions) fontsConf; };

  youtubeDL = callPackage ../tools/misc/youtube-dl { inherit (haskellPackages) pandoc; };

  zbar = callPackage ../tools/graphics/zbar {
    pygtk = lib.overrideDerivation pygtk (x: {
      gtk = gtk2;
    });
  };

  zdelta = callPackage ../tools/compression/zdelta { };

  zile = callPackage ../applications/editors/zile { };

  zip = callPackage ../tools/archivers/zip { };

  zpaq = callPackage ../tools/archivers/zpaq { };

  zsync = callPackage ../tools/compression/zsync { };


  ### SHELLS


  bash = lowPrio (callPackage ../shells/bash {
    texinfo = null;
  });

  bashInteractive = appendToName "interactive" (callPackage ../shells/bash {
    interactive = true;
  });

  bashCompletion = callPackage ../shells/bash-completion { };

  dash = callPackage ../shells/dash { };

  fish = callPackage ../shells/fish { };

  tcsh = callPackage ../shells/tcsh { };

  rush = callPackage ../shells/rush { };

  zsh = callPackage ../shells/zsh { };


  ### DEVELOPMENT / COMPILERS


  abc =
    abcPatchable [];

  abcPatchable = patches :
    import ../development/compilers/abc/default.nix {
      inherit stdenv fetchurl patches jre apacheAnt;
      javaCup = callPackage ../development/libraries/java/cup { };
    };

  aspectj = callPackage ../development/compilers/aspectj { };

  bigloo = callPackage ../development/compilers/bigloo { };

  chicken = callPackage ../development/compilers/chicken { };

  ccl = builderDefsPackage ../development/compilers/ccl {};

  clangUnwrapped = callPackage ../development/compilers/llvm/clang.nix {
    stdenv = if stdenv.isDarwin
      then stdenvAdapters.overrideGCC stdenv gccApple
      else stdenv;
  };

  clang = wrapClang clangUnwrapped;

  #Use this instead of stdenv to build with clang
  clangStdenv = lowPrio (stdenvAdapters.overrideGCC stdenv clang);

  clean = callPackage ../development/compilers/clean { };

  cmucl_binary = callPackage ../development/compilers/cmucl/binary.nix { };

  cython = callPackage ../development/interpreters/cython { };

  dylan = callPackage ../development/compilers/gwydion-dylan {
    dylan = callPackage ../development/compilers/gwydion-dylan/binary.nix {  };
  };

  ecl = callPackage ../development/compilers/ecl { };

  eql = callPackage ../development/compilers/eql {};

  adobe_flex_sdk = callPackage ../development/compilers/adobe-flex-sdk { };

  fpc = callPackage ../development/compilers/fpc { };
  fpc_2_4_0 = callPackage ../development/compilers/fpc/2.4.0.nix { };

  gambit = callPackage ../development/compilers/gambit { };

  gcc = gcc46;

  gcc33 = wrapGCC (import ../development/compilers/gcc/3.3 {
    inherit fetchurl stdenv noSysDirs;
  });

  gcc34 = wrapGCC (import ../development/compilers/gcc/3.4 {
    inherit fetchurl stdenv noSysDirs;
  });

  # XXX: GCC 4.2 (and possibly others) misdetects `makeinfo' when
  # using Texinfo >= 4.10, just because it uses a stupid regexp that
  # expects a single digit after the dot.  As a workaround, we feed
  # GCC with Texinfo 4.9.  Stupid bug, hackish workaround.

  gcc42 = wrapGCC (makeOverridable (import ../development/compilers/gcc/4.2) {
    inherit fetchurl stdenv noSysDirs;
    profiledCompiler = false;
  });

  gcc43 = lowPrio (wrapGCC (makeOverridable (import ../development/compilers/gcc/4.3) {
    inherit stdenv fetchurl texinfo gmp mpfr noSysDirs;
    profiledCompiler = true;
  }));

  gcc43_realCross = makeOverridable (import ../development/compilers/gcc/4.3) {
    inherit stdenv fetchurl texinfo gmp mpfr noSysDirs;
    binutilsCross = binutilsCross;
    libcCross = libcCross;
    profiledCompiler = false;
    enableMultilib = true;
    crossStageStatic = false;
    cross = assert crossSystem != null; crossSystem;
  };

  gcc44_realCross = lib.addMetaAttrs { platforms = []; }
    (makeOverridable (import ../development/compilers/gcc/4.4) {
      inherit stdenv fetchurl texinfo gmp mpfr /* ppl cloogppl */ noSysDirs
          gettext which;
      binutilsCross = binutilsCross;
      libcCross = libcCross;
      profiledCompiler = false;
      enableMultilib = false;
      crossStageStatic = false;
      cross = assert crossSystem != null; crossSystem;
    });

  gcc45 = gcc45_real;

  gcc46 = gcc46_real;

  gcc47 = gcc47_real;

  gcc45_realCross = lib.addMetaAttrs { platforms = []; }
    (makeOverridable (import ../development/compilers/gcc/4.5) {
      inherit fetchurl stdenv texinfo gmp mpfr mpc libelf zlib
        ppl cloogppl gettext which noSysDirs;
      binutilsCross = binutilsCross;
      libcCross = libcCross;
      profiledCompiler = false;
      enableMultilib = false;
      crossStageStatic = false;
      cross = assert crossSystem != null; crossSystem;
    });

  gcc46_realCross = lib.addMetaAttrs { platforms = []; }
    (makeOverridable (import ../development/compilers/gcc/4.6) {
      inherit fetchurl stdenv texinfo gmp mpfr mpc libelf zlib
        cloog ppl gettext which noSysDirs;
      binutilsCross = binutilsCross;
      libcCross = libcCross;
      profiledCompiler = false;
      enableMultilib = false;
      crossStageStatic = false;
      cross = assert crossSystem != null; crossSystem;
    });

  gcc47_realCross = lib.addMetaAttrs { platforms = []; }
    (makeOverridable (import ../development/compilers/gcc/4.7) {
      inherit fetchurl stdenv texinfo gmp mpfr mpc libelf zlib
        cloog ppl gettext which noSysDirs;
      binutilsCross = binutilsCross;
      libcCross = libcCross;
      profiledCompiler = false;
      enableMultilib = false;
      crossStageStatic = false;
      cross = assert crossSystem != null; crossSystem;
    });

  gcc_realCross = gcc47_realCross;

  gccCrossStageStatic = let
      isMingw = (stdenv.cross.libc == "msvcrt");
      isMingw64 = isMingw && stdenv.cross.config == "x86_64-w64-mingw32";
      libcCross1 = if isMingw64 then windows.mingw_w64_headers else
                   if isMingw then windows.mingw_headers1 else null;
    in
      wrapGCCCross {
      gcc = forceNativeDrv (lib.addMetaAttrs { platforms = []; } (
        gcc_realCross.override {
          crossStageStatic = true;
          langCC = false;
          libcCross = libcCross1;
          enableShared = false;
        }));
      libc = libcCross1;
      binutils = binutilsCross;
      cross = assert crossSystem != null; crossSystem;
  };

  # Only needed for mingw builds
  gccCrossMingw2 = wrapGCCCross {
    gcc = gccCrossStageStatic.gcc;
    libc = windows.mingw_headers2;
    binutils = binutilsCross;
    cross = assert crossSystem != null; crossSystem;
  };

  gccCrossStageFinal = wrapGCCCross {
    gcc = forceNativeDrv (gcc_realCross.override {
      libpthreadCross =
        # FIXME: Don't explicitly refer to `i586-pc-gnu'.
        if crossSystem != null && crossSystem.config == "i586-pc-gnu"
        then gnu.libpthreadCross
        else null;

      # XXX: We have troubles cross-compiling libstdc++ on MinGW (see
      # <http://hydra.nixos.org/build/4268232>), so don't even try.
      langCC = (crossSystem == null
                || crossSystem.config != "i686-pc-mingw32");
     });
    libc = libcCross;
    binutils = binutilsCross;
    cross = assert crossSystem != null; crossSystem;
  };

  gcc43_multi = lowPrio (wrapGCCWith (import ../build-support/gcc-wrapper) glibc_multi (gcc43.gcc.override {
    stdenv = overrideGCC stdenv (wrapGCCWith (import ../build-support/gcc-wrapper) glibc_multi gcc);
    profiledCompiler = false;
    enableMultilib = true;
  }));

  gcc44 = lowPrio (wrapGCC (makeOverridable (import ../development/compilers/gcc/4.4) {
    inherit fetchurl stdenv texinfo gmp mpfr /* ppl cloogppl */
      gettext which noSysDirs;
    profiledCompiler = true;
  }));

  gcc45_real = lowPrio (wrapGCC (makeOverridable (import ../development/compilers/gcc/4.5) {
    inherit fetchurl stdenv texinfo gmp mpfr mpc libelf zlib perl
      ppl cloogppl
      gettext which noSysDirs;
    # bootstrapping a profiled compiler does not work in the sheevaplug:
    # http://gcc.gnu.org/bugzilla/show_bug.cgi?id=43944
    profiledCompiler = !stdenv.isArm;

    # When building `gcc.crossDrv' (a "Canadian cross", with host == target
    # and host != build), `cross' must be null but the cross-libc must still
    # be passed.
    cross = null;
    libcCross = if crossSystem != null then libcCross else null;
    libpthreadCross =
      if crossSystem != null && crossSystem.config == "i586-pc-gnu"
      then gnu.libpthreadCross
      else null;
  }));

  # A non-stripped version of GCC.
  gcc45_debug = lowPrio (wrapGCC (callPackage ../development/compilers/gcc/4.5 {
    stripped = false;

    inherit noSysDirs;

    # bootstrapping a profiled compiler does not work in the sheevaplug:
    # http://gcc.gnu.org/bugzilla/show_bug.cgi?id=43944
    profiledCompiler = !stdenv.system == "armv5tel-linux";
  }));

  gcc46_real = lowPrio (wrapGCC (callPackage ../development/compilers/gcc/4.6 {
    inherit noSysDirs;

    # bootstrapping a profiled compiler does not work in the sheevaplug:
    # http://gcc.gnu.org/bugzilla/show_bug.cgi?id=43944
    profiledCompiler = !stdenv.isArm;

    # When building `gcc.crossDrv' (a "Canadian cross", with host == target
    # and host != build), `cross' must be null but the cross-libc must still
    # be passed.
    cross = null;
    libcCross = if crossSystem != null then libcCross else null;
    libpthreadCross =
      if crossSystem != null && crossSystem.config == "i586-pc-gnu"
      then gnu.libpthreadCross
      else null;
  }));

  # A non-stripped version of GCC.
  gcc46_debug = lowPrio (wrapGCC (callPackage ../development/compilers/gcc/4.6 {
    stripped = false;

    inherit noSysDirs;
    cross = null;
    libcCross = null;
    binutilsCross = null;
  }));

  gcc46_multi = if system == "x86_64-linux" then lowPrio (
      wrapGCCWith (import ../build-support/gcc-wrapper) glibc_multi (gcc46.gcc.override {
      stdenv = overrideGCC stdenv (wrapGCCWith (import ../build-support/gcc-wrapper) glibc_multi gcc.gcc);
      profiledCompiler = false;
      enableMultilib = true;
    })) else throw "Multilib gcc not supported on ‘${system}’";

  gcc47_real = lowPrio (wrapGCC (callPackage ../development/compilers/gcc/4.7 {
    inherit noSysDirs;
    # I'm not sure if profiling with enableParallelBuilding helps a lot.
    # We can enable it back some day. This makes the *gcc* builds faster now.
    profiledCompiler = false;

    # When building `gcc.crossDrv' (a "Canadian cross", with host == target
    # and host != build), `cross' must be null but the cross-libc must still
    # be passed.
    cross = null;
    libcCross = if crossSystem != null then libcCross else null;
    libpthreadCross =
      if crossSystem != null && crossSystem.config == "i586-pc-gnu"
      then gnu.libpthreadCross
      else null;
  }));

  gcc47_debug = lowPrio (wrapGCC (callPackage ../development/compilers/gcc/4.7 {
    stripped = false;

    inherit noSysDirs;
    cross = null;
    libcCross = null;
    binutilsCross = null;
  }));

  gccApple =
    assert stdenv.isDarwin;
    wrapGCC (makeOverridable (import ../development/compilers/gcc/4.2-apple64) {
      inherit fetchurl noSysDirs;
      profiledCompiler = true;
      # Since it fails to build with GCC 4.6, build it with the "native"
      # Apple-GCC.
      stdenv = allStdenvs.stdenvNative;
    });

  gfortran = gfortran46;

  gfortran42 = wrapGCC (gcc42.gcc.override {
    name = "gfortran";
    langFortran = true;
    langCC = false;
    langC = false;
    inherit gmp mpfr;
  });

  gfortran43 = wrapGCC (gcc43.gcc.override {
    name = "gfortran";
    langFortran = true;
    langCC = false;
    langC = false;
    profiledCompiler = false;
  });

  gfortran44 = wrapGCC (gcc44.gcc.override {
    name = "gfortran";
    langFortran = true;
    langCC = false;
    langC = false;
    profiledCompiler = false;
  });

  gfortran45 = wrapGCC (gcc45_real.gcc.override {
    name = "gfortran";
    langFortran = true;
    langCC = false;
    langC = false;
    profiledCompiler = false;
  });

  gfortran46 = wrapGCC (gcc46_real.gcc.override {
    name = "gfortran";
    langFortran = true;
    langCC = false;
    langC = false;
    profiledCompiler = false;
  });

  gcj = gcj45;

  gcj44 = wrapGCC (gcc44.gcc.override {
    name = "gcj";
    langJava = true;
    langFortran = false;
    langCC = true;
    langC = false;
    profiledCompiler = false;
    inherit zip unzip zlib boehmgc gettext pkgconfig;
    inherit gtk;
    inherit (gnome) libart_lgpl;
    inherit (xlibs) libX11 libXt libSM libICE libXtst libXi libXrender
      libXrandr xproto renderproto xextproto inputproto randrproto;
  });

  gcj45 = wrapGCC (gcc45.gcc.override {
    name = "gcj";
    langJava = true;
    langFortran = false;
    langCC = true;
    langC = false;
    profiledCompiler = false;
    inherit zip unzip zlib boehmgc gettext pkgconfig perl;
    inherit gtk;
    inherit (gnome) libart_lgpl;
    inherit (xlibs) libX11 libXt libSM libICE libXtst libXi libXrender
      libXrandr xproto renderproto xextproto inputproto randrproto;
  });

  gcj46 = wrapGCC (gcc46.gcc.override {
    name = "gcj";
    langJava = true;
    langFortran = false;
    langCC = true;
    langC = false;
    profiledCompiler = false;
    inherit zip unzip zlib boehmgc gettext pkgconfig perl;
    inherit gtk;
    inherit (gnome) libart_lgpl;
    inherit (xlibs) libX11 libXt libSM libICE libXtst libXi libXrender
      libXrandr xproto renderproto xextproto inputproto randrproto;
  });

  gnat = gnat45;

  gnat44 = wrapGCC (gcc44.gcc.override {
    name = "gnat";
    langCC = false;
    langC = true;
    langAda = true;
    profiledCompiler = false;
    inherit gnatboot;
    # We can't use the ppl stuff, because we would have
    # libstdc++ problems.
    cloogppl = null;
    ppl = null;
  });

  gnat45 = wrapGCC (gcc45_real.gcc.override {
    name = "gnat";
    langCC = false;
    langC = true;
    langAda = true;
    profiledCompiler = false;
    inherit gnatboot;
    # We can't use the ppl stuff, because we would have
    # libstdc++ problems.
    cloogppl = null;
    ppl = null;
  });

  gnat46 = wrapGCC (gcc46_real.gcc.override {
    name = "gnat";
    langCC = false;
    langC = true;
    langAda = true;
    profiledCompiler = false;
    gnatboot = gnat45;
    # We can't use the ppl stuff, because we would have
    # libstdc++ problems.
    ppl = null;
    cloog = null;
  });

  gnatboot = wrapGCC (import ../development/compilers/gnatboot {
    inherit fetchurl stdenv;
  });

  # gccgo46 does not work. I set 4.7 then.
  gccgo = gccgo47;

  gccgo47 = wrapGCC (gcc47_real.gcc.override {
    name = "gccgo";
    langCC = true; #required for go.
    langC = true;
    langGo = true;
  });

  ghdl = wrapGCC (import ../development/compilers/gcc/4.3 {
    inherit stdenv fetchurl texinfo gmp mpfr noSysDirs gnat;
    name = "ghdl";
    langVhdl = true;
    langCC = false;
    langC = false;
    profiledCompiler = false;
    enableMultilib = false;
  });

  # Not officially supported version for ghdl
  ghdl_gcc44 = lowPrio (wrapGCC (import ../development/compilers/gcc/4.4 {
    inherit stdenv fetchurl texinfo gmp mpfr noSysDirs gnat gettext which
      ppl cloogppl;
    name = "ghdl";
    langVhdl = true;
    langCC = false;
    langC = false;
    profiledCompiler = false;
    enableMultilib = false;
  }));

  gcl = builderDefsPackage ../development/compilers/gcl {
    inherit mpfr m4 binutils fetchcvs emacs zlib which
      texinfo;
    gmp = gmp4;
    inherit (xlibs) libX11 xproto inputproto libXi
      libXext xextproto libXt libXaw libXmu;
    inherit stdenv;
    texLive = texLiveAggregationFun {
      paths = [
        texLive texLiveExtra
      ];
    };
  };

  jhc = callPackage ../development/compilers/jhc {
    inherit (haskellPackages_ghc6123) ghc binary zlib utf8String readline fgl
    regexCompat HsSyck random;
  };

  # Haskell and GHC

  # Import Haskell infrastructure.

  haskell = callPackage ./haskell-defaults.nix { inherit pkgs; };

  # Available GHC versions.

  # For several compiler versions, we export a large set of Haskell-related
  # packages.

  # NOTE (recurseIntoAttrs): After discussion, we originally decided to
  # enable it for all GHC versions. However, this is getting too much,
  # particularly in connection with Hydra builds for all these packages.
  # So we enable it for selected versions only.

  # Current default version: 7.6.3.
  haskellPackages = haskellPackages_ghc763;
  # Current Haskell Platform: 2013.2.0.0
  haskellPlatform = haskellPackages.haskellPlatform;

  haskellPackages_ghc6104             =                   haskell.packages_ghc6104;
  haskellPackages_ghc6121             =                   haskell.packages_ghc6121;
  haskellPackages_ghc6122             =                   haskell.packages_ghc6122;
  haskellPackages_ghc6123             =                   haskell.packages_ghc6123;
  haskellPackages_ghc701              =                   haskell.packages_ghc701;
  haskellPackages_ghc702              =                   haskell.packages_ghc702;
  haskellPackages_ghc703              =                   haskell.packages_ghc703;
  haskellPackages_ghc704              =                   haskell.packages_ghc704;
  haskellPackages_ghc721              =                   haskell.packages_ghc721;
  haskellPackages_ghc722              =                   haskell.packages_ghc722;
  haskellPackages_ghc741              =                   haskell.packages_ghc741;
  haskellPackages_ghc742              =                   haskell.packages_ghc742;
  haskellPackages_ghc761              =                   haskell.packages_ghc761;
  haskellPackages_ghc762              =                   haskell.packages_ghc762;
  # For the default version, we build profiling versions of the libraries, too.
  # The following three lines achieve that: the first two make Hydra build explicit
  # profiling and non-profiling versions; the final respects the user-configured
  # default setting.
  haskellPackages_ghc763_no_profiling = recurseIntoAttrs (haskell.packages_ghc763.noProfiling);
  haskellPackages_ghc763_profiling    = recurseIntoAttrs (haskell.packages_ghc763.profiling);
  haskellPackages_ghc763              = recurseIntoAttrs (haskell.packages_ghc763.highPrio);
  # Reasonably current HEAD snapshot.
  haskellPackages_ghcHEAD             =                   haskell.packages_ghcHEAD;

  haxe = callPackage ../development/compilers/haxe { };

  hiphopvm = callPackage ../development/interpreters/hiphopvm {
    libevent = libevent14;
    boost = boost149;
  };

  falcon = builderDefsPackage (import ../development/interpreters/falcon) {
    inherit cmake;
  };

  fsharp = callPackage ../development/compilers/fsharp {};

  go_1_0 = callPackage ../development/compilers/go { };

  go_1_1 = callPackage ../development/compilers/go/1.1.nix { };

  go = go_1_1;

  gprolog = callPackage ../development/compilers/gprolog { };

  gwt240 = callPackage ../development/compilers/gwt/2.4.0.nix { };

  ikarus = callPackage ../development/compilers/ikarus { };

  hugs = callPackage ../development/compilers/hugs { };

  path64 = callPackage ../development/compilers/path64 { };

  openjdk =
    if stdenv.isDarwin then
      callPackage ../development/compilers/openjdk-darwin { }
    else
      let
        openjdkBootstrap = callPackage ../development/compilers/openjdk/bootstrap.nix {};
        openjdkStage1 = callPackage ../development/compilers/openjdk {
          jdk = openjdkBootstrap;
          ant = pkgs.ant.override { jdk = openjdkBootstrap; };
        };
      in callPackage ../development/compilers/openjdk {
        jdk = openjdkStage1;
        ant = pkgs.ant.override { jdk = openjdkStage1; };
      };

  openjre = pkgs.openjdk.override {
    jreOnly = true;
  };

  jdk = if stdenv.isDarwin || stdenv.system == "i686-linux" || stdenv.system == "x86_64-linux"
    then pkgs.openjdk
    else pkgs.oraclejdk;
  jre = if stdenv.system == "i686-linux" || stdenv.system == "x86_64-linux"
    then pkgs.openjre
    else pkgs.oraclejre;

  oraclejdk = pkgs.jdkdistro true false;

  oraclejre = lowPrio (pkgs.jdkdistro false false);

  jrePlugin = lowPrio (pkgs.jdkdistro false true);

  supportsJDK =
    system == "i686-linux" ||
    system == "x86_64-linux";

  jdkdistro = installjdk: pluginSupport:
    assert supportsJDK;
    (if pluginSupport then appendToName "plugin" else x: x)
      (callPackage ../development/compilers/jdk/jdk6-linux.nix { });

  jikes = callPackage ../development/compilers/jikes { };

  julia = callPackage ../development/compilers/julia {
    liblapack = liblapack.override {shared = true;};
    mpfr = mpfr_3_1_2;
    fftw = fftw.override {pthreads = true;};
    fftwSinglePrec = fftwSinglePrec.override {pthreads = true;};
  };

  lazarus = builderDefsPackage (import ../development/compilers/fpc/lazarus.nix) {
    inherit makeWrapper gtk glib pango atk gdk_pixbuf;
    inherit (xlibs) libXi inputproto libX11 xproto libXext xextproto;
    fpc = fpc;
  };

  llvm = callPackage ../development/compilers/llvm {
    stdenv = if stdenv.isDarwin
      then stdenvAdapters.overrideGCC stdenv gccApple
      else stdenv;
  };

  mentorToolchains = recurseIntoAttrs (
    callPackage_i686 ../development/compilers/mentor {}
  );

  mitscheme = callPackage ../development/compilers/mit-scheme { };

  mlton = callPackage ../development/compilers/mlton { };

  mono = callPackage ../development/compilers/mono { 
    inherit (xlibs) libX11;    
  };

  monoDLLFixer = callPackage ../build-support/mono-dll-fixer { };

  mozart = callPackage ../development/compilers/mozart { };

  neko = callPackage ../development/compilers/neko { };

  nasm = callPackage ../development/compilers/nasm { };

  nvidia_cg_toolkit = callPackage ../development/compilers/nvidia-cg-toolkit { };

  ocaml = ocaml_3_12_1;

  ocaml_3_08_0 = callPackage ../development/compilers/ocaml/3.08.0.nix { };

  ocaml_3_10_0 = callPackage ../development/compilers/ocaml/3.10.0.nix { };

  ocaml_3_11_2 = callPackage ../development/compilers/ocaml/3.11.2.nix { };

  ocaml_3_12_1 = callPackage ../development/compilers/ocaml/3.12.1.nix { };

  ocaml_4_00_1 = callPackage ../development/compilers/ocaml/4.00.1.nix { };

  metaocaml_3_09 = callPackage ../development/compilers/ocaml/metaocaml-3.09.nix { };

  ber_metaocaml_003 = callPackage ../development/compilers/ocaml/ber-metaocaml-003.nix { };

  mkOcamlPackages = ocaml: self: let callPackage = newScope self; in rec {
    inherit ocaml;

    camlidl = callPackage ../development/tools/ocaml/camlidl { };

    camlp5_5_strict = callPackage ../development/tools/ocaml/camlp5/5.15.nix { };

    camlp5_5_transitional = callPackage ../development/tools/ocaml/camlp5/5.15.nix {
      transitional = true;
    };

    camlp5_6_strict = callPackage ../development/tools/ocaml/camlp5 { };

    camlp5_6_transitional = callPackage ../development/tools/ocaml/camlp5 {
      transitional = true;
    };

    camlp5_strict = camlp5_6_strict;

    camlp5_transitional = camlp5_6_transitional;

    camlzip = callPackage ../development/ocaml-modules/camlzip { };

    camomile_0_8_2 = callPackage ../development/ocaml-modules/camomile/0.8.2.nix { };
    camomile = callPackage ../development/ocaml-modules/camomile { };

    camlimages = callPackage ../development/ocaml-modules/camlimages { };

    ocaml_cairo = callPackage ../development/ocaml-modules/ocaml-cairo { };

    cryptokit = callPackage ../development/ocaml-modules/cryptokit { };

    findlib = callPackage ../development/tools/ocaml/findlib { };

    dypgen = callPackage ../development/ocaml-modules/dypgen { };

    patoline = callPackage ../tools/typesetting/patoline { };

    gmetadom = callPackage ../development/ocaml-modules/gmetadom { };

    lablgl = callPackage ../development/ocaml-modules/lablgl { };

    lablgtk = callPackage ../development/ocaml-modules/lablgtk {
      inherit (gnome) libgnomecanvas libglade gtksourceview;
    };

    lablgtkmathview = callPackage ../development/ocaml-modules/lablgtkmathview {
      gtkmathview = callPackage ../development/libraries/gtkmathview { };
    };

    menhir = callPackage ../development/ocaml-modules/menhir { };

    mldonkey = callPackage ../applications/networking/p2p/mldonkey { };

    ocaml_batteries = callPackage ../development/ocaml-modules/batteries {
      camomile = camomile_0_8_2;
    };

    ocaml_cryptgps = callPackage ../development/ocaml-modules/cryptgps { };

    ocaml_expat = callPackage ../development/ocaml-modules/expat { };

    ocamlgraph = callPackage ../development/ocaml-modules/ocamlgraph { };

    ocaml_http = callPackage ../development/ocaml-modules/http { };

    ocaml_lwt = callPackage ../development/ocaml-modules/lwt { };

    ocaml_mysql = callPackage ../development/ocaml-modules/mysql { };

    ocamlnet = callPackage ../development/ocaml-modules/ocamlnet { };

    ocaml_pcre = callPackage ../development/ocaml-modules/pcre {
      inherit pcre;
    };

    ocaml_react = callPackage ../development/ocaml-modules/react { };

    ocaml_sqlite3 = callPackage ../development/ocaml-modules/sqlite3 { };

    ocaml_ssl = callPackage ../development/ocaml-modules/ssl { };

    ounit = callPackage ../development/ocaml-modules/ounit { };

    ulex = callPackage ../development/ocaml-modules/ulex { };

    ulex08 = callPackage ../development/ocaml-modules/ulex/0.8 {
      camlp5 = camlp5_transitional;
    };

    ocaml_typeconv = callPackage ../development/ocaml-modules/typeconv { };

    ocaml_sexplib = callPackage ../development/ocaml-modules/sexplib { };

    ocaml_extlib = callPackage ../development/ocaml-modules/extlib { };

    pycaml = callPackage ../development/ocaml-modules/pycaml { };

    opam = callPackage ../development/tools/ocaml/opam { };
  };

  ocamlPackages = recurseIntoAttrs ocamlPackages_3_12_1;
  ocamlPackages_3_10_0 = mkOcamlPackages ocaml_3_10_0 pkgs.ocamlPackages_3_10_0;
  ocamlPackages_3_11_2 = mkOcamlPackages ocaml_3_11_2 pkgs.ocamlPackages_3_11_2;
  ocamlPackages_3_12_1 = mkOcamlPackages ocaml_3_12_1 pkgs.ocamlPackages_3_12_1;
  ocamlPackages_4_00_1 = mkOcamlPackages ocaml_4_00_1 pkgs.ocamlPackages_4_00_1;

  ocaml_make = callPackage ../development/ocaml-modules/ocamlmake { };

  opa = let callPackage = newScope pkgs.ocamlPackages_3_12_1; in callPackage ../development/compilers/opa { };

  ocamlnat = let callPackage = newScope pkgs.ocamlPackages_3_12_1; in callPackage ../development/ocaml-modules/ocamlnat { };

  opencxx = callPackage ../development/compilers/opencxx {
    gcc = gcc33;
  };

  qcmm = callPackage ../development/compilers/qcmm {
    lua   = lua4;
    ocaml = ocaml_3_08_0;
  };

  roadsend = callPackage ../development/compilers/roadsend { };

  # TODO: the corresponding nix file is missing
  # rust = pkgsi686Linux.callPackage ../development/compilers/rust {};

  sbcl = builderDefsPackage (import ../development/compilers/sbcl) {
    inherit makeWrapper clisp;
  };

  scala = callPackage ../development/compilers/scala { };

  sdcc = callPackage ../development/compilers/sdcc {
    boost = boost149; # sdcc 3.2.0 fails to build with boost 1.53
  };

  stalin = callPackage ../development/compilers/stalin { };

  strategoPackages = recurseIntoAttrs strategoPackages018;

  strategoPackages016 = callPackage ../development/compilers/strategoxt/0.16.nix {
    stdenv = overrideInStdenv stdenv [gnumake380];
  };

  strategoPackages017 = callPackage ../development/compilers/strategoxt/0.17.nix {
    readline = readline5;
  };

  strategoPackages018 = callPackage ../development/compilers/strategoxt/0.18.nix {
    readline = readline5;
  };

  metaBuildEnv = callPackage ../development/compilers/meta-environment/meta-build-env { };

  swiProlog = callPackage ../development/compilers/swi-prolog { };

  tbb = callPackage ../development/libraries/tbb { };

  tinycc = callPackage ../development/compilers/tinycc { };

  urweb = callPackage ../development/compilers/urweb { };

  vala = vala19;

  vala15 = callPackage ../development/compilers/vala/15.2.nix { };

  vala16 = callPackage ../development/compilers/vala/16.1.nix { };

  vala19 = callPackage ../development/compilers/vala/default.nix { };

  visualcpp = callPackage ../development/compilers/visual-c++ { };

  vs90wrapper = callPackage ../development/compilers/vs90wrapper { };

  webdsl = callPackage ../development/compilers/webdsl { };

  win32hello = callPackage ../development/compilers/visual-c++/test { };

  wrapGCCWith = gccWrapper: glibc: baseGCC: gccWrapper {
    nativeTools = stdenv ? gcc && stdenv.gcc.nativeTools;
    nativeLibc = stdenv ? gcc && stdenv.gcc.nativeLibc;
    nativePrefix = if stdenv ? gcc then stdenv.gcc.nativePrefix else "";
    gcc = baseGCC;
    libc = glibc;
    shell = bash;
    inherit stdenv binutils coreutils zlib;
  };

  wrapClangWith = clangWrapper: glibc: baseClang: clangWrapper {
    nativeTools = stdenv ? gcc && stdenv.gcc.nativeTools;
    nativeLibc = stdenv ? gcc && stdenv.gcc.nativeLibc;
    nativePrefix = if stdenv ? gcc then stdenv.gcc.nativePrefix else "";
    clang = baseClang;
    libc = glibc;
    shell = bash;
    binutils = stdenv.gcc.binutils;
    inherit stdenv coreutils zlib;
  };

  wrapClang = wrapClangWith (import ../build-support/clang-wrapper) glibc;

  wrapGCC = wrapGCCWith (import ../build-support/gcc-wrapper) glibc;

  wrapGCCCross =
    {gcc, libc, binutils, cross, shell ? "", name ? "gcc-cross-wrapper"}:

    forceNativeDrv (import ../build-support/gcc-cross-wrapper {
      nativeTools = false;
      nativeLibc = false;
      noLibc = (libc == null);
      inherit stdenv gcc binutils libc shell name cross;
    });

  # prolog
  yap = callPackage ../development/compilers/yap { };

  yasm = callPackage ../development/compilers/yasm { };

  ### DEVELOPMENT / INTERPRETERS

  acl2 = builderDefsPackage ../development/interpreters/acl2 {
    inherit sbcl;
  };

  angelscript = callPackage ../development/interpreters/angelscript {};

  clisp = callPackage ../development/interpreters/clisp { };

  # compatibility issues in 2.47 - at list 2.44.1 is known good
  # for sbcl bootstrap
  clisp_2_44_1 = callPackage ../development/interpreters/clisp/2.44.1.nix {
    libsigsegv = libsigsegv_25;
  };

  clojure = callPackage ../development/interpreters/clojure { };

  clojureUnstable = callPackage ../development/interpreters/clojure { version = "1.5.0-RC1"; };

  clojure_binary = callPackage ../development/interpreters/clojure/binary.nix { };

  clojure_wrapper = callPackage ../development/interpreters/clojure/wrapper.nix {
    #clojure = clojure_binary;
  };

  clooj_standalone_binary = callPackage ../development/interpreters/clojure/clooj.nix { };

  clooj_wrapper = callPackage ../development/interpreters/clojure/clooj-wrapper.nix {
    clooj = clooj_standalone_binary;
  };

  erlangR14B04 = callPackage ../development/interpreters/erlang/R14B04.nix { };
  erlangR15B03 = callPackage ../development/interpreters/erlang/R15B03.nix { };
  erlang = erlangR15B03;

  groovy = callPackage ../development/interpreters/groovy { };

  guile_1_8 = callPackage ../development/interpreters/guile/1.8.nix { };

  guile_2_0 = callPackage ../development/interpreters/guile { };

  guile = guile_2_0;

  hadoop = callPackage ../applications/networking/cluster/hadoop { };

  io = callPackage ../development/interpreters/io { };

  j = callPackage ../development/interpreters/j {};

  kaffe = callPackage ../development/interpreters/kaffe { };

  kona = callPackage ../development/interpreters/kona {};

  love = callPackage ../development/interpreters/love {};

  lua4 = callPackage ../development/interpreters/lua-4 { };
  lua5 = callPackage ../development/interpreters/lua-5 { };
  lua5_0 = callPackage ../development/interpreters/lua-5/5.0.3.nix { };
  lua5_1 = callPackage ../development/interpreters/lua-5/5.1.nix { };

  luarocks = callPackage ../development/tools/misc/luarocks {
     lua = lua5;
  };

  maude = callPackage ../development/interpreters/maude { };

  octave = callPackage ../development/interpreters/octave {
    fltk = fltk13;
  };

  # mercurial (hg) bleeding edge version
  octaveHG = callPackage ../development/interpreters/octave/hg.nix { };

  perl58 = callPackage ../development/interpreters/perl/5.8 {
    impureLibcPath = if stdenv.isLinux then null else "/usr";
  };

  perl510 = callPackage ../development/interpreters/perl/5.10 { };

  perl514 = callPackage ../development/interpreters/perl/5.14 { };

  perl516 = callPackage ../development/interpreters/perl/5.16 {
    fetchurl = fetchurlBoot;
  };

  perl = if system != "i686-cygwin" then perl516 else sysPerl;

  php = php54;

  php53 = callPackage ../development/interpreters/php/5.3.nix { };

  php54 = callPackage ../development/interpreters/php/5.4.nix { };

  php_apc = callPackage ../development/libraries/php-apc { };

  php_xcache = callPackage ../development/libraries/php-xcache { };

  phpXdebug = callPackage ../development/interpreters/php-xdebug { };

  picolisp = callPackage ../development/interpreters/picolisp {};

  pltScheme = racket; # just to be sure

  polyml = callPackage ../development/compilers/polyml { };

  pure = callPackage ../development/interpreters/pure {};

  python3 = hiPrio (callPackage ../development/interpreters/python/3.3 { });
  python33 = callPackage ../development/interpreters/python/3.3 { };

  python = python27;
  python26 = callPackage ../development/interpreters/python/2.6 { };
  python27 = callPackage ../development/interpreters/python/2.7 { };

  pythonFull = python27Full;
  python26Full = callPackage ../development/interpreters/python/wrapper.nix {
    extraLibs = lib.attrValues python26.modules;
    python = python26;
    inherit (python26Packages) recursivePthLoader;
  };
  python27Full = callPackage ../development/interpreters/python/wrapper.nix {
    extraLibs = lib.attrValues python27.modules;
    python = python27;
    inherit (python27Packages) recursivePthLoader;
  };

  pythonDocs = recurseIntoAttrs (import ../development/interpreters/python/docs {
    inherit stdenv fetchurl lib;
  });

  pythonLinkmeWrapper = callPackage ../development/interpreters/python/python-linkme-wrapper.nix { };

  pyrex = pyrex095;

  pyrex095 = callPackage ../development/interpreters/pyrex/0.9.5.nix { };

  pyrex096 = callPackage ../development/interpreters/pyrex/0.9.6.nix { };

  qi = callPackage ../development/compilers/qi { };

  racket = callPackage ../development/interpreters/racket { };

  regina = callPackage ../development/interpreters/regina {};

  renpy = callPackage ../development/interpreters/renpy {
    ffmpeg = ffmpeg_1;
    wrapPython = pythonPackages.wrapPython;
  };

  ruby18 = callPackage ../development/interpreters/ruby/ruby-18.nix { };
  ruby19 = callPackage ../development/interpreters/ruby/ruby-19.nix { };
  ruby2 = lowPrio (callPackage ../development/interpreters/ruby/ruby-2.0.nix { });

  ruby = ruby19;

  rubyLibs = recurseIntoAttrs (callPackage ../development/interpreters/ruby/libs.nix { });

  rake = callPackage ../development/ruby-modules/rake { };

  rubySqlite3 = callPackage ../development/ruby-modules/sqlite3 { };

  rLang = callPackage ../development/interpreters/r-lang {
    withBioconductor = config.rLang.withBioconductor or false;
  };

  rubygemsFun = ruby: builderDefsPackage (import ../development/interpreters/ruby/rubygems.nix) {
    inherit ruby makeWrapper;
  };
  rubygems = hiPrio (rubygemsFun ruby);

  rq = callPackage ../applications/networking/cluster/rq { };

  scsh = callPackage ../development/interpreters/scsh { };

  spidermonkey = callPackage ../development/interpreters/spidermonkey { };
  spidermonkey_1_8_0rc1 = callPackage ../development/interpreters/spidermonkey/1.8.0-rc1.nix { };
  spidermonkey_185 = callPackage ../development/interpreters/spidermonkey/185-1.0.0.nix { };

  sysPerl = callPackage ../development/interpreters/perl/sys-perl { };

  tcl = callPackage ../development/interpreters/tcl { };

  xulrunnerWrapper = {application, launcher}:
    import ../development/interpreters/xulrunner/wrapper {
      inherit stdenv application launcher xulrunner;
    };

  xulrunner = pkgs.firefoxPkgs.xulrunner;


  ### DEVELOPMENT / MISC

  avrgcclibc = callPackage ../development/misc/avr-gcc-with-avr-libc {};

  avr8burnomat = callPackage ../development/misc/avr8-burn-omat { };

  sourceFromHead = import ../build-support/source-from-head-fun.nix {
    inherit config;
  };

  ecj = callPackage ../development/eclipse/ecj { };

  jdtsdk = callPackage ../development/eclipse/jdt-sdk { };

  jruby165 = callPackage ../development/interpreters/jruby { };

  guileCairo = callPackage ../development/guile-modules/guile-cairo { };

  guileGnome = callPackage ../development/guile-modules/guile-gnome {
    gconf = gnome.GConf;
    inherit (gnome) gnome_vfs libglade libgnome libgnomecanvas libgnomeui;
  };

  guile_lib = callPackage ../development/guile-modules/guile-lib { };

  guile_ncurses = callPackage ../development/guile-modules/guile-ncurses { };

  windowssdk = (
    import ../development/misc/windows-sdk {
      inherit fetchurl stdenv cabextract;
    });


  ### DEVELOPMENT / TOOLS


  antlr = callPackage ../development/tools/parsing/antlr/2.7.7.nix { };

  antlr3 = callPackage ../development/tools/parsing/antlr { };

  ant = apacheAnt;

  apacheAnt = callPackage ../development/tools/build-managers/apache-ant { };

  apacheAntOpenJDK = apacheAnt.override { jdk = openjdk; };
  apacheAntOracleJDK = ant.override { jdk = pkgs.oraclejdk; };

  apacheAntGcj = callPackage ../development/tools/build-managers/apache-ant/from-source.nix {
    # must be either pre-built or built with GCJ *alone*
    gcj = gcj.gcc; # use the raw GCJ, which has ${gcj}/lib/jvm
  };

  astyle = callPackage ../development/tools/misc/astyle { };

  autobuild = callPackage ../development/tools/misc/autobuild { };

  autoconf = callPackage ../development/tools/misc/autoconf { };

  autoconf213 = callPackage ../development/tools/misc/autoconf/2.13.nix { };

  autocutsel = callPackage ../tools/X11/autocutsel{ };

  automake = automake112x;

  automake110x = callPackage ../development/tools/misc/automake/automake-1.10.x.nix { };

  automake111x = callPackage ../development/tools/misc/automake/automake-1.11.x.nix { };

  automake112x = callPackage ../development/tools/misc/automake/automake-1.12.x.nix { };

  automake113x = callPackage ../development/tools/misc/automake/automake-1.13.x.nix { };

  automoc4 = callPackage ../development/tools/misc/automoc4 { };

  avrdude = callPackage ../development/tools/misc/avrdude { };

  bam = callPackage ../development/tools/build-managers/bam {};

  binutils = callPackage ../development/tools/misc/binutils {
    inherit noSysDirs;
  };

  binutils_gold = lowPrio (callPackage ../development/tools/misc/binutils {
    inherit noSysDirs;
    gold = true;
  });

  binutilsCross = lowPrio (forceNativeDrv (import ../development/tools/misc/binutils {
    inherit stdenv fetchurl zlib;
    noSysDirs = true;
    cross = assert crossSystem != null; crossSystem;
  }));

  bison = callPackage ../development/tools/parsing/bison { };

  buildbot = callPackage ../development/tools/build-managers/buildbot {
    inherit (pythonPackages) twisted jinja2 sqlalchemy sqlalchemy_migrate;
    dateutil = pythonPackages.dateutil_1_5;
  };

  buildbotSlave = callPackage ../development/tools/build-managers/buildbot-slave {
    inherit (pythonPackages) twisted;
  };

  byacc = callPackage ../development/tools/parsing/byacc { };

  casperjs = callPackage ../development/tools/casperjs { };

  cbrowser = callPackage ../development/tools/misc/cbrowser { };

  ccache = callPackage ../development/tools/misc/ccache { };

  # Wrapper that works as gcc or g++
  # It can be used by setting in nixpkgs config like this, for example:
  #    replaceStdenv = { pkgs }: pkgs.ccacheStdenv;
  # But if you build in chroot, you should have that path in chroot
  # If instantiated directly, it will use the HOME/.ccache as cache directory.
  # You can use an override in packageOverrides to set extraConfig:
  #    packageOverrides = pkgs: {
  #     ccacheWrapper = pkgs.ccacheWrapper.override {
  #       extraConfig = ''
  #         CCACHE_COMPRESS=1
  #         CCACHE_DIR=/bin/.ccache
  #       '';
  #     };
  #
  ccacheWrapper = makeOverridable ({ extraConfig ? "" }:
     wrapGCC (ccache.links extraConfig)) {};
  ccacheStdenv = lowPrio (overrideGCC stdenv ccacheWrapper);

  cgdb = callPackage ../development/tools/misc/cgdb { };

  chromedriver = callPackage ../development/tools/selenium/chromedriver { };

  complexity = callPackage ../development/tools/misc/complexity { };

  ctags = callPackage ../development/tools/misc/ctags { };

  ctagsWrapped = import ../development/tools/misc/ctags/wrapped.nix {
    inherit pkgs ctags writeScriptBin;
  };

  cmake = callPackage ../development/tools/build-managers/cmake { };

  cmake264 = callPackage ../development/tools/build-managers/cmake/264.nix { };

  cmakeCurses = cmake.override { useNcurses = true; };

  cmakeWithGui = cmakeCurses.override { useQt4 = true; };

  coccinelle = callPackage ../development/tools/misc/coccinelle { };

  framac = callPackage ../development/tools/misc/frama-c { };

  cppi = callPackage ../development/tools/misc/cppi { };

  cproto = callPackage ../development/tools/misc/cproto { };

  cflow = callPackage ../development/tools/misc/cflow { };

  cppcheck = callPackage ../development/tools/analysis/cppcheck { };

  cscope = callPackage ../development/tools/misc/cscope { };

  csslint = callPackage ../development/web/csslint { };

  libcxx = callPackage ../development/libraries/libc++ { stdenv = pkgs.clangStdenv; };

  dejagnu = callPackage ../development/tools/misc/dejagnu { };

  ddd = callPackage ../development/tools/misc/ddd { };

  distcc = callPackage ../development/tools/misc/distcc { };

  # distccWrapper: wrapper that works as gcc or g++
  # It can be used by setting in nixpkgs config like this, for example:
  #    replaceStdenv = { pkgs }: pkgs.distccStdenv;
  # But if you build in chroot, a default 'nix' will create
  # a new net namespace, and won't have network access.
  # You can use an override in packageOverrides to set extraConfig:
  #    packageOverrides = pkgs: {
  #     distccWrapper = pkgs.distccWrapper.override {
  #       extraConfig = ''
  #         DISTCC_HOSTS="myhost1 myhost2"
  #       '';
  #     };
  #
  distccWrapper = makeOverridable ({ extraConfig ? "" }:
     wrapGCC (distcc.links extraConfig)) {};
  distccStdenv = lowPrio (overrideGCC stdenv distccWrapper);

  distccMasquerade = callPackage ../development/tools/misc/distcc/masq.nix {
    gccRaw = gcc.gcc;
    binutils = binutils;
  };

  docutils = builderDefsPackage (import ../development/tools/documentation/docutils) {
    inherit python pil makeWrapper;
  };

  doxygen = lowPrio (doxygen_gui.override { qt4 = null; });

  /* XXX: The LaTeX output with Doxygen 1.8.0 makes LaTeX barf.
     See <https://bugzilla.gnome.org/show_bug.cgi?id=670973>.  */
  doxygen_1_7 = callPackage ../development/tools/documentation/doxygen/1.7.nix {
    qt4 = null;
  };

  doxygen_gui = callPackage ../development/tools/documentation/doxygen { };

  eggdbus = callPackage ../development/tools/misc/eggdbus { };

  elfutils = callPackage ../development/tools/misc/elfutils { };

  epm = callPackage ../development/tools/misc/epm { };

  emma = callPackage ../development/tools/analysis/emma { };

  findbugs = callPackage ../development/tools/analysis/findbugs { };

  pmd = callPackage ../development/tools/analysis/pmd { };

  jdepend = callPackage ../development/tools/analysis/jdepend { };

  checkstyle = callPackage ../development/tools/analysis/checkstyle { };

  flex = flex2535;

  flex2535 = callPackage ../development/tools/parsing/flex/flex-2.5.35.nix { };

  flex2534 = callPackage ../development/tools/parsing/flex/flex-2.5.34.nix { };

  flex2533 = callPackage ../development/tools/parsing/flex/flex-2.5.33.nix { };

  # Note: 2.5.4a is much older than 2.5.35 but happens first when sorting
  # alphabetically, hence the low priority.
  flex254a = lowPrio (import ../development/tools/parsing/flex/flex-2.5.4a.nix {
    inherit fetchurl stdenv yacc;
  });

  m4 = gnum4;

  global = callPackage ../development/tools/misc/global { };

  gnome_doc_utils = callPackage ../development/tools/documentation/gnome-doc-utils {};

  gnum4 = callPackage ../development/tools/misc/gnum4 { };

  gnumake = callPackage ../development/tools/build-managers/gnumake { };

  gnumake380 = callPackage ../development/tools/build-managers/gnumake-3.80 { };
  gnumake381 = callPackage ../development/tools/build-managers/gnumake/3.81.nix { };

  gob2 = callPackage ../development/tools/misc/gob2 { };

  gradle = callPackage ../development/tools/build-managers/gradle { };

  gperf = callPackage ../development/tools/misc/gperf { };

  gtk_doc = callPackage ../development/tools/documentation/gtk-doc { };

  gtkdialog = callPackage ../development/tools/misc/gtkdialog { };

  guileLint = callPackage ../development/tools/guile/guile-lint { };

  gwrap = callPackage ../development/tools/guile/g-wrap { };

  help2man = callPackage ../development/tools/misc/help2man {
    inherit (perlPackages) LocaleGettext;
  };

  hyenae = callPackage ../tools/networking/hyenae { };

  iconnamingutils = callPackage ../development/tools/misc/icon-naming-utils {
    inherit (perlPackages) XMLSimple;
  };

  indent = callPackage ../development/tools/misc/indent { };

  ino = callPackage ../development/arduino/ino { };

  inotifyTools = callPackage ../development/tools/misc/inotify-tools { };

  intelgen4asm = callPackage ../development/misc/intelgen4asm { };

  ired = callPackage ../development/tools/analysis/radare/ired.nix { };

  itstool = callPackage ../development/tools/misc/itstool { };

  jam = callPackage ../development/tools/build-managers/jam { };

  jikespg = callPackage ../development/tools/parsing/jikespg { };

  lcov = callPackage ../development/tools/analysis/lcov { };

  leiningen = callPackage ../development/tools/build-managers/leiningen { };

  libtool = libtool_2;

  libtool_1_5 = callPackage ../development/tools/misc/libtool { };

  libtool_2 = callPackage ../development/tools/misc/libtool/libtool2.nix { };

  lsof = callPackage ../development/tools/misc/lsof { };

  ltrace = callPackage ../development/tools/misc/ltrace { };

  mk = callPackage ../development/tools/build-managers/mk { };

  neoload = callPackage ../development/tools/neoload {
    licenseAccepted = (config.neoload.accept_license or false);
  };

  ninja = callPackage ../development/tools/build-managers/ninja { };

  noweb = callPackage ../development/tools/literate-programming/noweb { };

  omake = callPackage ../development/tools/ocaml/omake { };
  omake_rc1 = callPackage ../development/tools/ocaml/omake/0.9.8.6-rc1.nix { };

  openocd = callPackage ../development/tools/misc/openocd { };

  oprofile = callPackage ../development/tools/profiling/oprofile { };

  patchelf = callPackage ../development/tools/misc/patchelf { };

  patchelfUnstable = callPackage ../development/tools/misc/patchelf/unstable.nix { };

  peg = callPackage ../development/tools/parsing/peg { };

  phantomjs = callPackage ../development/tools/phantomjs { };

  pmccabe = callPackage ../development/tools/misc/pmccabe { };

  /* Make pkgconfig always return a nativeDrv, never a proper crossDrv,
     because most usage of pkgconfig as buildInput (inheritance of
     pre-cross nixpkgs) means using it using as nativeBuildInput
     cross_renaming: we should make all programs use pkgconfig as
     nativeBuildInput after the renaming.
     */
  pkgconfig = forceNativeDrv (callPackage ../development/tools/misc/pkgconfig { });
  pkgconfigUpstream = lowPrio (pkgconfig.override { vanilla = true; });

  premake3 = callPackage ../development/tools/misc/premake/3.nix { };

  premake4 = callPackage ../development/tools/misc/premake { };

  premake = premake4;

  pstack = callPackage ../development/tools/misc/gdb/pstack.nix { };

  radare = callPackage ../development/tools/analysis/radare {
    inherit (gnome) vte;
    lua = lua5;
    useX11 = config.radare.useX11 or false;
    pythonBindings = config.radare.pythonBindings or false;
    rubyBindings = config.radare.rubyBindings or false;
    luaBindings = config.radare.luaBindings or false;
  };

  ragel = callPackage ../development/tools/parsing/ragel { };

  re2c = callPackage ../development/tools/parsing/re2c { };

  remake = callPackage ../development/tools/build-managers/remake { };

  saleaeLogic = callPackage ../development/tools/misc/saleae-logic { };

  # couldn't find the source yet
  seleniumRCBin = callPackage ../development/tools/selenium/remote-control {
    jre = jdk;
  };

  sbt = callPackage ../development/tools/build-managers/sbt { };

  scons = callPackage ../development/tools/build-managers/scons { };

  simpleBuildTool = callPackage ../development/tools/build-managers/simple-build-tool { };

  sloccount = callPackage ../development/tools/misc/sloccount { };

  smatch = callPackage ../development/tools/analysis/smatch {
    buildllvmsparse = false;
    buildc2xml = false;
  };

  sparse = callPackage ../development/tools/analysis/sparse { };

  spin = callPackage ../development/tools/analysis/spin { };

  splint = callPackage ../development/tools/analysis/splint { };

  strace = callPackage ../development/tools/misc/strace { };

  swig = callPackage ../development/tools/misc/swig { };

  swig2 = callPackage ../development/tools/misc/swig/2.x.nix { };

  swigWithJava = swig;

  swfmill = callPackage ../tools/video/swfmill { };

  swftools = callPackage ../tools/video/swftools { };

  tcptrack = callPackage ../development/tools/misc/tcptrack { };

  texinfo413 = callPackage ../development/tools/misc/texinfo/4.13a.nix { };
  texinfo49 = callPackage ../development/tools/misc/texinfo/4.9.nix { };
  texinfo5 = callPackage ../development/tools/misc/texinfo/5.1.nix { };
  texinfo = texinfo413;

  texi2html = callPackage ../development/tools/misc/texi2html { };

  uisp = callPackage ../development/tools/misc/uisp { };

  gdb = callPackage ../development/tools/misc/gdb {
    hurd = gnu.hurdCross;
    inherit (gnu) mig;
  };

  gdbCross = lowPrio (callPackage ../development/tools/misc/gdb {
    target = crossSystem;
  });

  valgrind = callPackage ../development/tools/analysis/valgrind {
    stdenv =
      # On Darwin, Valgrind 3.7.0 expects Apple's GCC (for
      # `__private_extern'.)
      if stdenv.isDarwin
      then overrideGCC stdenv gccApple
      else stdenv;
  };

  valkyrie = callPackage ../development/tools/analysis/valkyrie { };

  xxdiff = callPackage ../development/tools/misc/xxdiff { };

  yacc = bison;

  yodl = callPackage ../development/tools/misc/yodl { };


  ### DEVELOPMENT / LIBRARIES


  a52dec = callPackage ../development/libraries/a52dec { };

  aacskeys = callPackage ../development/libraries/aacskeys { };

  aalib = callPackage ../development/libraries/aalib { };

  acl = callPackage ../development/libraries/acl { };

  activemq = callPackage ../development/libraries/apache-activemq { };

  adns = callPackage ../development/libraries/adns { };

  afflib = callPackage ../development/libraries/afflib {};

  agg = callPackage ../development/libraries/agg { };

  allegro = callPackage ../development/libraries/allegro {};
  allegro5 = callPackage ../development/libraries/allegro/5.nix {};

  amrnb = callPackage ../development/libraries/amrnb { };

  amrwb = callPackage ../development/libraries/amrwb { };

  apr = callPackage ../development/libraries/apr { };

  aprutil = callPackage ../development/libraries/apr-util {
    bdbSupport = true;
  };

  asio = callPackage ../development/libraries/asio { };

  aspell = callPackage ../development/libraries/aspell { };

  aspellDicts = recurseIntoAttrs (import ../development/libraries/aspell/dictionaries.nix {
    inherit fetchurl stdenv aspell which;
  });

  aterm = aterm25;

  aterm25 = callPackage ../development/libraries/aterm/2.5.nix { };

  aterm28 = lowPrio (callPackage ../development/libraries/aterm/2.8.nix { });

  attica = callPackage ../development/libraries/attica { };

  attr = callPackage ../development/libraries/attr { };

  aqbanking = callPackage ../development/libraries/aqbanking { };

  aubio = callPackage ../development/libraries/aubio { };

  audiofile = callPackage ../development/libraries/audiofile { };

  axis = callPackage ../development/libraries/axis { };

  babl_0_0_22 = callPackage ../development/libraries/babl/0_0_22.nix { };

  babl = callPackage ../development/libraries/babl { };

  beecrypt = callPackage ../development/libraries/beecrypt { };

  boehmgc = callPackage ../development/libraries/boehm-gc { };

  boolstuff = callPackage ../development/libraries/boolstuff { };

  boost144 = callPackage ../development/libraries/boost/1.44.nix { };
  boost149 = callPackage ../development/libraries/boost/1.49.nix { };
  boost153 = callPackage ../development/libraries/boost/1.53.nix { };
  boost = boost153;

  boostHeaders153 = callPackage ../development/libraries/boost/1.53-headers.nix { };
  boostHeaders = boostHeaders153;

  botan = callPackage ../development/libraries/botan { };

  box2d = callPackage ../development/libraries/box2d { };
  box2d_2_0_1 = callPackage ../development/libraries/box2d/2.0.1.nix { };

  buddy = callPackage ../development/libraries/buddy { };

  bwidget = callPackage ../development/libraries/bwidget { };

  c-ares = callPackage ../development/libraries/c-ares { };

  caelum = callPackage ../development/libraries/caelum { };

  scmccid = callPackage ../development/libraries/scmccid { };

  ccrtp = callPackage ../development/libraries/ccrtp { };
  ccrtp_1_8 = callPackage ../development/libraries/ccrtp/1.8.nix { };

  celt = callPackage ../development/libraries/celt {};
  celt_0_7 = callPackage ../development/libraries/celt/0.7.nix {};
  celt_0_5_1 = callPackage ../development/libraries/celt/0.5.1.nix {};

  cgal = callPackage ../development/libraries/CGAL {};

  cgui = callPackage ../development/libraries/cgui {};

  check = callPackage ../development/libraries/check { };

  chipmunk = builderDefsPackage (import ../development/libraries/chipmunk) {
    inherit cmake freeglut mesa;
    inherit (xlibs) libX11 xproto inputproto libXi libXmu;
  };

  chmlib = callPackage ../development/libraries/chmlib { };

  cil = callPackage ../development/libraries/cil { };

  cilaterm = callPackage ../development/libraries/cil-aterm {
    stdenv = overrideInStdenv stdenv [gnumake380];
  };

  clanlib = callPackage ../development/libraries/clanlib { };

  classads = callPackage ../development/libraries/classads { };

  classpath = callPackage ../development/libraries/java/classpath {
    javac = gcj;
    jvm = gcj;
    gconf = gnome.GConf;
  };

  clearsilver = callPackage ../development/libraries/clearsilver { };

  cln = callPackage ../development/libraries/cln { };

  clppcre = builderDefsPackage (import ../development/libraries/cl-ppcre) { };

  clucene_core_2 = callPackage ../development/libraries/clucene-core/2.x.nix { };

  clucene_core = callPackage ../development/libraries/clucene-core { };

  cluceneCore = clucene_core; # !!! remove this

  clutter = callPackage ../development/libraries/clutter { };

  clutter_gtk = callPackage ../development/libraries/clutter-gtk { };
  clutter_gtk_0_10 = callPackage ../development/libraries/clutter-gtk/0.10.8.nix { };

  cminpack = callPackage ../development/libraries/cminpack { };

  cogl = callPackage ../development/libraries/cogl { };

  coin3d = callPackage ../development/libraries/coin3d { };

  commoncpp2 = callPackage ../development/libraries/commoncpp2 { };

  confuse = callPackage ../development/libraries/confuse { };

  coredumper = callPackage ../development/libraries/coredumper { };

  ctl = callPackage ../development/libraries/ctl { };

  cppunit = callPackage ../development/libraries/cppunit { };

  cppnetlib = callPackage ../development/libraries/cppnetlib {
    boost = boostHeaders;
  };

  cracklib = callPackage ../development/libraries/cracklib { };

  cryptopp = callPackage ../development/libraries/crypto++ { };

  cyrus_sasl = callPackage ../development/libraries/cyrus-sasl { };

  db4 = db45;

  db44 = callPackage ../development/libraries/db4/db4-4.4.nix { };

  db45 = callPackage ../development/libraries/db4/db4-4.5.nix { };

  db47 = callPackage ../development/libraries/db4/db4-4.7.nix { };

  db48 = callPackage ../development/libraries/db4/db4-4.8.nix { };

  dbus = let dbus_all = callPackage ../development/libraries/dbus { };
    in dbus_all.libs // dbus_all; # previously dbus.libs also contained the daemon
  dbus_cplusplus  = callPackage ../development/libraries/dbus-cplusplus { };
  dbus_glib       = callPackage ../development/libraries/dbus-glib { };
  dbus_java       = callPackage ../development/libraries/java/dbus-java { };
  dbus_python     = callPackage ../development/python-modules/dbus { };
  # Should we deprecate these? Currently there are many references.
  dbus_tools = dbus.tools;
  dbus_libs = dbus.libs;
  dbus_daemon = dbus.daemon;

  dclib = callPackage ../development/libraries/dclib { };

  directfb = callPackage ../development/libraries/directfb { };

  dotconf = callPackage ../development/libraries/dotconf { };

  dssi = callPackage ../development/libraries/dssi {};

  dragonegg = callPackage ../development/compilers/llvm/dragonegg.nix { };

  dxflib = callPackage ../development/libraries/dxflib {};

  eigen = callPackage ../development/libraries/eigen {};

  eigen2 = callPackage ../development/libraries/eigen/2.0.nix {};

  enchant = callPackage ../development/libraries/enchant { };

  enet = callPackage ../development/libraries/enet { };

  enginepkcs11 = callPackage ../development/libraries/enginepkcs11 { };

  esdl = callPackage ../development/libraries/esdl { };

  exiv2 = callPackage ../development/libraries/exiv2 { };

  expat = callPackage ../development/libraries/expat { };

  extremetuxracer = builderDefsPackage (import ../games/extremetuxracer) {
    inherit mesa tcl freeglut SDL SDL_mixer pkgconfig
      gettext intltool;
    inherit (xlibs) libX11 xproto libXi inputproto
      libXmu libXext xextproto libXt libSM libICE;
    libpng = libpng12;
  };

  eventlog = callPackage ../development/libraries/eventlog { };

  facile = callPackage ../development/libraries/facile { };

  faac = callPackage ../development/libraries/faac { };

  faad2 = callPackage ../development/libraries/faad2 { };

  farsight2 = callPackage ../development/libraries/farsight2 { };

  farstream = callPackage ../development/libraries/farstream { };

  fcgi = callPackage ../development/libraries/fcgi { };

  ffmpeg = callPackage ../development/libraries/ffmpeg {
    vpxSupport = !stdenv.isMips;
  };

  ffmpeg_0_6_90 = callPackage ../development/libraries/ffmpeg/0.6.90.nix {
    vpxSupport = !stdenv.isMips;
  };

  ffmpeg_1 = callPackage ../development/libraries/ffmpeg/1.x.nix {
    vpxSupport = !stdenv.isMips;
  };

  ffms = callPackage ../development/libraries/ffms { };

  fftw = callPackage ../development/libraries/fftw {
    singlePrecision = false;
  };

  fftwSinglePrec = callPackage ../development/libraries/fftw {
    singlePrecision = true;
  };

  flann = callPackage ../development/libraries/flann { };

  flite = callPackage ../development/libraries/flite { };

  fltk13 = callPackage ../development/libraries/fltk/fltk13.nix { };

  fltk20 = callPackage ../development/libraries/fltk { };

  fmod = callPackage ../development/libraries/fmod { };

  freeimage = callPackage ../development/libraries/freeimage { };

  freetts = callPackage ../development/libraries/freetts { };

  cfitsio = callPackage ../development/libraries/cfitsio { };

  fontconfig = callPackage ../development/libraries/fontconfig { };

  makeFontsConf = let fontconfig_ = fontconfig; in {fontconfig ? fontconfig_, fontDirectories}:
    import ../development/libraries/fontconfig/make-fonts-conf.nix {
      inherit runCommand libxslt fontconfig fontDirectories;
    };

  freealut = callPackage ../development/libraries/freealut { };

  freeglut = if stdenv.isDarwin then darwinX11AndOpenGL else
    callPackage ../development/libraries/freeglut { };

  freetype = callPackage ../development/libraries/freetype { };

  fribidi = callPackage ../development/libraries/fribidi { };

  funambol = callPackage ../development/libraries/funambol { };

  fam = gamin;

  gamin = callPackage ../development/libraries/gamin { };

  gav = callPackage ../games/gav { };

  gdome2 = callPackage ../development/libraries/gdome2 {
    inherit (gnome) gtkdoc;
  };

  gdbm = callPackage ../development/libraries/gdbm { };

  gegl = callPackage ../development/libraries/gegl {
    #  avocodec avformat librsvg
  };

  gegl_0_0_22 = callPackage ../development/libraries/gegl/0_0_22.nix {
    #  avocodec avformat librsvg
  };

  geoclue = callPackage ../development/libraries/geoclue {};

  geoip = builderDefsPackage ../development/libraries/geoip {
    inherit zlib;
  };

  geoipjava = callPackage ../development/libraries/java/geoipjava { };

  geos = callPackage ../development/libraries/geos { };

  gettext = gettext_0_18;

  gettext_0_17 = callPackage ../development/libraries/gettext/0.17.nix { };
  gettext_0_18 = callPackage ../development/libraries/gettext { };

  gd = callPackage ../development/libraries/gd { };

  gdal = callPackage ../development/libraries/gdal { };

  ggz_base_libs = callPackage ../development/libraries/ggz_base_libs {};

  giblib = callPackage ../development/libraries/giblib { };

  libgit2 = callPackage ../development/libraries/git2 { };

  glew = callPackage ../development/libraries/glew { };

  glfw = callPackage ../development/libraries/glfw { };

  glibc = glibc217;

  glibcCross = glibc217Cross;

  glibc213 = (callPackage ../development/libraries/glibc/2.13 {
    kernelHeaders = linuxHeaders;
    installLocales = config.glibc.locales or false;
    machHeaders = null;
    hurdHeaders = null;
    gccCross = null;
  }) // (if crossSystem != null then { crossDrv = glibc213Cross; } else {});

  glibc213Cross = forceNativeDrv (makeOverridable (import ../development/libraries/glibc/2.13)
    (let crossGNU = crossSystem != null && crossSystem.config == "i586-pc-gnu";
     in {
       inherit stdenv fetchurl;
       gccCross = gccCrossStageStatic;
       kernelHeaders = if crossGNU then gnu.hurdHeaders else linuxHeadersCross;
       installLocales = config.glibc.locales or false;
     }
     // lib.optionalAttrs crossGNU {
        inherit (gnu) machHeaders hurdHeaders libpthreadHeaders mig;
        inherit fetchgit;
      }));

  glibc217 = callPackage ../development/libraries/glibc/2.17 {
    kernelHeaders = linuxHeaders;
    installLocales = config.glibc.locales or false;
    machHeaders = null;
    hurdHeaders = null;
    gccCross = null;
  };

  glibc217Cross = forceNativeDrv (makeOverridable (import ../development/libraries/glibc/2.17)
    (let crossGNU = crossSystem != null && crossSystem.config == "i586-pc-gnu";
     in {
       inherit stdenv fetchurl;
       gccCross = gccCrossStageStatic;
       kernelHeaders = if crossGNU then gnu.hurdHeaders else linuxHeadersCross;
       installLocales = config.glibc.locales or false;
     }
     // lib.optionalAttrs crossGNU {
        inherit (gnu) machHeaders hurdHeaders libpthreadHeaders mig;
        inherit fetchgit;
      }));


  # We can choose:
  libcCrossChooser = name : if name == "glibc" then glibcCross
    else if name == "uclibc" then uclibcCross
    else if name == "msvcrt" && stdenv.cross.config == "x86_64-w64-mingw32" then
      windows.mingw_w64
    else if name == "msvcrt" then windows.mingw_headers3
    else throw "Unknown libc";

  libcCross = assert crossSystem != null; libcCrossChooser crossSystem.libc;

  eglibc = callPackage ../development/libraries/eglibc {
    kernelHeaders = linuxHeaders;
    installLocales = config.glibc.locales or false;
  };

  glibcLocales = callPackage ../development/libraries/glibc/2.17/locales.nix { };

  glibcInfo = callPackage ../development/libraries/glibc/2.17/info.nix { };

  glibc_multi =
    runCommand "${glibc.name}-multi"
      { glibc64 = glibc;
        glibc32 = (import ./all-packages.nix {system = "i686-linux";}).glibc;
      }
      ''
        mkdir -p $out
        ln -s $glibc64/* $out/

        rm $out/lib $out/lib64
        mkdir -p $out/lib
        ln -s $glibc64/lib/* $out/lib
        ln -s $glibc32/lib $out/lib/32
        ln -s lib $out/lib64

        rm $out/include
        cp -rs $glibc32/include $out
        chmod -R u+w $out/include
        cp -rsf $glibc64/include $out
      '' # */
      ;

  glpk = callPackage ../development/libraries/glpk { };

  gmime = callPackage ../development/libraries/gmime { };

  gmm = callPackage ../development/libraries/gmm { };

  gmp = gmp5;

  gmpxx = appendToName "with-cxx" (gmp.override { cxx = true; });

  # The GHC bootstrap binaries link against libgmp.so.3, which is in GMP 4.x.
  gmp4 = callPackage ../development/libraries/gmp/4.3.2.nix { };

  gmp5 = callPackage ../development/libraries/gmp/5.0.5.nix { };

  gmp51 = callPackage ../development/libraries/gmp/5.1.1.nix { };

  gobjectIntrospection = callPackage ../development/libraries/gobject-introspection { };

  goffice = callPackage ../development/libraries/goffice {
    inherit (gnome) libglade libgnomeui;
    gconf = gnome.GConf;
    libart = gnome.libart_lgpl;
  };

  goffice_0_10 = callPackage ../development/libraries/goffice/0.10.nix {
    inherit (gnome) libglade libgnomeui;
    gconf = gnome.GConf;
    libart = gnome.libart_lgpl;
    gtk = gtk3;
  };

  goocanvas = callPackage ../development/libraries/goocanvas { };

  gperftools = callPackage ../development/libraries/gperftools { };

  #GMP ex-satellite, so better keep it near gmp
  mpfr = callPackage ../development/libraries/mpfr { };
  mpfr_3_1_2 = callPackage ../development/libraries/mpfr/3.1.2.nix { };

  gst_all = {
    inherit (pkgs) gstreamer gnonlin gst_python qt_gstreamer;
    gstPluginsBase = pkgs.gst_plugins_base;
    gstPluginsBad = pkgs.gst_plugins_bad;
    gstPluginsGood = pkgs.gst_plugins_good;
    gstPluginsUgly = pkgs.gst_plugins_ugly;
    gstFfmpeg = pkgs.gst_ffmpeg;
  };

  gstreamer = callPackage ../development/libraries/gstreamer/gstreamer {};

  gst_plugins_base = callPackage ../development/libraries/gstreamer/gst-plugins-base {};

  gst_plugins_good = callPackage ../development/libraries/gstreamer/gst-plugins-good {};

  gst_plugins_bad = callPackage ../development/libraries/gstreamer/gst-plugins-bad {};

  gst_plugins_ugly = callPackage ../development/libraries/gstreamer/gst-plugins-ugly {};

  gst_ffmpeg = callPackage ../development/libraries/gstreamer/gst-ffmpeg {};

  gst_python = callPackage ../development/libraries/gstreamer/gst-python {};

  gnonlin = callPackage ../development/libraries/gstreamer/gnonlin {};

  qt_gstreamer = callPackage ../development/libraries/gstreamer/qt-gstreamer {};

  gnet = callPackage ../development/libraries/gnet { };

  gnu_efi = callPackage ../development/libraries/gnu-efi {
    stdenv = overrideInStdenv stdenv [gnumake381];
  };

  gnutls = callPackage ../development/libraries/gnutls {
    guileBindings = config.gnutls.guile or true;
  };

  gnutls2 = callPackage ../development/libraries/gnutls/2.12.nix {
    guileBindings = config.gnutls.guile or true;
  };

  gnutls_without_guile = gnutls.override { guileBindings = false; };
  gnutls2_without_guile = gnutls2.override { guileBindings = false; };

  gpac = callPackage ../applications/video/gpac { };

  gpgme = callPackage ../development/libraries/gpgme {
    gnupg1 = gnupg1orig;
  };

  grantlee = callPackage ../development/libraries/grantlee { };

  gsasl = callPackage ../development/libraries/gsasl { };

  gsl = callPackage ../development/libraries/gsl { };

  gsm = callPackage ../development/libraries/gsm {};

  gsoap = callPackage ../development/libraries/gsoap { };

  gss = callPackage ../development/libraries/gss { };

  gtkimageview = callPackage ../development/libraries/gtkimageview { };

  gtkmathview = callPackage ../development/libraries/gtkmathview { };

  gtkLibs = {
    inherit (pkgs) glib glibmm atk atkmm cairo pango pangomm gdk_pixbuf gtk
      gtkmm;
  };

  glib = callPackage ../development/libraries/glib { };
  glibmm = callPackage ../development/libraries/glibmm { };

  glib_networking = callPackage ../development/libraries/glib-networking {};

  atk = callPackage ../development/libraries/atk { };
  atkmm = callPackage ../development/libraries/atkmm { };

  cairo = callPackage ../development/libraries/cairo {
    pixman = pixman_cairo; # it's recommended to be in sync
  };
  pixman_cairo = callPackage ../development/libraries/pixman { };
  cairomm = callPackage ../development/libraries/cairomm { };
  cairo_1_12_2 = callPackage ../development/libraries/cairo/1.12.2.nix { };

  pango = callPackage ../development/libraries/pango { };
  pangomm = callPackage ../development/libraries/pangomm/2.28.x.nix { };

  pangox_compat = callPackage ../development/libraries/pangox-compat { };

  gdk_pixbuf = callPackage ../development/libraries/gdk-pixbuf { };

<<<<<<< HEAD
  gtk2 = callPackage ../development/libraries/gtk+/2.x.nix { };
  gtk3 = lowPrio (callPackage ../development/libraries/gtk+/3.x.nix {
    inherit (gnome3) at_spi2_atk;
  });
=======
  gtk2 = callPackage ../development/libraries/gtk+/2.24.x.nix {
    cupsSupport = config.gtk2.cups or true;
  };
  gtk3 = lowPrio (callPackage ../development/libraries/gtk+/3.2.x.nix { });
>>>>>>> 8fe0f000
  gtk = pkgs.gtk2;

  gtkmm = callPackage ../development/libraries/gtkmm/2.x.nix { };
  gtkmm3 = callPackage ../development/libraries/gtkmm/3.x.nix { };

  gtkmozembedsharp = callPackage ../development/libraries/gtkmozembed-sharp {
    gtksharp = gtksharp2;
  };

  gtksharp1 = callPackage ../development/libraries/gtk-sharp-1 {
    inherit (gnome) libglade libgtkhtml gtkhtml
              libgnomecanvas libgnomeui libgnomeprint
              libgnomeprintui GConf;
  };

  gtksharp2 = callPackage ../development/libraries/gtk-sharp-2 {
    inherit (gnome) libglade libgtkhtml gtkhtml
              libgnomecanvas libgnomeui libgnomeprint
              libgnomeprintui GConf gnomepanel;
  };

  gtksourceviewsharp = callPackage ../development/libraries/gtksourceview-sharp {
    inherit (gnome) gtksourceview;
    gtksharp = gtksharp2;
  };

  gtkspell = callPackage ../development/libraries/gtkspell { };

  gts = callPackage ../development/libraries/gts { };

  gvfs = callPackage ../development/libraries/gvfs { };

  gwenhywfar = callPackage ../development/libraries/gwenhywfar { };

  # TODO : Add MIT Kerberos and let admin choose.
  kerberos = heimdal;

  heimdal = callPackage ../development/libraries/kerberos/heimdal.nix { };

  harfbuzz = callPackage ../development/libraries/harfbuzz { };

  hawknl = callPackage ../development/libraries/hawknl { };

  herqq = callPackage ../development/libraries/herqq { };

  hspell = callPackage ../development/libraries/hspell { };

  hspellDicts = callPackage ../development/libraries/hspell/dicts.nix { };

  hsqldb = callPackage ../development/libraries/java/hsqldb { };

  http_parser = callPackage ../development/libraries/http_parser { inherit (pythonPackages) gyp; };

  hunspell = callPackage ../development/libraries/hunspell { };

  hwloc = callPackage ../development/libraries/hwloc {
    inherit (xlibs) libX11;
  };

  hydraAntLogger = callPackage ../development/libraries/java/hydra-ant-logger { };

  icedtea = callPackage ../development/libraries/java/icedtea {
    ant = apacheAntGcj;
    xerces = xercesJava;
    xulrunner = icecatXulrunner3;
    inherit (xlibs) libX11 libXp libXtst libXinerama libXt
      libXrender xproto;
  };

  icu = callPackage ../development/libraries/icu { };

  id3lib = callPackage ../development/libraries/id3lib { };

  ilbc = callPackage ../development/libraries/ilbc { };

  ilmbase = callPackage ../development/libraries/ilmbase { };

  imlib = callPackage ../development/libraries/imlib {
    libpng = libpng12;
  };

  imlib2 = callPackage ../development/libraries/imlib2 { };

  incrtcl = callPackage ../development/libraries/incrtcl { };

  indilib = callPackage ../development/libraries/indilib { };

  iniparser = callPackage ../development/libraries/iniparser { };

  inteltbb = callPackage ../development/libraries/intel-tbb { };

  intltool = callPackage ../development/tools/misc/intltool { };

  irrlicht3843 = callPackage ../development/libraries/irrlicht { };

  isocodes = callPackage ../development/libraries/iso-codes { };

  itk = callPackage ../development/libraries/itk { };

  jamp = builderDefsPackage ../games/jamp {
    inherit mesa SDL SDL_image SDL_mixer;
  };

  jasper = callPackage ../development/libraries/jasper { };

  jama = callPackage ../development/libraries/jama { };

  jansson = callPackage ../development/libraries/jansson { };

  jbig2dec = callPackage ../development/libraries/jbig2dec { };

  jetty_gwt = callPackage ../development/libraries/java/jetty-gwt { };

  jetty_util = callPackage ../development/libraries/java/jetty-util { };

  json_glib = callPackage ../development/libraries/json-glib { };

  json_c = callPackage ../development/libraries/json-c { };

  libjson = callPackage ../development/libraries/libjson { };

  judy = callPackage ../development/libraries/judy { };

  krb5 = callPackage ../development/libraries/kerberos/krb5.nix { };

  lcms = lcms1;

  lcms1 = callPackage ../development/libraries/lcms { };

  lcms2 = callPackage ../development/libraries/lcms2 { };

  lensfun = callPackage ../development/libraries/lensfun { };

  lesstif = callPackage ../development/libraries/lesstif { };

  lesstif93 = callPackage ../development/libraries/lesstif-0.93 { };

  leveldb = callPackage ../development/libraries/leveldb { };

  levmar = callPackage ../development/libraries/levmar { };

  leptonica = callPackage ../development/libraries/leptonica { };

  lib3ds = callPackage ../development/libraries/lib3ds { };

  libaacs = callPackage ../development/libraries/libaacs { };

  libaal = callPackage ../development/libraries/libaal { };

  libao = callPackage ../development/libraries/libao {
    usePulseAudio = config.pulseaudio or true;
  };

  libarchive = callPackage ../development/libraries/libarchive { };

  libass = callPackage ../development/libraries/libass { };

  libassuan1 = callPackage ../development/libraries/libassuan1 { };

  libassuan = callPackage ../development/libraries/libassuan { };

  libassuan2_1 = callPackage ../development/libraries/libassuan/git.nix { };

  libav = callPackage ../development/libraries/libav { };

  libavc1394 = callPackage ../development/libraries/libavc1394 { };

  libbluedevil = callPackage ../development/libraries/libbluedevil { };

  libbluray = callPackage ../development/libraries/libbluray { };

  libbs2b = callPackage ../development/libraries/audio/libbs2b { };

  libcaca = callPackage ../development/libraries/libcaca { };

  libcanberra = callPackage ../development/libraries/libcanberra { };

  libcello = callPackage ../development/libraries/libcello {};

  libcdaudio = callPackage ../development/libraries/libcdaudio { };

  libcddb = callPackage ../development/libraries/libcddb { };

  libcdio = callPackage ../development/libraries/libcdio { };

  libcdr = callPackage ../development/libraries/libcdr { };

  libchamplain = callPackage ../development/libraries/libchamplain {
    inherit (gnome) libsoup;
  };

  libchamplain_0_6 = callPackage ../development/libraries/libchamplain/0.6.nix {};

  libchop = callPackage ../development/libraries/libchop { };

  libcm = callPackage ../development/libraries/libcm { };

  inherit (gnome3) libcroco;

  libctemplate = callPackage ../development/libraries/libctemplate { };

  libcue = callPackage ../development/libraries/libcue { };

  libdaemon = callPackage ../development/libraries/libdaemon { };

  libdbi = callPackage ../development/libraries/libdbi { };

  libdbiDriversBase = callPackage ../development/libraries/libdbi-drivers {
    mysql = null;
    sqlite = null;
  };

  libdbiDrivers = libdbiDriversBase.override {
    inherit sqlite mysql;
  };

  libdbusmenu_qt = callPackage ../development/libraries/libdbusmenu-qt { };

  libdc1394 = callPackage ../development/libraries/libdc1394 { };

  libdc1394avt = callPackage ../development/libraries/libdc1394avt { };

  libdevil = callPackage ../development/libraries/libdevil { };

  libdiscid = callPackage ../development/libraries/libdiscid { };

  libdivsufsort = callPackage ../development/libraries/libdivsufsort { };

  libdmtx = callPackage ../development/libraries/libdmtx { };

  libdnet = callPackage ../development/libraries/libdnet { };

  libdrm = callPackage ../development/libraries/libdrm {
    inherit fetchurl stdenv pkgconfig;
    inherit (xorg) libpthreadstubs;
  };

  libdv = callPackage ../development/libraries/libdv { };

  libdvbpsi = callPackage ../development/libraries/libdvbpsi { };

  libdwg = callPackage ../development/libraries/libdwg { };

  libdvdcss = callPackage ../development/libraries/libdvdcss { };

  libdvdnav = callPackage ../development/libraries/libdvdnav { };

  libdvdread = callPackage ../development/libraries/libdvdread { };

  libdwarf = callPackage ../development/libraries/libdwarf { };

  libeatmydata = callPackage ../development/libraries/libeatmydata { };

  libebml = callPackage ../development/libraries/libebml { };

  libedit = callPackage ../development/libraries/libedit { };

  libelf = callPackage ../development/libraries/libelf { };

  libgadu = callPackage ../development/libraries/libgadu { };

  libgdata = (newScope gnome) ../development/libraries/libgdata {};
  libgdata_0_6 = (newScope gnome) ../development/libraries/libgdata/0.6.nix {};

  libgig = callPackage ../development/libraries/libgig { };

  libgnome_keyring = callPackage ../development/libraries/libgnome-keyring { };
  libgnome_keyring3 = gnome3.libgnome_keyring;

  libgtop = callPackage ../development/libraries/libgtop {};

  liblo = callPackage ../development/libraries/liblo { };

  liblrdf = librdf;

  liblscp = callPackage ../development/libraries/liblscp { };

  libev = builderDefsPackage ../development/libraries/libev { };

  libevent14 = callPackage ../development/libraries/libevent/1.4.nix { };
  libevent = callPackage ../development/libraries/libevent { };

  libewf = callPackage ../development/libraries/libewf { };

  libexif = callPackage ../development/libraries/libexif { };

  libexosip = callPackage ../development/libraries/exosip {};

  libextractor = callPackage ../development/libraries/libextractor {
    libmpeg2 = mpeg2dec;
  };

  libexttextcat = callPackage ../development/libraries/libexttextcat {};

  libf2c = callPackage ../development/libraries/libf2c {};

  libfixposix = callPackage ../development/libraries/libfixposix {};

  libffcall = builderDefsPackage (import ../development/libraries/libffcall) {
    inherit fetchcvs;
  };

  libffi = callPackage ../development/libraries/libffi { };

  libftdi = callPackage ../development/libraries/libftdi { };

  libgcrypt = callPackage ../development/libraries/libgcrypt { };

  libgcrypt_git = lowPrio (callPackage ../development/libraries/libgcrypt/git.nix { });

  libgdiplus = callPackage ../development/libraries/libgdiplus { };

  libgpgerror = callPackage ../development/libraries/libgpg-error { };

  libgphoto2 = callPackage ../development/libraries/libgphoto2 { };

  libgphoto2_4 = callPackage ../development/libraries/libgphoto2/2.4.nix { };

  libgpod = callPackage ../development/libraries/libgpod {
    inherit (pkgs.pythonPackages) mutagen;
  };

  libharu = callPackage ../development/libraries/libharu { };

  libical = callPackage ../development/libraries/libical { };

  libicns = callPackage ../development/libraries/libicns { };

  libimobiledevice = callPackage ../development/libraries/libimobiledevice { };

  libiodbc = callPackage ../development/libraries/libiodbc {
    useGTK = config.libiodbc.gtk or false;
  };

  liblastfmSF = callPackage ../development/libraries/liblastfmSF { };

  liblastfm = callPackage ../development/libraries/liblastfm { };

  liblqr1 = callPackage ../development/libraries/liblqr-1 { };

  liblockfile = callPackage ../development/libraries/liblockfile { };

  libmcrypt = callPackage ../development/libraries/libmcrypt {};

  libmhash = callPackage ../development/libraries/libmhash {};

  libmtp = callPackage ../development/libraries/libmtp { };

  libnatspec = callPackage ../development/libraries/libnatspec { };

  libnfsidmap = callPackage ../development/libraries/libnfsidmap { };

  libnice = callPackage ../development/libraries/libnice { };

  libplist = callPackage ../development/libraries/libplist { };

  libQGLViewer = callPackage ../development/libraries/libqglviewer { };

  libre = callPackage ../development/libraries/libre {};
  librem = callPackage ../development/libraries/librem {};

  libsamplerate = callPackage ../development/libraries/libsamplerate { };

  libspectre = callPackage ../development/libraries/libspectre { };

  libgsf = callPackage ../development/libraries/libgsf { };

  libiconv = callPackage ../development/libraries/libiconv { };

  libiconvOrEmpty = if libiconvOrNull == null then [] else [libiconv];

  libiconvOrNull =
    if gcc.libc or null != null || stdenv.isGlibc
    then null
    else libiconv;

  libiconvOrLibc = if libiconvOrNull == null then gcc.libc else libiconv;

  # On non-GNU systems we need GNU Gettext for libintl.
  libintlOrEmpty = stdenv.lib.optional (!stdenv.isLinux) gettext;

  libid3tag = callPackage ../development/libraries/libid3tag { };

  libidn = callPackage ../development/libraries/libidn { };

  libiec61883 = callPackage ../development/libraries/libiec61883 { };

  libinfinity = callPackage ../development/libraries/libinfinity {
    inherit (gnome) gtkdoc;
  };

  libiptcdata = callPackage ../development/libraries/libiptcdata { };

  libjpeg_original = callPackage ../development/libraries/libjpeg { };
  libjpeg_turbo = callPackage ../development/libraries/libjpeg-turbo { };
  libjpeg = if stdenv.isDarwin then libjpeg_original else libjpeg_turbo;

  libjpeg62 = callPackage ../development/libraries/libjpeg/62.nix {
    libtool = libtool_1_5;
  };

  libkate = callPackage ../development/libraries/libkate { };

  libksba = callPackage ../development/libraries/libksba { };

  libmad = callPackage ../development/libraries/libmad { };

  libmatchbox = callPackage ../development/libraries/libmatchbox { };

  libmatthew_java = callPackage ../development/libraries/java/libmatthew-java { };

  libmatroska = callPackage ../development/libraries/libmatroska { };

  libmcs = callPackage ../development/libraries/libmcs { };

  libmemcached = callPackage ../development/libraries/libmemcached { };

  libmicrohttpd = callPackage ../development/libraries/libmicrohttpd { };

  libmikmod = callPackage ../development/libraries/libmikmod { };

  libmilter = callPackage ../development/libraries/libmilter { };

  libmms = callPackage ../development/libraries/libmms { };

  libmowgli = callPackage ../development/libraries/libmowgli { };

  libmng = callPackage ../development/libraries/libmng { };

  libmnl = callPackage ../development/libraries/libmnl { };

  libmodplug = callPackage ../development/libraries/libmodplug {};

  libmpcdec = callPackage ../development/libraries/libmpcdec { };

  libmrss = callPackage ../development/libraries/libmrss { };

  libmsn = callPackage ../development/libraries/libmsn { };

  libmspack = callPackage ../development/libraries/libmspack { };

  libmusclecard = callPackage ../development/libraries/libmusclecard { };

  libmusicbrainz2 = callPackage ../development/libraries/libmusicbrainz/2.x.nix { };

  libmusicbrainz3 = callPackage ../development/libraries/libmusicbrainz { };

  libmusicbrainz = libmusicbrainz3;

  libnetfilter_conntrack = callPackage ../development/libraries/libnetfilter_conntrack { };

  libnfnetlink = callPackage ../development/libraries/libnfnetlink { };

  libnih = callPackage ../development/libraries/libnih { };

  libnova = callPackage ../development/libraries/libnova { };

  libnxml = callPackage ../development/libraries/libnxml { };

  libofa = callPackage ../development/libraries/libofa { };

  libofx = callPackage ../development/libraries/libofx { };

  libogg = callPackage ../development/libraries/libogg { };

  liboggz = callPackage ../development/libraries/liboggz { };

  liboil = callPackage ../development/libraries/liboil { };

  liboop = callPackage ../development/libraries/liboop { };

  libopus = callPackage ../development/libraries/libopus { };

  libosip = callPackage ../development/libraries/osip {};

  libotr = callPackage ../development/libraries/libotr { };

  libotr_3_2 = callPackage ../development/libraries/libotr/3.2.nix { };

  libp11 = callPackage ../development/libraries/libp11 { };

  libpar2 = callPackage ../development/libraries/libpar2 { };

  libpcap = callPackage ../development/libraries/libpcap { };

  libpng = callPackage ../development/libraries/libpng { };
  libpng_apng = callPackage ../development/libraries/libpng/libpng-apng.nix { };
  libpng12 = callPackage ../development/libraries/libpng/12.nix { };
  libpng15 = callPackage ../development/libraries/libpng/15.nix { };

  libpaper = callPackage ../development/libraries/libpaper { };

  libproxy = callPackage ../development/libraries/libproxy { };

  libpseudo = callPackage ../development/libraries/libpseudo { };

  libqalculate = callPackage ../development/libraries/libqalculate { };

  librsvg = callPackage ../development/libraries/librsvg {
    gtk2 = null; gtk3 = null; # neither gtk version by default
  };

  librsync = callPackage ../development/libraries/librsync { };

  libsigcxx = callPackage ../development/libraries/libsigcxx { };

  libsigcxx12 = callPackage ../development/libraries/libsigcxx/1.2.nix { };

  libsigsegv = callPackage ../development/libraries/libsigsegv { };

  # To bootstrap SBCL, I need CLisp 2.44.1; it needs libsigsegv 2.5
  libsigsegv_25 = callPackage ../development/libraries/libsigsegv/2.5.nix { };

  libsndfile = callPackage ../development/libraries/libsndfile { };

  libsoup = callPackage ../development/libraries/libsoup { };

  libssh = callPackage ../development/libraries/libssh { };

  libssh2 = callPackage ../development/libraries/libssh2 { };

  libstartup_notification = callPackage ../development/libraries/startup-notification { };

  libtasn1 = callPackage ../development/libraries/libtasn1 { };

  libtheora = callPackage ../development/libraries/libtheora { };

  libtiff = callPackage ../development/libraries/libtiff { };

  libtiger = callPackage ../development/libraries/libtiger { };

  libtommath = callPackage ../development/libraries/libtommath { };

  libtorrentRasterbar = callPackage ../development/libraries/libtorrent-rasterbar { };

  libtunepimp = callPackage ../development/libraries/libtunepimp { };

  libgeotiff = callPackage ../development/libraries/libgeotiff { };

  libunistring = callPackage ../development/libraries/libunistring { };

  libupnp = callPackage ../development/libraries/pupnp { };

  giflib = callPackage ../development/libraries/giflib { };

  libungif = callPackage ../development/libraries/giflib/libungif.nix { };

  libunique = callPackage ../development/libraries/libunique/default.nix { };

  libusb = callPackage ../development/libraries/libusb {
    stdenv = if stdenv.isDarwin
      then overrideGCC stdenv gccApple
      else stdenv;
  };

  libusb1 = callPackage ../development/libraries/libusb1 { };

  libunwind = callPackage ../development/libraries/libunwind { };

  libv4l = lowPrio (v4l_utils.override {
    withQt4 = false;
  });

  libva = callPackage ../development/libraries/libva { };

  libvdpau = callPackage ../development/libraries/libvdpau { };

  libvirt = callPackage ../development/libraries/libvirt { };

  libvisio = callPackage ../development/libraries/libvisio { };

  libvncserver = builderDefsPackage (import ../development/libraries/libvncserver) {
    inherit libtool libjpeg openssl zlib;
    inherit (xlibs) xproto libX11 damageproto libXdamage
      libXext xextproto fixesproto libXfixes xineramaproto
      libXinerama libXrandr randrproto libXtst;
  };

  libviper = callPackage ../development/libraries/libviper { };

  libvpx = callPackage ../development/libraries/libvpx { };

  libvterm = callPackage ../development/libraries/libvterm { };

  libvorbis = callPackage ../development/libraries/libvorbis { };

  libwebp = callPackage ../development/libraries/libwebp { };

  libwmf = callPackage ../development/libraries/libwmf { };

  libwnck = callPackage ../development/libraries/libwnck { };
  libwnck3 = callPackage ../development/libraries/libwnck/3.x.nix { };

  libwpd = callPackage ../development/libraries/libwpd { };

  libwpd_08 = callPackage ../development/libraries/libwpd/0.8.nix { };

  libwpg = callPackage ../development/libraries/libwpg { };

  libx86 = builderDefsPackage ../development/libraries/libx86 {};

  libxdg_basedir = callPackage ../development/libraries/libxdg-basedir { };

  libxkbcommon = callPackage ../development/libraries/libxkbcommon { };

  libxklavier = callPackage ../development/libraries/libxklavier { };

  libxmi = callPackage ../development/libraries/libxmi { };

  libxml2 = callPackage ../development/libraries/libxml2 {
    pythonSupport = false;
  };

  libxml2Python = lowPrio (libxml2.override {
    pythonSupport = true;
  });

  libxmlxx = callPackage ../development/libraries/libxmlxx { };

  libxslt = callPackage ../development/libraries/libxslt { };

  libxtc_dxtn = callPackage ../development/libraries/libxtc_dxtn { };

  libixp_for_wmii = lowPrio (import ../development/libraries/libixp_for_wmii {
    inherit fetchurl stdenv;
  });

  libyaml = callPackage ../development/libraries/libyaml { };

  libzip = callPackage ../development/libraries/libzip { };

  libzrtpcpp = callPackage ../development/libraries/libzrtpcpp { };
  libzrtpcpp_1_6 = callPackage ../development/libraries/libzrtpcpp/1.6.nix {
    ccrtp = ccrtp_1_8;
  };

  lightning = callPackage ../development/libraries/lightning { };

  lirc = callPackage ../development/libraries/lirc { };

  liquidwar = builderDefsPackage ../games/liquidwar {
    inherit (xlibs) xproto libX11 libXrender;
    inherit gmp mesa libjpeg
      expat gettext perl
      SDL SDL_image SDL_mixer SDL_ttf
      curl sqlite
      libogg libvorbis
      ;
    guile = guile_1_8;
    libpng = libpng15; # 0.0.13 needs libpng 1.2--1.5
  };

  log4cpp = callPackage ../development/libraries/log4cpp { };

  log4cxx = callPackage ../development/libraries/log4cxx { };

  log4cplus = callPackage ../development/libraries/log4cplus { };

  loudmouth = callPackage ../development/libraries/loudmouth { };

  lzo = callPackage ../development/libraries/lzo { };

  mdds = callPackage ../development/libraries/mdds { };

  # failed to build
  mediastreamer = callPackage ../development/libraries/mediastreamer { };

  mesaSupported = lib.elem system lib.platforms.mesaPlatforms;

  mesa_noglu = callPackage ../development/libraries/mesa { };
  mesa_drivers = mesa_noglu.drivers;
  mesa_glu = callPackage ../development/libraries/mesa-glu { };
  mesa = if stdenv.isDarwin then darwinX11AndOpenGL
    else buildEnv {
      name = "mesa-${mesa_noglu.version}";
      paths = [ mesa_glu mesa_noglu ];
    };
  darwinX11AndOpenGL = callPackage ../os-specific/darwin/native-x11-and-opengl { };

  metaEnvironment = recurseIntoAttrs (let callPackage = newScope pkgs.metaEnvironment; in rec {
    sdfLibrary    = callPackage ../development/libraries/sdf-library { aterm = aterm28; };
    toolbuslib    = callPackage ../development/libraries/toolbuslib { aterm = aterm28; inherit (windows) w32api; };
    cLibrary      = callPackage ../development/libraries/c-library { aterm = aterm28; };
    errorSupport  = callPackage ../development/libraries/error-support { aterm = aterm28; };
    ptSupport     = callPackage ../development/libraries/pt-support { aterm = aterm28; };
    ptableSupport = callPackage ../development/libraries/ptable-support { aterm = aterm28; };
    configSupport = callPackage ../development/libraries/config-support { aterm = aterm28; };
    asfSupport    = callPackage ../development/libraries/asf-support { aterm = aterm28; };
    tideSupport   = callPackage ../development/libraries/tide-support { aterm = aterm28; };
    rstoreSupport = callPackage ../development/libraries/rstore-support { aterm = aterm28; };
    sdfSupport    = callPackage ../development/libraries/sdf-support { aterm = aterm28; };
    sglr          = callPackage ../development/libraries/sglr { aterm = aterm28; };
    ascSupport    = callPackage ../development/libraries/asc-support { aterm = aterm28; };
    pgen          = callPackage ../development/libraries/pgen { aterm = aterm28; };
  });

  ming = callPackage ../development/libraries/ming { };

  mkvtoolnix = callPackage ../applications/video/mkvtoolnix { };

  mlt = callPackage ../development/libraries/mlt {
    ffmpeg = ffmpeg_1;
  };

  libmpeg2 = callPackage ../development/libraries/libmpeg2 { };

  mpeg2dec = libmpeg2;

  msilbc = callPackage ../development/libraries/msilbc { };

  mp4v2 = callPackage ../development/libraries/mp4v2 { };

  mpc = callPackage ../development/libraries/mpc { };

  mpich2 = callPackage ../development/libraries/mpich2 { };

  mtdev = callPackage ../development/libraries/mtdev { };

  mu = callPackage ../tools/networking/mu { };

  muparser = callPackage ../development/libraries/muparser { };

  mygui = callPackage ../development/libraries/mygui {};

  myguiSvn = callPackage ../development/libraries/mygui/svn.nix {};

  mysocketw = callPackage ../development/libraries/mysocketw { };

  mythes = callPackage ../development/libraries/mythes { };

  ncurses = makeOverridable (import ../development/libraries/ncurses) {
    inherit fetchurl;
    unicode = system != "i686-cygwin";
    stdenv =
      # On Darwin, NCurses uses `-no-cpp-precomp', which is specific to
      # Apple-GCC.  Since NCurses is part of stdenv, always use
      # `stdenvNative' to build it.
      if stdenv.isDarwin
      then allStdenvs.stdenvNative
      else stdenv;
  };

  neon = callPackage ../development/libraries/neon {
    compressionSupport = true;
    sslSupport = true;
  };

  nethack = builderDefsPackage (import ../games/nethack) {
    inherit ncurses flex bison;
  };

  nettle = callPackage ../development/libraries/nettle { };

  newt = callPackage ../development/libraries/newt { };

  nspr = callPackage ../development/libraries/nspr { };

  nss = lowPrio (callPackage ../development/libraries/nss { });

  nssTools = callPackage ../development/libraries/nss {
    includeTools = true;
  };

  ntrack = callPackage ../development/libraries/ntrack { };

  ode = builderDefsPackage (import ../development/libraries/ode) { };

  ogre = callPackage ../development/libraries/ogre {};

  ogrepaged = callPackage ../development/libraries/ogrepaged { };

  oniguruma = callPackage ../development/libraries/oniguruma { };

  openal = callPackage ../development/libraries/openal { };

  # added because I hope that it has been easier to compile on x86 (for blender)
  openalSoft = callPackage ../development/libraries/openal-soft { };

  openbabel = callPackage ../development/libraries/openbabel { };

  opencascade = callPackage ../development/libraries/opencascade { };

  opencascade_6_5 = callPackage ../development/libraries/opencascade/6.5.nix {
    automake = automake111x;
    ftgl = ftgl212;
  };

  opencascade_oce = callPackage ../development/libraries/opencascade/oce.nix { };

  opencsg = callPackage ../development/libraries/opencsg { };

  openct = callPackage ../development/libraries/openct { };

  opencv = callPackage ../development/libraries/opencv {
    ffmpeg = ffmpeg_0_6_90;
  };

  opencv_2_1 = callPackage ../development/libraries/opencv/2.1.nix {
    ffmpeg = ffmpeg_0_6_90;
    libpng = libpng12;
  };

  # this ctl version is needed by openexr_viewers
  openexr_ctl = callPackage ../development/libraries/openexr_ctl { };

  openexr = callPackage ../development/libraries/openexr { };

  openldap = callPackage ../development/libraries/openldap { };

  openlierox = callPackage ../games/openlierox { };

  libopensc_dnie = callPackage ../development/libraries/libopensc-dnie {
    opensc = opensc_0_11_7;
  };

  opencolorio = callPackage ../development/libraries/opencolorio { };

  ois = callPackage ../development/libraries/ois {};

  opal = callPackage ../development/libraries/opal {};

  openjpeg = callPackage ../development/libraries/openjpeg { };

  openscenegraph = callPackage ../development/libraries/openscenegraph {};

  openssl = callPackage ../development/libraries/openssl {
    fetchurl = fetchurlBoot;
    cryptodevHeaders = linuxPackages.cryptodev.override {
      fetchurl = fetchurlBoot;
      onlyHeaders = true;
    };
  };

  ortp = callPackage ../development/libraries/ortp { };

  p11_kit = callPackage ../development/libraries/p11-kit { };

  pangoxsl = callPackage ../development/libraries/pangoxsl { };

  pcl = callPackage ../development/libraries/pcl {
    vtk = vtkWithQt4;
  };

  pcre = callPackage ../development/libraries/pcre {
    unicodeSupport = config.pcre.unicode or true;
  };

  pdf2xml = callPackage ../development/libraries/pdf2xml {} ;

  pdf2htmlex = callPackage ../development/libraries/pdf2htmlex {} ;

  phonon = callPackage ../development/libraries/phonon { };

  phonon_backend_gstreamer = callPackage ../development/libraries/phonon-backend-gstreamer { };

  phonon_backend_vlc = callPackage ../development/libraries/phonon-backend-vlc { };

  physfs = callPackage ../development/libraries/physfs { };

  pkcs11helper = callPackage ../development/libraries/pkcs11helper { };

  plib = callPackage ../development/libraries/plib { };

  pocketsphinx = callPackage ../development/libraries/pocketsphinx { };

  podofo = callPackage ../development/libraries/podofo { };

  polkit = callPackage ../development/libraries/polkit { };

  polkit_qt_1 = callPackage ../development/libraries/polkit-qt-1 { };

  policykit = callPackage ../development/libraries/policykit { };

  poppler = let popplers = callPackage ../development/libraries/poppler { };
    in popplers // popplers.poppler_glib;
  popplerQt4 = poppler.poppler_qt4;

  poppler_0_18 = callPackage ../development/libraries/poppler/0.18.nix {
    glibSupport = true;
    gtk3Support = false;
    qt4Support  = false;
  };

  popt = callPackage ../development/libraries/popt { };

  portaudio = callPackage ../development/libraries/portaudio { };
  portaudioSVN = callPackage ../development/libraries/portaudio/svn-head.nix { };

  prison = callPackage ../development/libraries/prison { };

  proj = callPackage ../development/libraries/proj { };

  postgis = callPackage ../development/libraries/postgis { };

  protobuf = callPackage ../development/libraries/protobuf { };

  protobufc = callPackage ../development/libraries/protobufc { };

  pth = callPackage ../development/libraries/pth { };

  ptlib = callPackage ../development/libraries/ptlib {};

  qca2 = callPackage ../development/libraries/qca2 {};

  qca2_ossl = callPackage ../development/libraries/qca2/ossl.nix {};

  qimageblitz = callPackage ../development/libraries/qimageblitz {};

  qjson = callPackage ../development/libraries/qjson { };

  qoauth = callPackage ../development/libraries/qoauth { };

  qt3 = callPackage ../development/libraries/qt-3 {
    openglSupport = mesaSupported;
  };

  qt4 = pkgs.kde4.qt4;

  qt48 = callPackage ../development/libraries/qt-4.x/4.8 {
    # GNOME dependencies are not used unless gtkStyle == true
    inherit (pkgs.gnome) libgnomeui GConf gnome_vfs;
  };

  qt48Full = callPackage ../development/libraries/qt-4.x/4.8 {
    # GNOME dependencies are not used unless gtkStyle == true
    inherit (pkgs.gnome) libgnomeui GConf gnome_vfs;
    docs = true;
    demos = true;
    examples = true;
  };

  qtscriptgenerator = callPackage ../development/libraries/qtscriptgenerator { };

  quesoglc = callPackage ../development/libraries/quesoglc { };

  qwt = callPackage ../development/libraries/qwt {};

  readline = readline6;

  readline4 = callPackage ../development/libraries/readline/readline4.nix { };

  readline5 = callPackage ../development/libraries/readline/readline5.nix { };

  readline6 = callPackage ../development/libraries/readline/readline6.nix {
    stdenv =
      # On Darwin, Readline uses `-arch_only', which is specific to
      # Apple-GCC.  So give it what it expects.
      if stdenv.isDarwin
      then overrideGCC stdenv gccApple
      else stdenv;
  };

  librdf_raptor = callPackage ../development/libraries/librdf/raptor.nix { };

  librdf_raptor2 = callPackage ../development/libraries/librdf/raptor2.nix { };

  librdf_rasqal = callPackage ../development/libraries/librdf/rasqal.nix { };

  librdf_redland = callPackage ../development/libraries/librdf/redland.nix { };

  librdf = callPackage ../development/libraries/librdf { };

  lilv = callPackage ../development/libraries/audio/lilv { };

  lv2 = callPackage ../development/libraries/audio/lv2 { };

  qrupdate = callPackage ../development/libraries/qrupdate { };

  redland = pkgs.librdf_redland;

  rhino = callPackage ../development/libraries/java/rhino {
    ant = apacheAntGcj;
    javac = gcj;
    jvm = gcj;
  };

  rlog = callPackage ../development/libraries/rlog { };

  rubberband = callPackage ../development/libraries/rubberband {
    fftw = fftwSinglePrec;
    inherit (vamp) vampSDK;
  };

  sbc = callPackage ../development/libraries/sbc { };

  schroedinger = callPackage ../development/libraries/schroedinger { };

  SDL = callPackage ../development/libraries/SDL {
    openglSupport = mesaSupported;
    alsaSupport = true;
    x11Support = true;
    pulseaudioSupport = false; # better go through ALSA
  };

  SDL_gfx = callPackage ../development/libraries/SDL_gfx { };

  SDL_image = callPackage ../development/libraries/SDL_image { };

  SDL_mixer = callPackage ../development/libraries/SDL_mixer { };

  SDL_net = callPackage ../development/libraries/SDL_net { };

  SDL_sound = callPackage ../development/libraries/SDL_sound { };

  SDL_ttf = callPackage ../development/libraries/SDL_ttf { };

  serd = callPackage ../development/libraries/serd {};

  silgraphite = callPackage ../development/libraries/silgraphite {};

  simgear = callPackage ../development/libraries/simgear { };

  sfml_git = callPackage ../development/libraries/sfml { };

  slang = callPackage ../development/libraries/slang { };

  slibGuile = callPackage ../development/libraries/slib {
    scheme = guile_1_8;
  };

  smpeg = callPackage ../development/libraries/smpeg { };

  snack = callPackage ../development/libraries/snack {
        # optional
  };

  snappy = callPackage ../development/libraries/snappy { };

  sodium = callPackage ../development/libraries/sodium {};

  sofia_sip = callPackage ../development/libraries/sofia-sip { };

  soprano = callPackage ../development/libraries/soprano { };

  soqt = callPackage ../development/libraries/soqt { };

  sord = callPackage ../development/libraries/sord {};

  spandsp = callPackage ../development/libraries/spandsp {};

  speechd = callPackage ../development/libraries/speechd { };

  speech_tools = callPackage ../development/libraries/speech-tools {};

  speex = callPackage ../development/libraries/speex { };

  sphinxbase = callPackage ../development/libraries/sphinxbase { };

  spice = callPackage ../development/libraries/spice {
    celt = celt_0_5_1;
    inherit (xlibs) libXrandr libXfixes libXext libXrender libXinerama;
    inherit (pythonPackages) pyparsing;
  };

  spice_protocol = callPackage ../development/libraries/spice-protocol { };

  sratom = callPackage ../development/libraries/audio/sratom { };

  srtp = callPackage ../development/libraries/srtp {};

  sqlite_3_7_16 = lowPrio (callPackage ../development/libraries/sqlite/3.7.16.nix {
    readline = null;
    ncurses = null;
  });

  sqlite_3_7_14 = lowPrio (callPackage ../development/libraries/sqlite/3.7.14.nix {
    readline = null;
    ncurses = null;
  });

  sqlite = sqlite_3_7_16;

  sqliteInteractive = appendToName "interactive" (sqlite.override {
    inherit readline ncurses;
  });

  sqliteFull = lowPrio (callPackage ../development/libraries/sqlite/3.7.9-full.nix {
    inherit readline ncurses;
  });

  stlink = callPackage ../development/tools/misc/stlink { };

  stlport = callPackage ../development/libraries/stlport { };

  strigi = callPackage ../development/libraries/strigi {};

  suil = callPackage ../development/libraries/audio/suil { };

  suitesparse = callPackage ../development/libraries/suitesparse { };

  sword = callPackage ../development/libraries/sword { };

  szip = callPackage ../development/libraries/szip { };

  t1lib = callPackage ../development/libraries/t1lib { };

  taglib = callPackage ../development/libraries/taglib { };

  taglib_extras = callPackage ../development/libraries/taglib-extras { };

  talloc = callPackage ../development/libraries/talloc { };

  tclap = callPackage ../development/libraries/tclap {};

  tclgpg = callPackage ../development/libraries/tclgpg { };

  tcllib = callPackage ../development/libraries/tcllib { };

  tcltls = callPackage ../development/libraries/tcltls { };

  tdb = callPackage ../development/libraries/tdb { };

  tecla = callPackage ../development/libraries/tecla { };

  telepathy_glib = callPackage ../development/libraries/telepathy/glib { };

  telepathy_farstream = callPackage ../development/libraries/telepathy/farstream {};

  telepathy_qt = callPackage ../development/libraries/telepathy/qt { };

  tinyxml = tinyxml2;

  tinyxml2 = callPackage ../development/libraries/tinyxml/2.6.2.nix { };

  tk = callPackage ../development/libraries/tk { };

  tnt = callPackage ../development/libraries/tnt { };

  tokyocabinet = callPackage ../development/libraries/tokyo-cabinet { };
  tokyotyrant = callPackage ../development/libraries/tokyo-tyrant { };

  tremor = callPackage ../development/libraries/tremor { };

  unicap = callPackage ../development/libraries/unicap {};

  tsocks = callPackage ../development/libraries/tsocks { };

  unixODBC = callPackage ../development/libraries/unixODBC { };

  unixODBCDrivers = recurseIntoAttrs (import ../development/libraries/unixODBCDrivers {
    inherit fetchurl stdenv unixODBC glibc libtool openssl zlib;
    inherit postgresql mysql sqlite;
  });

  urt = callPackage ../development/libraries/urt { };

  ustr = callPackage ../development/libraries/ustr { };

  ucommon = callPackage ../development/libraries/ucommon { };

  vaapiIntel = callPackage ../development/libraries/vaapi-intel { };

  vaapiVdpau = callPackage ../development/libraries/vaapi-vdpau { };

  vamp = callPackage ../development/libraries/audio/vamp { };

  vcdimager = callPackage ../development/libraries/vcdimager { };

  vigra = callPackage ../development/libraries/vigra {
    inherit (pkgs.pythonPackages) numpy;
  };

  vlock = callPackage ../misc/screensavers/vlock { };

  vmime = callPackage ../development/libraries/vmime { };

  vrpn = callPackage ../development/libraries/vrpn { };

  vtk = callPackage ../development/libraries/vtk { };

  vtkWithQt4 = vtk.override { useQt4 = true; };

  vxl = callPackage ../development/libraries/vxl {
    libpng = libpng12;
  };

  wayland = callPackage ../development/libraries/wayland { };

  webkit =
    builderDefsPackage ../development/libraries/webkit {
      inherit gtk2; # for plugins etc. even with gtk3, see Gentoo ebuild
      inherit gtk3 glib atk cairo pango fontconfig freetype;
      inherit (gnome) gtkdoc libsoup;
      inherit pkgconfig libtool intltool autoconf automake gperf bison flex
        libjpeg libpng libtiff libxml2 libxslt sqlite icu curl
        which libproxy geoclue enchant python ruby perl
        mesa xlibs;
      inherit gstreamer gst_plugins_base gst_ffmpeg gst_plugins_good;
    };

  webkit_gtk2 =
    builderDefsPackage ../development/libraries/webkit/gtk2.nix {
      inherit gtk2 glib atk cairo pango fontconfig freetype;
      inherit (gnome) gtkdoc libsoup;
      inherit pkgconfig libtool intltool autoconf automake gperf bison flex
        libjpeg libpng libtiff libxml2 libxslt sqlite icu curl
        which libproxy geoclue enchant python ruby perl
        mesa xlibs;
      inherit gstreamer gst_plugins_base gst_ffmpeg gst_plugins_good;
    };

  webkitSVN =
    builderDefsPackage ../development/libraries/webkit/svn.nix {
      inherit (gnome) gtkdoc libsoup;
      inherit gtk atk pango glib;
      inherit freetype fontconfig gettext gperf curl
        libjpeg libtiff libxml2 libxslt sqlite
        icu cairo perl intltool automake libtool
        pkgconfig autoconf bison libproxy enchant
        python ruby which flex geoclue;
      inherit gstreamer gst_plugins_base gst_ffmpeg
        gst_plugins_good;
      inherit (xlibs) libXt renderproto libXrender;
      inherit libpng;
    };

  wildmidi = callPackage ../development/libraries/wildmidi { };

  wvstreams = callPackage ../development/libraries/wvstreams { };

  wxGTK = wxGTK28;

  wxGTK28 = callPackage ../development/libraries/wxGTK-2.8 {
    inherit (gnome) GConf;
    withMesa = lib.elem system lib.platforms.mesaPlatforms;
  };

  wxGTK29 = callPackage ../development/libraries/wxGTK-2.9/default.nix {
    inherit (gnome) GConf;
    withMesa = lib.elem system lib.platforms.mesaPlatforms;
  };

  wtk = callPackage ../development/libraries/wtk { };

  x264 = callPackage ../development/libraries/x264 { };

  xapian = callPackage ../development/libraries/xapian { };

  xapianBindings = callPackage ../development/libraries/xapian/bindings {  # TODO perl php Java, tcl, C#, python
  };

  xapian10 = callPackage ../development/libraries/xapian/1.0.x.nix { };

  xapianBindings10 = callPackage ../development/libraries/xapian/bindings/1.0.x.nix {  # TODO perl php Java, tcl, C#, python
  };

  Xaw3d = callPackage ../development/libraries/Xaw3d { };

  xbase = callPackage ../development/libraries/xbase { };

  xineLib = callPackage ../development/libraries/xine-lib { };

  xautolock = callPackage ../misc/screensavers/xautolock { };

  xercesc = callPackage ../development/libraries/xercesc {};

  xercesJava = callPackage ../development/libraries/java/xerces {
    ant   = apacheAntGcj;  # for bootstrap purposes
    javac = gcj;
    jvm   = gcj;
  };

  xlibsWrapper = callPackage ../development/libraries/xlibs-wrapper {
    packages = [
      freetype fontconfig xlibs.xproto xlibs.libX11 xlibs.libXt
      xlibs.libXft xlibs.libXext xlibs.libSM xlibs.libICE
      xlibs.xextproto
    ];
  };

  xmlrpc_c = callPackage ../development/libraries/xmlrpc-c { };

  xvidcore = callPackage ../development/libraries/xvidcore { };

  yajl = callPackage ../development/libraries/yajl { };

  zangband = builderDefsPackage (import ../games/zangband) {
    inherit ncurses flex bison autoconf automake m4 coreutils;
  };

  zlib = callPackage ../development/libraries/zlib {
    fetchurl = fetchurlBoot;
  };

  zlibStatic = lowPrio (appendToName "static" (callPackage ../development/libraries/zlib {
    static = true;
  }));

  zeromq2 = callPackage ../development/libraries/zeromq/2.x.nix {};
  zeromq3 = callPackage ../development/libraries/zeromq/3.x.nix {};


  ### DEVELOPMENT / LIBRARIES / JAVA

  atermjava = callPackage ../development/libraries/java/aterm {
    stdenv = overrideInStdenv stdenv [gnumake380];
  };

  commonsFileUpload = callPackage ../development/libraries/java/jakarta-commons/file-upload { };

  fastjar = callPackage ../development/tools/java/fastjar { };

  httpunit = callPackage ../development/libraries/java/httpunit { };

  gwtdragdrop = callPackage ../development/libraries/java/gwt-dragdrop { };

  gwtwidgets = callPackage ../development/libraries/java/gwt-widgets { };

  jakartabcel = callPackage ../development/libraries/java/jakarta-bcel {
    regexp = jakartaregexp;
  };

  jakartaregexp = callPackage ../development/libraries/java/jakarta-regexp { };

  javaCup = callPackage ../development/libraries/java/cup { };

  javasvn = callPackage ../development/libraries/java/javasvn { };

  jclasslib = callPackage ../development/tools/java/jclasslib { };

  jdom = callPackage ../development/libraries/java/jdom { };

  jflex = callPackage ../development/libraries/java/jflex { };

  jjtraveler = callPackage ../development/libraries/java/jjtraveler {
    stdenv = overrideInStdenv stdenv [gnumake380];
  };

  junit = callPackage ../development/libraries/java/junit { };

  lucene = callPackage ../development/libraries/java/lucene { };

  mockobjects = callPackage ../development/libraries/java/mockobjects { };

  saxon = callPackage ../development/libraries/java/saxon { };

  saxonb = callPackage ../development/libraries/java/saxon/default8.nix { };

  sharedobjects = callPackage ../development/libraries/java/shared-objects {
    stdenv = overrideInStdenv stdenv [gnumake380];
  };

  smack = callPackage ../development/libraries/java/smack { };

  swt = callPackage ../development/libraries/java/swt {
    inherit (gnome) libsoup;
  };

  v8 = callPackage ../development/libraries/v8 { inherit (pythonPackages) gyp; };

  xalanj = xalanJava;
  xalanJava = callPackage ../development/libraries/java/xalanj {
    ant    = apacheAntGcj;  # for bootstrap purposes
    javac  = gcj;
    jvm    = gcj;
    xerces = xercesJava;  };

  xmlsec = callPackage ../development/libraries/xmlsec { };

  zziplib = callPackage ../development/libraries/zziplib { };


  ### DEVELOPMENT / LIBRARIES / JAVASCRIPT

  jquery_ui = callPackage ../development/libraries/javascript/jquery-ui { };


  ### DEVELOPMENT / PERL MODULES

  buildPerlPackage = import ../development/perl-modules/generic perl;

  perlPackages = recurseIntoAttrs (import ./perl-packages.nix {
    inherit pkgs;
    __overrides = (config.perlPackageOverrides or (p: {})) pkgs;
  });

  perl510Packages = import ./perl-packages.nix {
    pkgs = pkgs // {
      perl = perl510;
      buildPerlPackage = import ../development/perl-modules/generic perl510;
    };
    __overrides = (config.perl510PackageOverrides or (p: {})) pkgs;
  };

  perlXMLParser = perlPackages.XMLParser;

  ack = perlPackages.ack;

  perlcritic = perlPackages.PerlCritic;


  ### DEVELOPMENT / PYTHON MODULES

  buildPythonPackage = pythonPackages.buildPythonPackage;

  pythonPackages = python27Packages;

  # `nix-env -i python-nose` installs for 2.7, the default python.
  # Therefore we do not recurse into attributes here, in contrast to
  # python27Packages. `nix-env -iA python26Packages.nose` works
  # regardless.
  python26Packages = import ./python-packages.nix {
    inherit pkgs;
    inherit (lib) lowPrio;
    python = python26;
  };

  python27Packages = recurseIntoAttrs (import ./python-packages.nix {
    inherit pkgs;
    inherit (lib) lowPrio;
    python = python27;
  });

  plone41Packages = recurseIntoAttrs (import ../development/web/plone/4.1.6.nix {
    inherit pkgs;
    pythonPackages = python26Packages;
  });

  plone42Packages = recurseIntoAttrs (import ../development/web/plone/4.2.5.nix {
    inherit pkgs;
    pythonPackages = python26Packages;
  });

  plone43Packages = recurseIntoAttrs (import ../development/web/plone/4.3.0.nix {
    inherit pkgs;
    pythonPackages = python27Packages;
  });

  foursuite = callPackage ../development/python-modules/4suite { };

  bsddb3 = callPackage ../development/python-modules/bsddb3 { };

  numeric = callPackage ../development/python-modules/numeric { };

  pil = pythonPackages.pil;

  psyco = callPackage ../development/python-modules/psyco { };

  pycairo = pythonPackages.pycairo;

  pycrypto = pythonPackages.pycrypto;

  pycups = callPackage ../development/python-modules/pycups { };

  pyexiv2 = callPackage ../development/python-modules/pyexiv2 { };

  pygame = callPackage ../development/python-modules/pygame { };

  pygobject = pythonPackages.pygobject;

  pygobject3 = pythonPackages.pygobject3;

  pygtk = pythonPackages.pygtk;

  pyGtkGlade = pythonPackages.pyGtkGlade;

  pyopenssl = builderDefsPackage (import ../development/python-modules/pyopenssl) {
    inherit python openssl;
  };

  rhpl = callPackage ../development/python-modules/rhpl { };

  sip = callPackage ../development/python-modules/python-sip { };

  pyqt4 = callPackage ../development/python-modules/pyqt { };

  pysideApiextractor = callPackage ../development/python-modules/pyside/apiextractor.nix { };

  pysideGeneratorrunner = callPackage ../development/python-modules/pyside/generatorrunner.nix { };

  pyside = callPackage ../development/python-modules/pyside { };

  pysideTools = callPackage ../development/python-modules/pyside/tools.nix { };

  pysideShiboken = callPackage ../development/python-modules/pyside/shiboken.nix { };

  pyx = callPackage ../development/python-modules/pyx { };

  pyxml = callPackage ../development/python-modules/pyxml { };

  setuptools = pythonPackages.setuptools;

  wxPython = pythonPackages.wxPython;
  wxPython28 = pythonPackages.wxPython28;

  twisted = pythonPackages.twisted;

  ZopeInterface = pythonPackages.zope_interface;


  ### SERVERS

  rdf4store = callPackage ../servers/http/4store { };

  apacheHttpd = pkgs.apacheHttpd_2_2;

  apacheHttpd_2_2 = callPackage ../servers/http/apache-httpd/2.2.nix {
    sslSupport = true;
  };

  apacheHttpd_2_4 = lowPrio (callPackage ../servers/http/apache-httpd/2.4.nix {
    sslSupport = true;
  });

  sabnzbd = callPackage ../servers/sabnzbd { };

  bind = callPackage ../servers/dns/bind { };

  couchdb = callPackage ../servers/http/couchdb {
    spidermonkey = spidermonkey_185;
  };

  dico = callPackage ../servers/dico { };

  dict = callPackage ../servers/dict { };

  dictdDBs = recurseIntoAttrs (import ../servers/dict/dictd-db.nix {
    inherit builderDefs;
  });

  dictDBCollector = import ../servers/dict/dictd-db-collector.nix {
    inherit stdenv lib dict;
  };

  dictdWiktionary = callPackage ../servers/dict/dictd-wiktionary.nix {};

  dictdWordnet = callPackage ../servers/dict/dictd-wordnet.nix {};

  dovecot = callPackage ../servers/mail/dovecot { };

  ejabberd = callPackage ../servers/xmpp/ejabberd { };

  elasticmq = callPackage ../servers/elasticmq { };

  felix = callPackage ../servers/felix { };

  felix_remoteshell = callPackage ../servers/felix/remoteshell.nix { };

  fingerd_bsd = callPackage ../servers/fingerd/bsd-fingerd { };

  firebird = callPackage ../servers/firebird { };

  freepops = callPackage ../servers/mail/freepops { };

  freeswitch = callPackage ../servers/sip/freeswitch { };

  ghostOne = callPackage ../servers/games/ghost-one {
    boost = boost144.override { taggedLayout = true; };
  };

  ircdHybrid = callPackage ../servers/irc/ircd-hybrid { };

  jboss = callPackage ../servers/http/jboss { };

  jboss_mysql_jdbc = callPackage ../servers/http/jboss/jdbc/mysql { };

  jetty = callPackage ../servers/http/jetty { };

  jetty61 = callPackage ../servers/http/jetty/6.1 { };

  joseki = callPackage ../servers/http/joseki {};

  lighttpd = callPackage ../servers/http/lighttpd { };

  mediatomb = callPackage ../servers/mediatomb {
    ffmpeg = ffmpeg_0_6_90;
  };

  memcached = callPackage ../servers/memcached {};

  mod_evasive = callPackage ../servers/http/apache-modules/mod_evasive { };

  mod_python = callPackage ../servers/http/apache-modules/mod_python { };

  mod_fastcgi = callPackage ../servers/http/apache-modules/mod_fastcgi { };

  mod_wsgi = callPackage ../servers/http/apache-modules/mod_wsgi { };

  mpd = callPackage ../servers/mpd { };
  mpd_clientlib = callPackage ../servers/mpd/clientlib.nix { };

  miniHttpd = callPackage ../servers/http/mini-httpd {};

  myserver = callPackage ../servers/http/myserver { };

  nginx = callPackage ../servers/http/nginx { };

  petidomo = callPackage ../servers/mail/petidomo { };

  popa3d = callPackage ../servers/mail/popa3d { };

  postfix = callPackage ../servers/mail/postfix { };

  pulseaudio = callPackage ../servers/pulseaudio {
    gconf = gnome.GConf;
    # The following are disabled in the default build, because if this
    # functionality is desired, they are only needed in the PulseAudio
    # server.
    bluez = null;
    avahi = null;
  };

  tomcat_connectors = callPackage ../servers/http/apache-modules/tomcat-connectors { };

  pies = callPackage ../servers/pies { };

  portmap = callPackage ../servers/portmap { };

  rpcbind = callPackage ../servers/rpcbind { };

  #monetdb = callPackage ../servers/sql/monetdb { };

  mongodb = callPackage ../servers/nosql/mongodb { };

  riak = callPackage ../servers/nosql/riak/1.3.1.nix { };

  mysql4 = import ../servers/sql/mysql {
    inherit fetchurl stdenv ncurses zlib perl;
    ps = procps; /* !!! Linux only */
  };

  mysql5 = import ../servers/sql/mysql5 {
    inherit fetchurl stdenv ncurses zlib perl openssl;
    ps = procps; /* !!! Linux only */
  };

  mysql51 = import ../servers/sql/mysql51 {
    inherit fetchurl ncurses zlib perl openssl stdenv;
    ps = procps; /* !!! Linux only */
  };

  mysql55 = callPackage ../servers/sql/mysql55 { };

  mysql = mysql51;

  mysql_jdbc = callPackage ../servers/sql/mysql/jdbc { };

  nagios = callPackage ../servers/monitoring/nagios {
    gdSupport = true;
  };

  munin = callPackage ../servers/monitoring/munin { };

  nagiosPluginsOfficial = callPackage ../servers/monitoring/nagios/plugins/official { };

  net_snmp = callPackage ../servers/monitoring/net-snmp { };

  oidentd = callPackage ../servers/identd/oidentd { };

  openfire = callPackage ../servers/xmpp/openfire { };

  oracleXE = callPackage ../servers/sql/oracle-xe { };

  OVMF = callPackage ../applications/virtualization/OVMF { };

  postgresql = postgresql92;

  postgresql83 = callPackage ../servers/sql/postgresql/8.3.x.nix { };

  postgresql84 = callPackage ../servers/sql/postgresql/8.4.x.nix { };

  postgresql90 = callPackage ../servers/sql/postgresql/9.0.x.nix { };

  postgresql91 = callPackage ../servers/sql/postgresql/9.1.x.nix { };

  postgresql92 = callPackage ../servers/sql/postgresql/9.2.x.nix { };

  postgresql_jdbc = callPackage ../servers/sql/postgresql/jdbc { };

  psqlodbc = callPackage ../servers/sql/postgresql/psqlodbc { };

  pyIRCt = builderDefsPackage (import ../servers/xmpp/pyIRCt) {
    inherit xmpppy pythonIRClib python makeWrapper;
  };

  pyMAILt = builderDefsPackage (import ../servers/xmpp/pyMAILt) {
    inherit xmpppy python makeWrapper fetchcvs;
  };

  rabbitmq_server = callPackage ../servers/amqp/rabbitmq-server { };

  radius = callPackage ../servers/radius { };

  redis = callPackage ../servers/nosql/redis {
    stdenv =
      if stdenv.isDarwin
      then overrideGCC stdenv gccApple
      else stdenv;
  };

  redstore = callPackage ../servers/http/redstore { };

  restund = callPackage ../servers/restund {};

  spamassassin = callPackage ../servers/mail/spamassassin {
    inherit (perlPackages) HTMLParser NetDNS NetAddrIP DBFile
      HTTPDate MailDKIM LWP IOSocketSSL;
  };

  samba = callPackage ../servers/samba { };

  # A lightweight Samba, useful for non-Linux-based OSes.
  samba_light = lowPrio (callPackage ../servers/samba {
    pam = null;
    fam = null;
    cups = null;
    acl = null;
    openldap = null;
    # libunwind 1.0.1 is not ported to GNU/Hurd.
    libunwind = null;
  });

  shishi = callPackage ../servers/shishi { };

  sipwitch = callPackage ../servers/sip/sipwitch { };

  squids = recurseIntoAttrs( import ../servers/squid/squids.nix {
    inherit fetchurl stdenv perl lib composableDerivation
      openldap pam db4 cyrus_sasl kerberos libcap expat libxml2 libtool
      openssl;
  });
  squid = squids.squid31; # has ipv6 support

  tomcat5 = callPackage ../servers/http/tomcat/5.0.nix { };

  tomcat6 = callPackage ../servers/http/tomcat/6.0.nix { };

  tomcat_mysql_jdbc = callPackage ../servers/http/tomcat/jdbc/mysql { };

  axis2 = callPackage ../servers/http/tomcat/axis2 { };

  virtuoso = callPackage ../servers/sql/virtuoso { };

  vsftpd = callPackage ../servers/ftp/vsftpd { };

  xinetd = callPackage ../servers/xinetd { };

  xorg = recurseIntoAttrs (import ../servers/x11/xorg/default.nix {
    inherit fetchurl fetchgit stdenv pkgconfig intltool freetype fontconfig
      libxslt expat libdrm libpng zlib perl mesa_drivers
      xkeyboard_config dbus libuuid openssl gperf m4
      autoconf libtool xmlto asciidoc udev flex bison python mtdev;
    automake = automake110x;
    pixman = pixman_cairo;
    mesa = mesa_noglu;
  });

  xorgReplacements = callPackage ../servers/x11/xorg/replacements.nix { };

  xorgVideoUnichrome = callPackage ../servers/x11/xorg/unichrome/default.nix { };

  yaws = callPackage ../servers/http/yaws { };

  zabbix = recurseIntoAttrs (import ../servers/monitoring/zabbix {
    inherit fetchurl stdenv pkgconfig postgresql curl openssl zlib;
  });

  zabbix20 = recurseIntoAttrs (import ../servers/monitoring/zabbix/2.0.nix {
    inherit fetchurl stdenv pkgconfig postgresql curl openssl zlib gettext;
  });


  ### OS-SPECIFIC

  afuse = callPackage ../os-specific/linux/afuse { };

  amdUcode = callPackage ../os-specific/linux/firmware/amd-ucode { };

  autofs5 = callPackage ../os-specific/linux/autofs/autofs-v5.nix { };

  _915resolution = callPackage ../os-specific/linux/915resolution { };

  nfsUtils = callPackage ../os-specific/linux/nfs-utils { };

  acpi = callPackage ../os-specific/linux/acpi { };

  acpid = callPackage ../os-specific/linux/acpid { };

  acpitool = callPackage ../os-specific/linux/acpitool { };

  alsaLib = callPackage ../os-specific/linux/alsa-lib { };

  alsaPlugins = callPackage ../os-specific/linux/alsa-plugins {
    jackaudio = null;
  };

  alsaPluginWrapper = callPackage ../os-specific/linux/alsa-plugins/wrapper.nix { };

  alsaUtils = callPackage ../os-specific/linux/alsa-utils { };
  alsaOss = callPackage ../os-specific/linux/alsa-oss { };

  microcode2ucode = callPackage ../os-specific/linux/microcode/converter.nix { };

  microcodeIntel = callPackage ../os-specific/linux/microcode/intel.nix { };

  apparmor = callPackage ../os-specific/linux/apparmor {
    inherit (perlPackages) LocaleGettext TermReadKey RpcXML;
  };

  atop = callPackage ../os-specific/linux/atop { };

  b43Firmware_5_1_138 = callPackage ../os-specific/linux/firmware/b43-firmware/5.1.138.nix { };

  b43FirmwareCutter = callPackage ../os-specific/linux/firmware/b43-firmware-cutter { };

  batctl = callPackage ../os-specific/linux/batman-adv/batctl.nix { };

  bcm43xx = callPackage ../os-specific/linux/firmware/bcm43xx { };

  bluez4 = callPackage ../os-specific/linux/bluez {
    pygobject = pygobject3;
  };

  bluez5 = lowPrio (callPackage ../os-specific/linux/bluez/bluez5.nix { });

  bluez = bluez4;

  beret = callPackage ../games/beret { };

  bridge_utils = callPackage ../os-specific/linux/bridge-utils { };

  busybox = callPackage ../os-specific/linux/busybox { };

  checkpolicy = callPackage ../os-specific/linux/checkpolicy { };

  cifs_utils = callPackage ../os-specific/linux/cifs-utils { };

  conky = callPackage ../os-specific/linux/conky { };

  cpufrequtils = callPackage ../os-specific/linux/cpufrequtils { };

  cryopid = callPackage ../os-specific/linux/cryopid { };

  cryptsetup = callPackage ../os-specific/linux/cryptsetup { };

  cramfsswap = callPackage ../os-specific/linux/cramfsswap { };

  devicemapper = lvm2;

  dmidecode = callPackage ../os-specific/linux/dmidecode { };

  dmtcp = callPackage ../os-specific/linux/dmtcp { };

  dietlibc = callPackage ../os-specific/linux/dietlibc { };

  directvnc = builderDefsPackage ../os-specific/linux/directvnc {
    inherit libjpeg pkgconfig zlib directfb;
    inherit (xlibs) xproto;
  };

  dmraid = callPackage ../os-specific/linux/dmraid { };

  drbd = callPackage ../os-specific/linux/drbd { };

  dstat = callPackage ../os-specific/linux/dstat { };

  libuuid =
    if crossSystem != null && crossSystem.config == "i586-pc-gnu"
    then (utillinux // {
      crossDrv = lib.overrideDerivation utillinux.crossDrv (args: {
        # `libblkid' fails to build on GNU/Hurd.
        configureFlags = args.configureFlags
          + " --disable-libblkid --disable-mount --disable-libmount"
          + " --disable-fsck --enable-static --disable-partx";
        doCheck = false;
        CPPFLAGS =                    # ugly hack for ugly software!
          lib.concatStringsSep " "
            (map (v: "-D${v}=4096")
                 [ "PATH_MAX" "MAXPATHLEN" "MAXHOSTNAMELEN" ]);
      });
    })
    else if stdenv.isLinux
    then utillinux
    else null;

  e3cfsprogs = callPackage ../os-specific/linux/e3cfsprogs { };

  ebtables = callPackage ../os-specific/linux/ebtables { };

  eject = utillinux;

  ffado = callPackage ../os-specific/linux/ffado { };

  fbterm = callPackage ../os-specific/linux/fbterm { };

  fuse = callPackage ../os-specific/linux/fuse { };

  fxload = callPackage ../os-specific/linux/fxload { };

  gpm = callPackage ../servers/gpm { };

  hdparm = callPackage ../os-specific/linux/hdparm { };

  hibernate = callPackage ../os-specific/linux/hibernate { };

  hostapd = callPackage ../os-specific/linux/hostapd { };

  htop = callPackage ../os-specific/linux/htop { };

  # GNU/Hurd core packages.
  gnu = recurseIntoAttrs (callPackage ../os-specific/gnu {
    inherit platform crossSystem;
  });

  hwdata = callPackage ../os-specific/linux/hwdata { };

  i7z = callPackage ../os-specific/linux/i7z { };

  ifplugd = callPackage ../os-specific/linux/ifplugd { };

  iotop = callPackage ../os-specific/linux/iotop { };

  iproute = callPackage ../os-specific/linux/iproute { };

  iputils = callPackage ../os-specific/linux/iputils {
    sp = spCompat;
    inherit (perlPackages) SGMLSpm;
  };

  iptables = callPackage ../os-specific/linux/iptables { };

  ipw2100fw = callPackage ../os-specific/linux/firmware/ipw2100 { };

  ipw2200fw = callPackage ../os-specific/linux/firmware/ipw2200 { };

  iw = callPackage ../os-specific/linux/iw { };

  iwlwifi1000ucode = callPackage ../os-specific/linux/firmware/iwlwifi-1000-ucode { };

  iwlwifi2030ucode = callPackage ../os-specific/linux/firmware/iwlwifi-2030-ucode { };

  iwlwifi3945ucode = callPackage ../os-specific/linux/firmware/iwlwifi-3945-ucode { };

  iwlwifi4965ucodeV1 = callPackage ../os-specific/linux/firmware/iwlwifi-4965-ucode { };

  iwlwifi4965ucodeV2 = callPackage ../os-specific/linux/firmware/iwlwifi-4965-ucode/version-2.nix { };

  iwlwifi5000ucode = callPackage ../os-specific/linux/firmware/iwlwifi-5000-ucode { };

  iwlwifi5150ucode = callPackage ../os-specific/linux/firmware/iwlwifi-5150-ucode { };

  iwlwifi6000ucode = callPackage ../os-specific/linux/firmware/iwlwifi-6000-ucode { };

  iwlwifi6000g2aucode = callPackage ../os-specific/linux/firmware/iwlwifi-6000g2a-ucode { };

  iwlwifi6000g2bucode = callPackage ../os-specific/linux/firmware/iwlwifi-6000g2b-ucode { };

  jujuutils = callPackage ../os-specific/linux/jujuutils { };

  kbd = callPackage ../os-specific/linux/kbd { };

  latencytop = callPackage ../os-specific/linux/latencytop { };

  libaio = callPackage ../os-specific/linux/libaio { };

  libatasmart = callPackage ../os-specific/linux/libatasmart { };

  libcgroup = callPackage ../os-specific/linux/libcgroup { };

  libnl = callPackage ../os-specific/linux/libnl { };

  linuxHeaders = linuxHeaders37;

  linuxConsoleTools = callPackage ../os-specific/linux/consoletools { };

  linuxHeaders37 = callPackage ../os-specific/linux/kernel-headers/3.7.nix { };

  linuxHeaders26Cross = forceNativeDrv (import ../os-specific/linux/kernel-headers/2.6.32.nix {
    inherit stdenv fetchurl perl;
    cross = assert crossSystem != null; crossSystem;
  });

  linuxHeaders24Cross = forceNativeDrv (import ../os-specific/linux/kernel-headers/2.4.nix {
    inherit stdenv fetchurl perl;
    cross = assert crossSystem != null; crossSystem;
  });

  # We can choose:
  linuxHeadersCrossChooser = ver : if ver == "2.4" then linuxHeaders24Cross
    else if ver == "2.6" then linuxHeaders26Cross
    else throw "Unknown linux kernel version";

  linuxHeadersCross = assert crossSystem != null;
    linuxHeadersCrossChooser crossSystem.platform.kernelMajor;

  linuxHeaders_2_6_28 = callPackage ../os-specific/linux/kernel-headers/2.6.28.nix { };

  kernelPatches = callPackage ../os-specific/linux/kernel/patches.nix { };

  linux_3_0 = makeOverridable (import ../os-specific/linux/kernel/linux-3.0.nix) {
    inherit fetchurl stdenv perl mktemp module_init_tools ubootChooser;
    kernelPatches =
      [ kernelPatches.sec_perm_2_6_24
        # kernelPatches.aufs3_0
      ];
  };

  linux_3_2 = makeOverridable (import ../os-specific/linux/kernel/linux-3.2.nix) {
    inherit fetchurl stdenv perl mktemp module_init_tools ubootChooser;
    kernelPatches =
      [ kernelPatches.sec_perm_2_6_24
        # kernelPatches.aufs3_2
        kernelPatches.cifs_timeout_2_6_38
      ];
  };

  linux_3_2_apparmor = linux_3_2.override {
    kernelPatches = [ kernelPatches.apparmor_3_2 ];
    extraConfig = ''
      SECURITY_APPARMOR y
      DEFAULT_SECURITY_APPARMOR y
    '';
  };

  linux_3_2_xen = linux_3_2.override {
    extraConfig = ''
      XEN_DOM0 y
    '';
  };

  linux_3_4 = makeOverridable (import ../os-specific/linux/kernel/linux-3.4.nix) {
    inherit fetchurl stdenv perl mktemp module_init_tools ubootChooser;
    kernelPatches =
      [ kernelPatches.sec_perm_2_6_24
        # kernelPatches.aufs3_4
      ] ++ lib.optionals (platform.kernelArch == "mips")
      [ kernelPatches.mips_fpureg_emu
        kernelPatches.mips_fpu_sigill
      ];
  };

  linux_3_7 = makeOverridable (import ../os-specific/linux/kernel/linux-3.7.nix) {
    inherit fetchurl stdenv perl mktemp module_init_tools ubootChooser;
    kernelPatches =
      [
        kernelPatches.sec_perm_2_6_24
        # kernelPatches.aufs3_7
      ] ++ lib.optionals (platform.kernelArch == "mips")
      [ kernelPatches.mips_fpureg_emu
        kernelPatches.mips_fpu_sigill
        kernelPatches.mips_ext3_n32
      ];
  };

  linux_3_6_rpi = makeOverridable (import ../os-specific/linux/kernel/linux-rpi-3.6.nix) {
    inherit fetchurl stdenv perl mktemp module_init_tools ubootChooser;
  };

  linux_3_8 = makeOverridable (import ../os-specific/linux/kernel/linux-3.8.nix) {
    inherit fetchurl stdenv perl mktemp module_init_tools ubootChooser;
    kernelPatches =
      [
        kernelPatches.sec_perm_2_6_24
      ] ++ lib.optionals (platform.kernelArch == "mips")
      [ kernelPatches.mips_fpureg_emu
        kernelPatches.mips_fpu_sigill
        kernelPatches.mips_ext3_n32
      ];
  };

  linux_3_9 = makeOverridable (import ../os-specific/linux/kernel/linux-3.9.nix) {
    inherit fetchurl stdenv perl mktemp bc module_init_tools ubootChooser;
    kernelPatches =
      [
        kernelPatches.sec_perm_2_6_24
      ] ++ lib.optionals (platform.kernelArch == "mips")
      [ kernelPatches.mips_fpureg_emu
        kernelPatches.mips_fpu_sigill
        kernelPatches.mips_ext3_n32
      ];
  };

  /* Linux kernel modules are inherently tied to a specific kernel.  So
     rather than provide specific instances of those packages for a
     specific kernel, we have a function that builds those packages
     for a specific kernel.  This function can then be called for
     whatever kernel you're using. */

  linuxPackagesFor = kernel: self: let callPackage = newScope self; in {
    inherit kernel;

    kernelDev = kernel.dev or kernel;

    acpi_call = callPackage ../os-specific/linux/acpi-call {};

    batman_adv = callPackage ../os-specific/linux/batman-adv {};

    bbswitch = callPackage ../os-specific/linux/bbswitch {};

    ati_drivers_x11 = callPackage ../os-specific/linux/ati-drivers { };

    aufs =
      if self.kernel.features ? aufs2 then
        callPackage ../os-specific/linux/aufs/2.nix { }
      else if self.kernel.features ? aufs3 then
        callPackage ../os-specific/linux/aufs/3.nix { }
      else null;

    aufs_util =
      if self.kernel.features ? aufs2 then
        callPackage ../os-specific/linux/aufs-util/2.nix { }
      else if self.kernel.features ? aufs3 then
        callPackage ../os-specific/linux/aufs-util/3.nix { }
      else null;

    blcr = callPackage ../os-specific/linux/blcr { };

    cryptodev = callPackage ../os-specific/linux/cryptodev { };

    e1000e = callPackage ../os-specific/linux/e1000e {};

    exmap = callPackage ../os-specific/linux/exmap { };

    frandom = callPackage ../os-specific/linux/frandom { };

    iscsitarget = callPackage ../os-specific/linux/iscsitarget { };

    iwlwifi = callPackage ../os-specific/linux/iwlwifi { };

    iwlwifi4965ucode =
      if builtins.compareVersions self.kernel.version "2.6.27" == 0
         || builtins.compareVersions self.kernel.version "2.6.27" == 1
      then iwlwifi4965ucodeV2
      else iwlwifi4965ucodeV1;

    atheros = callPackage ../os-specific/linux/atheros/0.9.4.nix { };

    broadcom_sta = callPackage ../os-specific/linux/broadcom-sta/default.nix { };

    nvidia_x11 = callPackage ../os-specific/linux/nvidia-x11 { };

    nvidia_x11_legacy96 = callPackage ../os-specific/linux/nvidia-x11/legacy96.nix { };
    nvidia_x11_legacy173 = callPackage ../os-specific/linux/nvidia-x11/legacy173.nix { };
    nvidia_x11_legacy304 = callPackage ../os-specific/linux/nvidia-x11/legacy304.nix { };

    openafsClient = callPackage ../servers/openafs-client { };

    openiscsi = callPackage ../os-specific/linux/open-iscsi { };

    wis_go7007 = callPackage ../os-specific/linux/wis-go7007 { };

    kqemu = callPackage ../os-specific/linux/kqemu { };

    klibc = callPackage ../os-specific/linux/klibc {
      linuxHeaders = glibc.kernelHeaders;
    };

    splashutils = let hasFbConDecor = if self.kernel ? features
      then self.kernel.features ? fbConDecor
      else self.kernel.config.isEnabled "FB_CON_DECOR";
    in if hasFbConDecor then pkgs.splashutils else null;

    /* compiles but has to be integrated into the kernel somehow
       Let's have it uncommented and finish it..
    */
    ndiswrapper = callPackage ../os-specific/linux/ndiswrapper { };

    netatop = callPackage ../os-specific/linux/netatop { };

    perf = callPackage ../os-specific/linux/kernel/perf.nix { };

    psmouse_alps = callPackage ../os-specific/linux/psmouse-alps { };

    spl = callPackage ../os-specific/linux/spl/default.nix { };

    sysprof = callPackage ../development/tools/profiling/sysprof {
      inherit (gnome) libglade;
    };

    systemtap = callPackage ../development/tools/profiling/systemtap {
      linux = self.kernelDev;
      inherit (gnome) libglademm;
    };

    tp_smapi = callPackage ../os-specific/linux/tp_smapi { };

    v86d = callPackage ../os-specific/linux/v86d { };

    virtualbox = callPackage ../applications/virtualization/virtualbox {
      stdenv = stdenv_32bit;
      inherit (gnome) libIDL;
      enableExtensionPack = config.virtualbox.enableExtensionPack or false;
    };

    virtualboxGuestAdditions = callPackage ../applications/virtualization/virtualbox/guest-additions { };

    zfs = callPackage ../os-specific/linux/zfs/default.nix { };
  };

  # Build the kernel modules for the some of the kernels.
  linuxPackages_3_0 = recurseIntoAttrs (linuxPackagesFor linux_3_0 linuxPackages_3_0);
  linuxPackages_3_2 = recurseIntoAttrs (linuxPackagesFor pkgs.linux_3_2 linuxPackages_3_2);
  linuxPackages_3_2_apparmor = recurseIntoAttrs (linuxPackagesFor pkgs.linux_3_2_apparmor linuxPackages_3_2_apparmor);
  linuxPackages_3_2_xen = recurseIntoAttrs (linuxPackagesFor pkgs.linux_3_2_xen linuxPackages_3_2_xen);
  linuxPackages_3_4 = recurseIntoAttrs (linuxPackagesFor pkgs.linux_3_4 linuxPackages_3_4);
  linuxPackages_3_6_rpi = recurseIntoAttrs (linuxPackagesFor pkgs.linux_3_6_rpi linuxPackages_3_6_rpi);
  linuxPackages_3_7 = recurseIntoAttrs (linuxPackagesFor pkgs.linux_3_7 linuxPackages_3_7);
  linuxPackages_3_8 = recurseIntoAttrs (linuxPackagesFor pkgs.linux_3_8 linuxPackages_3_8);
  linuxPackages_3_9 = recurseIntoAttrs (linuxPackagesFor pkgs.linux_3_9 linuxPackages_3_9);
  # Update this when adding a new version!
  linuxPackages_latest = pkgs.linuxPackages_3_9;

  # The current default kernel / kernel modules.
  linux = linuxPackages.kernel;
  linuxPackages = linuxPackages_3_2;

  # A function to build a manually-configured kernel
  linuxManualConfig = import ../os-specific/linux/kernel/manual-config.nix {
    inherit (pkgs) stdenv runCommand nettools bc perl kmod writeTextFile;
  };

  keyutils = callPackage ../os-specific/linux/keyutils { };

  libselinux = callPackage ../os-specific/linux/libselinux { };

  libsemanage = callPackage ../os-specific/linux/libsemanage { };

  libraw1394 = callPackage ../development/libraries/libraw1394 { };

  libsexy = callPackage ../development/libraries/libsexy { };

  libsepol = callPackage ../os-specific/linux/libsepol { };

  libsmbios = callPackage ../os-specific/linux/libsmbios { };

  lm_sensors = callPackage ../os-specific/linux/lm-sensors { };

  lsiutil = callPackage ../os-specific/linux/lsiutil { };

  klibc = callPackage ../os-specific/linux/klibc {
    linuxHeaders = glibc.kernelHeaders;
  };

  klibcShrunk = callPackage ../os-specific/linux/klibc/shrunk.nix { };

  kmod = callPackage ../os-specific/linux/kmod { };

  kvm = qemu_kvm;

  libcap = callPackage ../os-specific/linux/libcap { };

  libcap_progs = callPackage ../os-specific/linux/libcap/progs.nix { };

  libcap_pam = callPackage ../os-specific/linux/libcap/pam.nix { };

  libcap_manpages = callPackage ../os-specific/linux/libcap/man.nix { };

  libcap_ng = callPackage ../os-specific/linux/libcap-ng { };

  libnscd = callPackage ../os-specific/linux/libnscd { };

  libnotify = callPackage ../development/libraries/libnotify { };

  libvolume_id = callPackage ../os-specific/linux/libvolume_id { };

  lsscsi = callPackage ../os-specific/linux/lsscsi { };

  lvm2 = callPackage ../os-specific/linux/lvm2 { };

  mdadm = callPackage ../os-specific/linux/mdadm { };

  mingetty = callPackage ../os-specific/linux/mingetty { };

  module_init_tools = callPackage ../os-specific/linux/module-init-tools { };

  mountall = callPackage ../os-specific/linux/mountall { };

  aggregateModules = modules:
    import ../os-specific/linux/module-init-tools/aggregator.nix {
      inherit stdenv module_init_tools modules buildEnv;
    };

  multipath_tools = callPackage ../os-specific/linux/multipath-tools { };

  nettools = callPackage ../os-specific/linux/net-tools { };

  neverball = callPackage ../games/neverball {
    libpng = libpng15;
  };

  numactl = callPackage ../os-specific/linux/numactl { };

  gogoclient = callPackage ../os-specific/linux/gogoclient { };

  nss_ldap = callPackage ../os-specific/linux/nss_ldap { };

  pam = callPackage ../os-specific/linux/pam { };

  # pam_bioapi ( see http://www.thinkwiki.org/wiki/How_to_enable_the_fingerprint_reader )

  pam_ccreds = callPackage ../os-specific/linux/pam_ccreds {
    db = db4;
  };

  pam_console = callPackage ../os-specific/linux/pam_console {
    libtool = libtool_1_5;
  };

  pam_devperm = callPackage ../os-specific/linux/pam_devperm { };

  pam_krb5 = callPackage ../os-specific/linux/pam_krb5 { };

  pam_ldap = callPackage ../os-specific/linux/pam_ldap { };

  pam_login = callPackage ../os-specific/linux/pam_login { };

  pam_ssh_agent_auth = callPackage ../os-specific/linux/pam_ssh_agent_auth { };

  pam_usb = callPackage ../os-specific/linux/pam_usb { };

  pcmciaUtils = callPackage ../os-specific/linux/pcmciautils {
    firmware = config.pcmciaUtils.firmware or [];
    config = config.pcmciaUtils.config or null;
  };

  plymouth = callPackage ../os-specific/linux/plymouth { };

  pmount = callPackage ../os-specific/linux/pmount { };

  pmutils = callPackage ../os-specific/linux/pm-utils { };

  pmtools = callPackage ../os-specific/linux/pmtools { };

  policycoreutils = callPackage ../os-specific/linux/policycoreutils { };

  powertop = callPackage ../os-specific/linux/powertop { };

  prayer = callPackage ../servers/prayer { };

  procps = callPackage ../os-specific/linux/procps { };

  "procps-ng" = callPackage ../os-specific/linux/procps-ng { };

  qemu_kvm = callPackage ../os-specific/linux/qemu-kvm { };

  firmwareLinuxNonfree = callPackage ../os-specific/linux/firmware/firmware-linux-nonfree { };

  radeontools = callPackage ../os-specific/linux/radeontools { };

  radeonR700 = callPackage ../os-specific/linux/firmware/radeon-r700 { };
  radeonR600 = callPackage ../os-specific/linux/firmware/radeon-r600 { };
  radeonJuniper = callPackage ../os-specific/linux/firmware/radeon-juniper { };

  raspberrypifw = callPackage ../os-specific/linux/firmware/raspberrypi {};

  regionset = callPackage ../os-specific/linux/regionset { };

  rfkill = callPackage ../os-specific/linux/rfkill { };

  rfkill_udev = callPackage ../os-specific/linux/rfkill/udev.nix { };

  ralink_fw = callPackage ../os-specific/linux/firmware/ralink { };

  rt2860fw = callPackage ../os-specific/linux/firmware/rt2860 { };

  rt2870fw = callPackage ../os-specific/linux/firmware/rt2870 { };

  rtkit = callPackage ../os-specific/linux/rtkit { };

  rtl8192cfw = callPackage ../os-specific/linux/firmware/rtl8192c { };

  rtl8168e2fw = callPackage ../os-specific/linux/firmware/rtl8168e-2 { };

  sdparm = callPackage ../os-specific/linux/sdparm { };

  sepolgen = callPackage ../os-specific/linux/sepolgen { };

  shadow = callPackage ../os-specific/linux/shadow { };

  splashutils = callPackage ../os-specific/linux/splashutils/default.nix { };

  statifier = builderDefsPackage (import ../os-specific/linux/statifier) { };

  sysfsutils = callPackage ../os-specific/linux/sysfsutils { };

  # Provided with sysfsutils.
  libsysfs = sysfsutils;
  systool = sysfsutils;

  sysklogd = callPackage ../os-specific/linux/sysklogd { };

  syslinux = callPackage ../os-specific/linux/syslinux { };

  sysstat = callPackage ../os-specific/linux/sysstat { };

  systemd = callPackage ../os-specific/linux/systemd { };

  sysvinit = callPackage ../os-specific/linux/sysvinit { };

  sysvtools = callPackage ../os-specific/linux/sysvinit {
    withoutInitTools = true;
  };

  # FIXME: `tcp-wrapper' is actually not OS-specific.
  tcp_wrappers = callPackage ../os-specific/linux/tcp-wrappers { };

  trackballs = callPackage ../games/trackballs {
    debug = false;
    guile = guile_1_8;
  };

  tunctl = callPackage ../os-specific/linux/tunctl { };

  ubootChooser = name : if name == "upstream" then ubootUpstream
    else if name == "sheevaplug" then ubootSheevaplug
    else if name == "guruplug" then ubootGuruplug
    else if name == "nanonote" then ubootNanonote
    else throw "Unknown uboot";

  ubootUpstream = callPackage ../misc/uboot { };

  ubootSheevaplug = callPackage ../misc/uboot/sheevaplug.nix { };

  ubootNanonote = callPackage ../misc/uboot/nanonote.nix { };

  ubootGuruplug = callPackage ../misc/uboot/guruplug.nix { };

  uclibc = callPackage ../os-specific/linux/uclibc { };

  uclibcCross = lowPrio (callPackage ../os-specific/linux/uclibc {
    inherit fetchurl stdenv libiconv;
    linuxHeaders = linuxHeadersCross;
    gccCross = gccCrossStageStatic;
    cross = assert crossSystem != null; crossSystem;
  });

  udev145 = callPackage ../os-specific/linux/udev/145.nix { };
  udev = pkgs.systemd;

  udisks1 = callPackage ../os-specific/linux/udisks/1-default.nix { };
  udisks2 = callPackage ../os-specific/linux/udisks/2-default.nix { };
  udisks = udisks1;

  untie = callPackage ../os-specific/linux/untie { };

  upower = callPackage ../os-specific/linux/upower { };

  upstart = callPackage ../os-specific/linux/upstart { };

  usbutils = callPackage ../os-specific/linux/usbutils { };

  utillinux = lowPrio (callPackage ../os-specific/linux/util-linux {
    ncurses = null;
    perl = null;
  });

  utillinuxCurses = utillinux.override {
    inherit ncurses perl;
  };

  v4l_utils = callPackage ../os-specific/linux/v4l-utils {
    withQt4 = true;
  };

  windows = rec {
    jom = callPackage ../os-specific/windows/jom { };

    w32api = callPackage ../os-specific/windows/w32api {
      gccCross = gccCrossStageStatic;
      binutilsCross = binutilsCross;
    };

    w32api_headers = w32api.override {
      onlyHeaders = true;
    };

    mingw_runtime = callPackage ../os-specific/windows/mingwrt {
      gccCross = gccCrossMingw2;
      binutilsCross = binutilsCross;
    };

    mingw_runtime_headers = mingw_runtime.override {
      onlyHeaders = true;
    };

    mingw_headers1 = buildEnv {
      name = "mingw-headers-1";
      paths = [ w32api_headers mingw_runtime_headers ];
    };

    mingw_headers2 = buildEnv {
      name = "mingw-headers-2";
      paths = [ w32api mingw_runtime_headers ];
    };

    mingw_headers3 = buildEnv {
      name = "mingw-headers-3";
      paths = [ w32api mingw_runtime ];
    };

    mingw_w64 = callPackage ../os-specific/windows/mingw-w64 {
      gccCross = gccCrossStageStatic;
      binutilsCross = binutilsCross;
    };

    mingw_w64_headers = callPackage ../os-specific/windows/mingw-w64 {
      onlyHeaders = true;
    };

    pthreads = callPackage ../os-specific/windows/pthread-w32 {
      mingw_headers = mingw_headers3;
    };

    wxMSW = callPackage ../os-specific/windows/wxMSW-2.8 { };
  };

  wesnoth = callPackage ../games/wesnoth {
    lua = lua5;
  };

  wirelesstools = callPackage ../os-specific/linux/wireless-tools { };

  wpa_supplicant = callPackage ../os-specific/linux/wpa_supplicant { };

  wpa_supplicant_gui = callPackage ../os-specific/linux/wpa_supplicant/gui.nix { };

  xf86_input_mtrack = callPackage ../os-specific/linux/xf86-input-mtrack {
    inherit (xorg) utilmacros xproto inputproto xorgserver;
  };

  xf86_input_multitouch =
    callPackage ../os-specific/linux/xf86-input-multitouch { };

  xf86_input_wacom = callPackage ../os-specific/linux/xf86-input-wacom { };

  xf86_video_nested = callPackage ../os-specific/linux/xf86-video-nested {
    inherit (xorg) fontsproto renderproto utilmacros xorgserver;
  };

  xf86_video_nouveau = callPackage ../os-specific/linux/xf86-video-nouveau {
    inherit (xorg) xorgserver xproto fontsproto xf86driproto renderproto
      videoproto utilmacros;
  };

  xmoto = builderDefsPackage (import ../games/xmoto) {
    inherit chipmunk sqlite curl zlib bzip2 libjpeg libpng
      freeglut mesa SDL SDL_mixer SDL_image SDL_net SDL_ttf
      lua5 ode libxdg_basedir libxml2;
  };

  xorg_sys_opengl = callPackage ../os-specific/linux/opengl/xorg-sys { };

  zd1211fw = callPackage ../os-specific/linux/firmware/zd1211 { };

  ### DATA

  andagii = callPackage ../data/fonts/andagii {};

  anonymousPro = callPackage ../data/fonts/anonymous-pro {};

  arkpandora_ttf = builderDefsPackage (import ../data/fonts/arkpandora) { };

  bakoma_ttf = callPackage ../data/fonts/bakoma-ttf { };

  cacert = callPackage ../data/misc/cacert { };

  cantarell_fonts = callPackage ../data/fonts/cantarell-fonts { };

  corefonts = callPackage ../data/fonts/corefonts { };

  wrapFonts = paths : ((import ../data/fonts/fontWrap) {
    inherit fetchurl stdenv builderDefs paths;
    inherit (xorg) mkfontdir mkfontscale;
  });

  clearlyU = callPackage ../data/fonts/clearlyU { };

  cm_unicode = callPackage ../data/fonts/cm-unicode {};

  dejavu_fonts = callPackage ../data/fonts/dejavu-fonts {
    inherit (perlPackages) FontTTF;
  };

  docbook5 = callPackage ../data/sgml+xml/schemas/docbook-5.0 { };

  docbook_sgml_dtd_31 = callPackage ../data/sgml+xml/schemas/sgml-dtd/docbook/3.1.nix { };

  docbook_sgml_dtd_41 = callPackage ../data/sgml+xml/schemas/sgml-dtd/docbook/4.1.nix { };

  docbook_xml_dtd_412 = callPackage ../data/sgml+xml/schemas/xml-dtd/docbook/4.1.2.nix { };

  docbook_xml_dtd_42 = callPackage ../data/sgml+xml/schemas/xml-dtd/docbook/4.2.nix { };

  docbook_xml_dtd_43 = callPackage ../data/sgml+xml/schemas/xml-dtd/docbook/4.3.nix { };

  docbook_xml_dtd_45 = callPackage ../data/sgml+xml/schemas/xml-dtd/docbook/4.5.nix { };

  docbook_xml_ebnf_dtd = callPackage ../data/sgml+xml/schemas/xml-dtd/docbook-ebnf { };

  docbook_xml_xslt = docbook_xsl;

  docbook_xsl = callPackage ../data/sgml+xml/stylesheets/xslt/docbook-xsl { };

  docbook5_xsl = docbook_xsl_ns;

  docbook_xsl_ns = callPackage ../data/sgml+xml/stylesheets/xslt/docbook-xsl-ns { };

  dosemu_fonts = callPackage ../data/fonts/dosemu-fonts { };

  freefont_ttf = callPackage ../data/fonts/freefont-ttf { };

  freepats = callPackage ../data/misc/freepats { };

  gentium = callPackage ../data/fonts/gentium {};

  gnome_user_docs = callPackage ../data/documentation/gnome-user-docs { };

  inherit (gnome3) gsettings_desktop_schemas;

  hicolor_icon_theme = callPackage ../data/misc/hicolor-icon-theme { };

  inconsolata = callPackage ../data/fonts/inconsolata {};

  junicode = callPackage ../data/fonts/junicode { };

  liberation_ttf = callPackage ../data/fonts/redhat-liberation-fonts { };

  libertine = builderDefsPackage (import ../data/fonts/libertine) {
    inherit fetchurl fontforge lib;
  };

  lmmath = callPackage ../data/fonts/lmodern/lmmath.nix {};

  lmodern = callPackage ../data/fonts/lmodern { };

  manpages = callPackage ../data/documentation/man-pages { };

  miscfiles = callPackage ../data/misc/miscfiles { };

  mobile_broadband_provider_info = callPackage ../data/misc/mobile-broadband-provider-info { };

  mph_2b_damase = callPackage ../data/fonts/mph-2b-damase { };

  oldstandard = callPackage ../data/fonts/oldstandard { };

  posix_man_pages = callPackage ../data/documentation/man-pages-posix { };

  pthreadmanpages = callPackage ../data/documentation/pthread-man-pages { };

  shared_mime_info = callPackage ../data/misc/shared-mime-info { };

  shared_desktop_ontologies = callPackage ../data/misc/shared-desktop-ontologies { };

  stdmanpages = callPackage ../data/documentation/std-man-pages { };

  iana_etc = callPackage ../data/misc/iana-etc { };

  poppler_data = callPackage ../data/misc/poppler-data { };

  r3rs = callPackage ../data/documentation/rnrs/r3rs.nix { };

  r4rs = callPackage ../data/documentation/rnrs/r4rs.nix { };

  r5rs = callPackage ../data/documentation/rnrs/r5rs.nix { };

  themes = name: import (../data/misc/themes + ("/" + name + ".nix")) {
    inherit fetchurl;
  };

  theano = callPackage ../data/fonts/theano { };

  tempora_lgc = callPackage ../data/fonts/tempora-lgc { };

  terminus_font = callPackage ../data/fonts/terminus-font { };

  tipa = callPackage ../data/fonts/tipa { };

  ttf_bitstream_vera = callPackage ../data/fonts/ttf-bitstream-vera { };

  tzdata = callPackage ../data/misc/tzdata { };

  ubuntu_font_family = callPackage ../data/fonts/ubuntu-font-family { };

  ucsFonts = callPackage ../data/fonts/ucs-fonts { };

  unifont = callPackage ../data/fonts/unifont { };

  vistafonts = callPackage ../data/fonts/vista-fonts { };

  wqy_zenhei = callPackage ../data/fonts/wqy-zenhei { };

  xhtml1 = callPackage ../data/sgml+xml/schemas/xml-dtd/xhtml1 { };

  xkeyboard_config = callPackage ../data/misc/xkeyboard-config { };


  ### APPLICATIONS

  a2jmidid = callPackage ../applications/audio/a2jmidid { };

  aangifte2005 = callPackage_i686 ../applications/taxes/aangifte-2005 { };

  aangifte2006 = callPackage_i686 ../applications/taxes/aangifte-2006 { };

  aangifte2007 = callPackage_i686 ../applications/taxes/aangifte-2007 { };

  aangifte2008 = callPackage_i686 ../applications/taxes/aangifte-2008 { };

  aangifte2009 = callPackage_i686 ../applications/taxes/aangifte-2009 { };

  aangifte2010 = callPackage_i686 ../applications/taxes/aangifte-2010 { };

  aangifte2011 = callPackage_i686 ../applications/taxes/aangifte-2011 { };

  aangifte2012 = callPackage_i686 ../applications/taxes/aangifte-2012 { };

  abcde = callPackage ../applications/audio/abcde {
    inherit (perlPackages) DigestSHA MusicBrainz MusicBrainzDiscID;
  };

  abiword = callPackage ../applications/office/abiword {
    inherit (gnome) libglade libgnomecanvas;
  };

  adobeReader = callPackage_i686 ../applications/misc/adobe-reader { };

  aewan = callPackage ../applications/editors/aewan { };

  alchemy = callPackage ../applications/graphics/alchemy { };

  amsn = callPackage ../applications/networking/instant-messengers/amsn { };

  antiword = callPackage ../applications/office/antiword {};

  ardour = callPackage ../applications/audio/ardour {
    inherit (gnome) libgnomecanvas libgnomecanvasmm;
  };

  ardour3 =  lowPrio (callPackage ../applications/audio/ardour/ardour3.nix {
    inherit (gnome) libgnomecanvas libgnomecanvasmm;
    boost = boost149;
  });

  arora = callPackage ../applications/networking/browsers/arora { };

  audacious = callPackage ../applications/audio/audacious { };

  audacity = callPackage ../applications/audio/audacity { };

  aumix = callPackage ../applications/audio/aumix {
    gtkGUI = false;
  };

  autopanosiftc = callPackage ../applications/graphics/autopanosiftc { };

  avidemux = callPackage ../applications/video/avidemux { };

  avogadro = callPackage ../applications/science/chemistry/avogadro {
    eigen = eigen2;
  };

  avxsynth = callPackage ../applications/video/avxsynth { };

  awesome = callPackage ../applications/window-managers/awesome {
    lua = lua5;
    cairo = cairo.override { xcbSupport = true; };
  };

  baresip = callPackage ../applications/networking/instant-messengers/baresip {};

  batik = callPackage ../applications/graphics/batik { };

  bazaar = callPackage ../applications/version-management/bazaar { };

  bazaarTools = builderDefsPackage (import ../applications/version-management/bazaar/tools.nix) {
    inherit bazaar;
  };

  beast = callPackage ../applications/audio/beast {
    inherit (gnome) libgnomecanvas libart_lgpl;
    guile = guile_1_8;
  };

  bibletime = callPackage ../applications/misc/bibletime { };

  bitcoin = callPackage ../applications/misc/bitcoin {
    db4 = db48;
  };

  bitlbee = callPackage ../applications/networking/instant-messengers/bitlbee {
    # For some reason, TLS support is broken when using GnuTLS 3.0 (can't
    # connect to jabber.org, for instance.)
    gnutls = gnutls2;
    libotr = libotr_3_2;
  };

  blender = callPackage  ../applications/misc/blender {
    python = python3;
  };

  bristol = callPackage ../applications/audio/bristol { };

  bvi = callPackage ../applications/editors/bvi { };

  calf = callPackage ../applications/audio/calf {
      inherit (gnome) libglade;
  };

  calibre = callPackage ../applications/misc/calibre { };

  carrier = builderDefsPackage (import ../applications/networking/instant-messengers/carrier/2.5.0.nix) {
    inherit fetchurl stdenv pkgconfig perl perlXMLParser libxml2 openssl nss
      gtkspell aspell gettext ncurses avahi dbus dbus_glib python
      libtool automake autoconf gstreamer;
    inherit gtk glib;
    inherit (gnome) startupnotification GConf ;
    inherit (xlibs) libXScrnSaver scrnsaverproto libX11 xproto kbproto;
  };
  funpidgin = carrier;

  cc1394 = callPackage ../applications/video/cc1394 { };

  cddiscid = callPackage ../applications/audio/cd-discid { };

  cdparanoia = cdparanoiaIII;

  cdparanoiaIII = callPackage ../applications/audio/cdparanoia { };

  cdrtools = callPackage ../applications/misc/cdrtools { };

  centerim = callPackage ../applications/networking/instant-messengers/centerim { };

  cgit = callPackage ../applications/version-management/git-and-tools/cgit { };

  chatzilla = callPackage ../applications/networking/irc/chatzilla {
    xulrunner = firefox36Pkgs.xulrunner;
  };

  chromium = lowPrio (callPackage ../applications/networking/browsers/chromium {
    channel = "stable";
    gconf = gnome.GConf;
    pulseSupport = config.pulseaudio or false;
  });

  chromiumBeta = chromium.override { channel = "beta"; };
  chromiumBetaWrapper = wrapChromium chromiumBeta;

  chromiumDev = chromium.override { channel = "dev"; };
  chromiumDevWrapper = wrapChromium chromiumDev;

  chromiumWrapper = wrapChromium chromium;

  cinelerra = callPackage ../applications/video/cinelerra { };

  cmus = callPackage ../applications/audio/cmus { };

  compiz = callPackage ../applications/window-managers/compiz {
    inherit (gnome) GConf ORBit2 metacity;
    boost = boost149; # https://bugs.launchpad.net/compiz/+bug/1131864
  };

  coriander = callPackage ../applications/video/coriander {
    inherit (gnome) libgnomeui GConf;
  };

  csound = callPackage ../applications/audio/csound { };

  cinepaint = callPackage ../applications/graphics/cinepaint {
    fltk = fltk13;
    libpng = libpng12;
  };

  codeville = builderDefsPackage (import ../applications/version-management/codeville/0.8.0.nix) {
    inherit makeWrapper;
    python = pythonFull;
  };

  comical = callPackage ../applications/graphics/comical { };

  conkeror = callPackage ../applications/networking/browsers/conkeror { };

  cuneiform = builderDefsPackage (import ../tools/graphics/cuneiform) {
    inherit cmake patchelf;
    imagemagick = imagemagick;
  };

  cvs = callPackage ../applications/version-management/cvs { };

  cvsps = callPackage ../applications/version-management/cvsps { };

  cvs2svn = callPackage ../applications/version-management/cvs2svn { };

  d4x = callPackage ../applications/misc/d4x { };

  darcs = haskellPackages.darcs.override {
    # A variant of the Darcs derivation that containts only the executable and
    # thus has no dependencies on other Haskell packages.
    cabal = { mkDerivation = x: rec { final = haskellPackages.cabal.mkDerivation (self: (x final) // {
              isLibrary = false;
              configureFlags = "-f-library"; }); }.final;
            };
  };

  darktable = callPackage ../applications/graphics/darktable {
    inherit (gnome) GConf libglade;
  };

  "dd-agent" = callPackage ../tools/networking/dd-agent { };

  dia = callPackage ../applications/graphics/dia {
    inherit (pkgs.gnome) libart_lgpl libgnomeui;
  };

  distrho = callPackage ../applications/audio/distrho {};

  djvulibre = callPackage ../applications/misc/djvulibre { };

  djview = callPackage ../applications/graphics/djview { };
  djview4 = pkgs.djview;

  dmenu = callPackage ../applications/misc/dmenu {
    enableXft = config.dmenu.enableXft or false;
  };

  dmtx = builderDefsPackage (import ../tools/graphics/dmtx) {
    inherit libpng libtiff libjpeg imagemagick librsvg
      pkgconfig bzip2 zlib libtool freetype fontconfig
      ghostscript jasper xz;
    inherit (xlibs) libX11;
  };

  doodle = callPackage ../applications/search/doodle { };

  dunst = callPackage ../applications/misc/dunst { };

  dvb_apps  = callPackage ../applications/video/dvb-apps { };

  dvdauthor = callPackage ../applications/video/dvdauthor { };

  dvswitch = callPackage ../applications/video/dvswitch { };

  dwm = callPackage ../applications/window-managers/dwm {
    patches = config.dwm.patches or [];
  };

  eaglemode = callPackage ../applications/misc/eaglemode { };

  eclipses = recurseIntoAttrs (
    (callPackage ../applications/editors/eclipse { }).deepOverride {
      cairo = cairo_1_12_2;
    }
  );

  ed = callPackage ../applications/editors/ed { };

  elinks = callPackage ../applications/networking/browsers/elinks { };

  elvis = callPackage ../applications/editors/elvis { };

  emacs = emacs24;

  emacs23 = callPackage ../applications/editors/emacs-23 {
    stdenv =
      if stdenv.isDarwin
      /* On Darwin, use Apple-GCC, otherwise:
           configure: error: C preprocessor "cc -E -no-cpp-precomp" fails sanity check */
      then overrideGCC stdenv gccApple
      else stdenv;

    # use override to select the appropriate gui toolkit
    libXaw = if stdenv.isDarwin then xlibs.libXaw else null;
    Xaw3d = null;
    gtk = if stdenv.isDarwin then null else gtk;
    # TODO: these packages don't build on Darwin.
    gconf = null /* if stdenv.isDarwin then null else gnome.GConf */;
    librsvg = null /* if stdenv.isDarwin then null else librsvg */;
  };

  emacs24 = callPackage ../applications/editors/emacs-24 {
    # use override to enable additional features
    libXaw = if stdenv.isDarwin then xlibs.libXaw else null;
    Xaw3d = null;
    gtk = if stdenv.isDarwin then null else gtk;
    gconf = null;
    librsvg = null;
    alsaLib = null;
    imagemagick = null;
  };

  emacsPackages = emacs: self: let callPackage = newScope self; in rec {
    inherit emacs;

    autoComplete = callPackage ../applications/editors/emacs-modes/auto-complete { };

    bbdb = callPackage ../applications/editors/emacs-modes/bbdb { };

    cedet = callPackage ../applications/editors/emacs-modes/cedet { };

    calfw = callPackage ../applications/editors/emacs-modes/calfw { };

    coffee = callPackage ../applications/editors/emacs-modes/coffee { };

    colorTheme = callPackage ../applications/editors/emacs-modes/color-theme { };

    cua = callPackage ../applications/editors/emacs-modes/cua { };

    # ecb = callPackage ../applications/editors/emacs-modes/ecb { };

    jabber = callPackage ../applications/editors/emacs-modes/jabber { };

    emacsClangCompleteAsync = callPackage ../applications/editors/emacs-modes/emacs-clang-complete-async { };

    emacsSessionManagement = callPackage ../applications/editors/emacs-modes/session-management-for-emacs { };

    emacsw3m = callPackage ../applications/editors/emacs-modes/emacs-w3m { };

    emms = callPackage ../applications/editors/emacs-modes/emms { };

    flymakeCursor = callPackage ../applications/editors/emacs-modes/flymake-cursor { };

    gh = callPackage ../applications/editors/emacs-modes/gh { };

    graphvizDot = callPackage ../applications/editors/emacs-modes/graphviz-dot { };

    gist = callPackage ../applications/editors/emacs-modes/gist { };

    jade = callPackage ../applications/editors/emacs-modes/jade { };

    jdee = callPackage ../applications/editors/emacs-modes/jdee {
      # Requires Emacs 23, for `avl-tree'.
    };

    js2 = callPackage ../applications/editors/emacs-modes/js2 { };

    stratego = callPackage ../applications/editors/emacs-modes/stratego { };

    haskellMode = callPackage ../applications/editors/emacs-modes/haskell { };

    ocamlMode = callPackage ../applications/editors/emacs-modes/ocaml { };

    tuaregMode = callPackage ../applications/editors/emacs-modes/tuareg { };

    hol_light_mode = callPackage ../applications/editors/emacs-modes/hol_light { };

    htmlize = callPackage ../applications/editors/emacs-modes/htmlize { };

    logito = callPackage ../applications/editors/emacs-modes/logito { };

    loremIpsum = callPackage ../applications/editors/emacs-modes/lorem-ipsum { };

    magit = callPackage ../applications/editors/emacs-modes/magit { };

    maudeMode = callPackage ../applications/editors/emacs-modes/maude { };

    notmuch = callPackage ../applications/networking/mailreaders/notmuch { };

    # This is usually a newer version of Org-Mode than that found in GNU Emacs, so
    # we want it to have higher precedence.
    org = hiPrio (callPackage ../applications/editors/emacs-modes/org { });

    org2blog = callPackage ../applications/editors/emacs-modes/org2blog { };

    pcache = callPackage ../applications/editors/emacs-modes/pcache { };

    phpMode = callPackage ../applications/editors/emacs-modes/php { };

    prologMode = callPackage ../applications/editors/emacs-modes/prolog { };

    proofgeneral = callPackage ../applications/editors/emacs-modes/proofgeneral {
      texLive = pkgs.texLiveAggregationFun {
        paths = [ pkgs.texLive pkgs.texLiveCMSuper ];
      };
    };

    quack = callPackage ../applications/editors/emacs-modes/quack { };

    rectMark = callPackage ../applications/editors/emacs-modes/rect-mark { };

    remember = callPackage ../applications/editors/emacs-modes/remember { };

    rudel = callPackage ../applications/editors/emacs-modes/rudel { };

    scalaMode = callPackage ../applications/editors/emacs-modes/scala-mode { };

    sunriseCommander = callPackage ../applications/editors/emacs-modes/sunrise-commander { };

    xmlRpc = callPackage ../applications/editors/emacs-modes/xml-rpc { };
  };

  emacs23Packages = emacsPackages emacs23 pkgs.emacs23Packages;
  emacs24Packages = recurseIntoAttrs (emacsPackages emacs24 pkgs.emacs24Packages);

  epdfview = callPackage ../applications/misc/epdfview { };

  espeak = callPackage ../applications/audio/espeak { };

  espeakedit = callPackage ../applications/audio/espeak/edit.nix { };

  esniper = callPackage ../applications/networking/esniper { };

  etherape = callPackage ../applications/networking/sniffers/etherape {
    inherit (gnome) gnomedocutils libgnome libglade libgnomeui scrollkeeper;
  };

  evopedia = callPackage ../applications/misc/evopedia { };

  keepassx = callPackage ../applications/misc/keepassx { };

<<<<<<< HEAD
  inherit (gnome3) evince;
=======
  keepass = callPackage ../applications/misc/keepass { };

  # FIXME: Evince and other GNOME/GTK+ apps (e.g., Viking) provide
  # `share/icons/hicolor/icon-theme.cache'.  Arbitrarily give this one a
  # higher priority.
  evince = hiPrio (callPackage ../applications/misc/evince {
    inherit (gnome) gnomedocutils gnomeicontheme libgnome
      libgnomeui libglade scrollkeeper;
  });
>>>>>>> 8fe0f000

  evolution_data_server = newScope (gnome) ../servers/evolution-data-server { };

  exrdisplay = callPackage ../applications/graphics/exrdisplay {
    fltk = fltk20;
  };

  fbpanel = callPackage ../applications/window-managers/fbpanel { };

  fetchmail = import ../applications/misc/fetchmail {
    inherit stdenv fetchurl openssl;
  };

  fluidsynth = callPackage ../applications/audio/fluidsynth { };

  fossil = callPackage ../applications/version-management/fossil { };

  fvwm = callPackage ../applications/window-managers/fvwm { };

  geany = callPackage ../applications/editors/geany { };

  goldendict = callPackage ../applications/misc/goldendict { };

  grass = import ../applications/misc/grass {
    inherit (xlibs) libXmu libXext libXp libX11 libXt libSM libICE libXpm
      libXaw libXrender;
    inherit config composableDerivation stdenv fetchurl
      lib flex bison cairo fontconfig
      gdal zlib ncurses gdbm proj pkgconfig swig
      blas liblapack libjpeg libpng mysql unixODBC mesa postgresql python
      readline sqlite tcl tk libtiff freetype ffmpeg makeWrapper wxGTK;
    fftw = fftwSinglePrec;
    motif = lesstif;
    opendwg = libdwg;
    wxPython = wxPython28;
  };

  grip = callPackage ../applications/misc/grip {
    inherit (gnome) libgnome libgnomeui vte;
  };

  guitarix = callPackage ../applications/audio/guitarix {
    fftw = fftwSinglePrec;
  };

  wavesurfer = callPackage ../applications/misc/audio/wavesurfer { };

  wireshark = callPackage ../applications/networking/sniffers/wireshark { };

  wvdial = callPackage ../os-specific/linux/wvdial { };

  fbida = callPackage ../applications/graphics/fbida { };

  fdupes = callPackage ../tools/misc/fdupes { };

  feh = callPackage ../applications/graphics/feh { };

  filezilla = callPackage ../applications/networking/ftp/filezilla { };

  firefox = pkgs.firefoxPkgs.firefox;

  firefoxWrapper = wrapFirefox { browser = pkgs.firefox; };

  firefoxPkgs = pkgs.firefox21Pkgs;

  firefox36Pkgs = callPackage ../applications/networking/browsers/firefox/3.6.nix {
    inherit (gnome) libIDL;
  };

  firefox36Wrapper = wrapFirefox { browser = firefox36Pkgs.firefox; };

  firefox13Pkgs = callPackage ../applications/networking/browsers/firefox/13.0.nix {
    inherit (gnome) libIDL;
  };

  firefox13Wrapper = lowPrio (wrapFirefox { browser = firefox13Pkgs.firefox; });

  firefox20Pkgs = callPackage ../applications/networking/browsers/firefox/20.0.nix {
    inherit (gnome) libIDL;
    inherit (pythonPackages) pysqlite;
  };

  firefox20Wrapper = lowPrio (wrapFirefox { browser = firefox20Pkgs.firefox; });

  firefox21Pkgs = callPackage ../applications/networking/browsers/firefox/21.0.nix {
    inherit (gnome) libIDL;
    inherit (pythonPackages) pysqlite;
  };

  firefox21Wrapper = lowPrio (wrapFirefox { browser = firefox21Pkgs.firefox; });

  flac = callPackage ../applications/audio/flac { };

  flashplayer = callPackage ../applications/networking/browsers/mozilla-plugins/flashplayer-11 {
    debug = config.flashplayer.debug or false;
    # !!! Fix the dependency on two different builds of nss.
  };

  freecad = callPackage ../applications/graphics/freecad {
    opencascade = opencascade_6_5;
  };

  freemind = callPackage ../applications/misc/freemind {
    jdk = jdk;
    jre = jdk;
  };

  freenet = callPackage ../applications/networking/p2p/freenet { };

  freepv = callPackage ../applications/graphics/freepv { };

  xfontsel = callPackage ../applications/misc/xfontsel { };
  xlsfonts = callPackage ../applications/misc/xlsfonts { };

  freerdp = callPackage ../applications/networking/remote/freerdp { };

  freerdpUnstable = callPackage ../applications/networking/remote/freerdp/unstable.nix { };

  freicoin = callPackage ../applications/misc/freicoin {
    db4 = db48;
  };

  fspot = callPackage ../applications/graphics/f-spot {
    inherit (gnome) libgnome libgnomeui;
    gtksharp = gtksharp1;
  };

  get_iplayer = callPackage ../applications/misc/get_iplayer {};

  gimp_2_6 = callPackage ../applications/graphics/gimp {
    inherit (gnome) libart_lgpl;
  };

  gimp_2_8 = callPackage ../applications/graphics/gimp/2.8.nix {
    inherit (gnome) libart_lgpl;
    webkit = null;
  };

  gimp = gimp_2_6;

  gimpPlugins = recurseIntoAttrs (import ../applications/graphics/gimp/plugins {
    inherit pkgs gimp;
  });

  gitAndTools = recurseIntoAttrs (import ../applications/version-management/git-and-tools {
    inherit pkgs;
  });
  git = gitAndTools.git;
  gitFull = gitAndTools.gitFull;
  gitSVN = gitAndTools.gitSVN;

  giv = callPackage ../applications/graphics/giv {
    pcre = pcre.override { unicodeSupport = true; };
  };

  gmrun = callPackage ../applications/misc/gmrun {};

  gnucash = callPackage ../applications/office/gnucash {
    inherit (gnome2) libgnomeui libgtkhtml gtkhtml libbonoboui libgnomeprint libglade libart_lgpl;
    gconf = gnome2.GConf;
    guile = guile_1_8;
    slibGuile = slibGuile.override { scheme = guile_1_8; };
  };

  libquvi = callPackage ../applications/video/quvi/library.nix { };

  praat = callPackage ../applications/audio/praat { };

  quvi = callPackage ../applications/video/quvi/tool.nix { };

  quvi_scripts = callPackage ../applications/video/quvi/scripts.nix { };

  qjackctl = callPackage ../applications/audio/qjackctl { };

  gkrellm = callPackage ../applications/misc/gkrellm { };

  gmu = callPackage ../applications/audio/gmu { };

  gnash = callPackage ../applications/video/gnash {
    xulrunner = firefoxPkgs.xulrunner;
    inherit (gnome) gtkglext;
  };

  gnome_mplayer = callPackage ../applications/video/gnome-mplayer {
    inherit (gnome) GConf;
  };

  gnumeric = callPackage ../applications/office/gnumeric {
    goffice = goffice_0_10;
    inherit (gnome) libglade scrollkeeper;
  };

  gnunet = callPackage ../applications/networking/p2p/gnunet { };

  gnunet_svn = lowPrio (callPackage ../applications/networking/p2p/gnunet/svn.nix {
    libgcrypt = libgcrypt_git;
  });

  gocr = callPackage ../applications/graphics/gocr { };

  gobby5 = callPackage ../applications/editors/gobby {
    inherit (gnome) gtksourceview;
  };

  gphoto2 = callPackage ../applications/misc/gphoto2 { };

  gphoto2fs = builderDefsPackage ../applications/misc/gphoto2/gphotofs.nix {
    inherit libgphoto2 fuse pkgconfig glib libtool;
  };

  graphicsmagick = callPackage ../applications/graphics/graphicsmagick { };

  graphicsmagick137 = callPackage ../applications/graphics/graphicsmagick/1.3.7.nix {
    libpng = libpng12;
  };

  gtkpod = callPackage ../applications/audio/gtkpod {
    inherit (gnome) libglade;
  };

  jbidwatcher = callPackage ../applications/misc/jbidwatcher {
    java = if stdenv.isLinux then jre else jdk;
  };

  qrdecode = builderDefsPackage (import ../tools/graphics/qrdecode) {
    libpng = libpng12;
    opencv = opencv_2_1;
  };

  qrencode = callPackage ../tools/graphics/qrencode { };

  gecko_mediaplayer = callPackage ../applications/networking/browsers/mozilla-plugins/gecko-mediaplayer {
    inherit (gnome) GConf;
    browser = firefox;
  };

  geeqie = callPackage ../applications/graphics/geeqie { };

  gigedit = callPackage ../applications/audio/gigedit { };

  gqview = callPackage ../applications/graphics/gqview { };

  gmpc = callPackage ../applications/audio/gmpc { };

  gmtk = callPackage ../applications/networking/browsers/mozilla-plugins/gmtk {
    inherit (gnome) GConf;
  };

  gnome_terminator = callPackage ../applications/misc/gnome_terminator {
    vte = gnome.vte.override { pythonSupport = true; };
  };

  googleearth = callPackage_i686 ../applications/misc/googleearth { };

  google_talk_plugin = callPackage ../applications/networking/browsers/mozilla-plugins/google-talk-plugin { };

  gosmore = builderDefsPackage ../applications/misc/gosmore {
    inherit fetchsvn curl pkgconfig libxml2 gtk;
  };

  gpsbabel = callPackage ../applications/misc/gpsbabel { };

  gpscorrelate = callPackage ../applications/misc/gpscorrelate { };

  gpsd = callPackage ../servers/gpsd { };

  guitone = callPackage ../applications/version-management/guitone { };

  gv = callPackage ../applications/misc/gv { };

  hello = callPackage ../applications/misc/hello/ex-2 { };

  hexedit = callPackage ../applications/editors/hexedit { };

  hipchat = callPackage_i686 ../applications/networking/instant-messengers/hipchat { };

  homebank = callPackage ../applications/office/homebank { };

  htmldoc = callPackage ../applications/misc/htmldoc {
    fltk = fltk13;
  };

  hugin = callPackage ../applications/graphics/hugin { };

  hydrogen = callPackage ../applications/audio/hydrogen { };

  i3 = callPackage ../applications/window-managers/i3 { };

  i3lock = callPackage ../applications/window-managers/i3/lock.nix {
    cairo = cairo.override { xcbSupport = true; };
  };

  i3status = callPackage ../applications/window-managers/i3/status.nix { };

  i810switch = callPackage ../os-specific/linux/i810switch { };

  icecat3 = lowPrio (callPackage ../applications/networking/browsers/icecat-3 {
    inherit (gnome) libIDL libgnomeui gnome_vfs;
    inherit (xlibs) pixman;
    inherit (pythonPackages) ply;
  });

  icecatXulrunner3 = lowPrio (callPackage ../applications/networking/browsers/icecat-3 {
    application = "xulrunner";
    inherit (gnome) libIDL libgnomeui gnome_vfs;
    inherit (xlibs) pixman;
    inherit (pythonPackages) ply;
  });

  icecat3Xul =
    (symlinkJoin "icecat-with-xulrunner-${icecat3.version}"
       [ icecat3 icecatXulrunner3 ])
    // { inherit (icecat3) gtk isFirefox3Like meta; };

  icecat3Wrapper = wrapFirefox { browser = icecat3Xul; browserName = "icecat"; desktopName = "IceCat"; };

  icewm = callPackage ../applications/window-managers/icewm { };

  id3v2 = callPackage ../applications/audio/id3v2 { };

  ii = callPackage ../applications/networking/irc/ii { };

  ikiwiki = callPackage ../applications/misc/ikiwiki {
    inherit (perlPackages) TextMarkdown URI HTMLParser HTMLScrubber
      HTMLTemplate TimeDate CGISession DBFile CGIFormBuilder LocaleGettext
      RpcXML XMLSimple PerlMagick YAML YAMLLibYAML HTMLTree Filechdir
      AuthenPassphrase NetOpenIDConsumer LWPxParanoidAgent CryptSSLeay;
  };

  imagemagick = callPackage ../applications/graphics/ImageMagick {
    tetex = null;
    librsvg = null;
  };

  imagemagickBig = lowPrio (callPackage ../applications/graphics/ImageMagick { });

  # Impressive, formerly known as "KeyJNote".
  impressive = callPackage ../applications/office/impressive {
    # XXX These are the PyOpenGL dependencies, which we need here.
    inherit (pythonPackages) pyopengl;
  };

  inkscape = callPackage ../applications/graphics/inkscape {
    inherit (pythonPackages) lxml;
  };

  ion3 = callPackage ../applications/window-managers/ion-3 {
    lua = lua5;
  };

  ipe = callPackage ../applications/graphics/ipe { };

  iptraf = callPackage ../applications/networking/iptraf { };

  irssi = callPackage ../applications/networking/irc/irssi { };

  irssi_fish = callPackage ../applications/networking/irc/irssi/fish { };

  irssi_otr = callPackage ../applications/networking/irc/irssi/otr { };

  bip = callPackage ../applications/networking/irc/bip { };

  jack_capture = callPackage ../applications/audio/jack-capture { };

  jack_oscrolloscope = callPackage ../applications/audio/jack-oscrolloscope { };

  jack_rack = callPackage ../applications/audio/jack-rack { };

  jackmeter = callPackage ../applications/audio/jackmeter { };

  jalv = callPackage ../applications/audio/jalv { };

  jedit = callPackage ../applications/editors/jedit { };

  jigdo = callPackage ../applications/misc/jigdo { };

  joe = callPackage ../applications/editors/joe { };

  jbrout = callPackage ../applications/graphics/jbrout {
    inherit (pythonPackages) lxml;
  };

  jwm = callPackage ../applications/window-managers/jwm { };

  k3d = callPackage ../applications/graphics/k3d {
    inherit (pkgs.gnome2) gtkglext;
  };

  keepnote = callPackage ../applications/office/keepnote {
    pygtk = pyGtkGlade;
  };

  kermit = callPackage ../tools/misc/kermit { };

  keymon = callPackage ../applications/video/key-mon { };

  kino = callPackage ../applications/video/kino {
    inherit (gnome) libglade;
  };

  lame = callPackage ../applications/audio/lame { };

  larswm = callPackage ../applications/window-managers/larswm { };

  lash = callPackage ../applications/audio/lash { };

  ladspaH = callPackage ../applications/audio/ladspa-plugins/ladspah.nix { };

  ladspaPlugins = callPackage ../applications/audio/ladspa-plugins {
    fftw = fftwSinglePrec;
  };

  caps = callPackage ../applications/audio/caps { };

  lastwatch = callPackage ../applications/audio/lastwatch { };

  lci = callPackage ../applications/science/logic/lci {};

  ldcpp = callPackage ../applications/networking/p2p/ldcpp {
    inherit (gnome) libglade;
  };

  librecad = callPackage ../applications/misc/librecad { };

  librecad2 = callPackage ../applications/misc/librecad/2.0.nix { };

  libreoffice = callPackage ../applications/office/libreoffice {
    inherit (perlPackages) ArchiveZip CompressZlib;
    inherit (gnome) GConf ORBit2 gnome_vfs;
    zip = zip.override { enableNLS = false; };
    boost = boost149;
    jdk = openjdk;
    fontsConf = makeFontsConf {
      fontDirectories = [
        freefont_ttf xorg.fontmiscmisc xorg.fontbhttf
      ];
    };
    poppler = poppler_0_18;
  };

  lingot = callPackage ../applications/audio/lingot {
    inherit (gnome) libglade;
  };

  links = callPackage ../applications/networking/browsers/links { };

  ledger = callPackage ../applications/office/ledger/2.6.3.nix { };
  ledger3 = callPackage ../applications/office/ledger/3.0.nix { };

  links2 = callPackage ../applications/networking/browsers/links2 { };

  linphone = callPackage ../applications/networking/instant-messengers/linphone {
    inherit (gnome) libglade;
  };

  linuxsampler = callPackage ../applications/audio/linuxsampler { };

  lmms = callPackage ../applications/audio/lmms { };

  lxdvdrip = callPackage ../applications/video/lxdvdrip { };

  lynx = callPackage ../applications/networking/browsers/lynx { };

  lyx = callPackage ../applications/misc/lyx { };

  makeself = callPackage ../applications/misc/makeself { };

  matchbox = callPackage ../applications/window-managers/matchbox { };

  mda_lv2 = callPackage ../applications/audio/mda-lv2 { };

  meld = callPackage ../applications/version-management/meld {
    inherit (gnome) scrollkeeper;
    pygtk = pyGtkGlade;
  };

  mcomix = callPackage ../applications/graphics/mcomix { };

  mercurial = callPackage ../applications/version-management/mercurial {
    inherit (pythonPackages) curses docutils;
    guiSupport = false; # use mercurialFull to get hgk GUI
  };

  mercurialFull = lowPrio (appendToName "full" (pkgs.mercurial.override { guiSupport = true; }));

  merkaartor = callPackage ../applications/misc/merkaartor { };

  meshlab = callPackage ../applications/graphics/meshlab { };

  mhwaveedit = callPackage ../applications/audio/mhwaveedit {};

  mid2key = callPackage ../applications/audio/mid2key { };

  midori = builderDefsPackage (import ../applications/networking/browsers/midori) {
    inherit imagemagick intltool python pkgconfig webkit libxml2
      which gettext makeWrapper file libidn sqlite docutils libnotify
      vala dbus_glib;
    inherit gtk3 glib;
    inherit (gnome) gtksourceview;
    inherit (webkit.passthru.args) libsoup;
    inherit (xlibs) kbproto xproto libXScrnSaver scrnsaverproto;
  };

  midoriWrapper = wrapFirefox
    { browser = midori; browserName = "midori"; desktopName = "Midori";
      icon = "${midori}/share/icons/hicolor/22x22/apps/midori.png";
    };

  mikmod = callPackage ../applications/audio/mikmod { };

  minicom = callPackage ../tools/misc/minicom { };

  minidjvu = callPackage ../applications/graphics/minidjvu { };

  mirage = callPackage ../applications/graphics/mirage {};

  mmex = callPackage ../applications/office/mmex { };

  monkeysAudio = callPackage ../applications/audio/monkeys-audio { };

  monodevelop = callPackage ../applications/editors/monodevelop {
    inherit (gnome) gnome_vfs libbonobo libglade libgnome GConf;
    mozilla = firefox;
    gtksharp = gtksharp2;
  };

  monodoc = callPackage ../applications/editors/monodoc {
    gtksharp = gtksharp1;
  };

  monotone = callPackage ../applications/version-management/monotone {
    lua = lua5;
    boost = boost149;
  };

  monotoneViz = builderDefsPackage (import ../applications/version-management/monotone-viz/mtn-head.nix) {
    inherit ocaml graphviz pkgconfig autoconf automake libtool glib gtk;
    inherit (ocamlPackages) lablgtk;
    inherit (gnome) libgnomecanvas;
  };

  mopidy = callPackage ../applications/audio/mopidy { };
  mopidy_git = callPackage ../applications/audio/mopidy/git.nix { };

  mozilla = callPackage ../applications/networking/browsers/mozilla {
    inherit (gnome) libIDL;
  };

  mozplugger = builderDefsPackage (import ../applications/networking/browsers/mozilla-plugins/mozplugger) {
    inherit firefox;
    inherit (xlibs) libX11 xproto;
  };

  easytag = callPackage ../applications/audio/easytag { };

  mp3info = callPackage ../applications/audio/mp3info { };

  mpc123 = callPackage ../applications/audio/mpc123 { };

  mpg123 = callPackage ../applications/audio/mpg123 { };

  mpg321 = callPackage ../applications/audio/mpg321 { };

  ncmpcpp = callPackage ../applications/audio/ncmpcpp { };

  normalize = callPackage ../applications/audio/normalize { };

  mplayer = callPackage ../applications/video/mplayer {
    pulseSupport = config.pulseaudio or false;
  };

  mplayer2 = callPackage ../applications/video/mplayer2 {
    ffmpeg = ffmpeg_1;
  };

  MPlayerPlugin = browser:
    import ../applications/networking/browsers/mozilla-plugins/mplayerplug-in {
      inherit browser;
      inherit fetchurl stdenv pkgconfig gettext;
      inherit (xlibs) libXpm;
      # !!! should depend on MPlayer
    };

  mrxvt = callPackage ../applications/misc/mrxvt { };

  multisync = callPackage ../applications/misc/multisync {
    inherit (gnome) ORBit2 libbonobo libgnomeui GConf;
  };

  mumble = callPackage ../applications/networking/mumble {
    avahi = avahi.override {
      withLibdnssdCompat = true;
    };
    jackSupport = config.mumble.jackSupport or false;
  };

  mutt = callPackage ../applications/networking/mailreaders/mutt { };

  ruby_gpgme = callPackage ../development/libraries/ruby_gpgme {
    ruby = ruby19;
    hoe = rubyLibs.hoe;
  };

  ruby_ncursesw_sup = callPackage ../development/libraries/ruby_ncursesw_sup { };

  sup = callPackage ../applications/networking/mailreaders/sup {
    rake = rubyLibs.rake_10_0_4;
    ruby = ruby19;
    xapian_full_alaveteli = rubyLibs.xapian_full_alaveteli_1_2_9_5;
    gpgme = ruby_gpgme;
    ncursesw_sup = ruby_ncursesw_sup;
  };

  msmtp = callPackage ../applications/networking/msmtp { };

  imapfilter = callPackage ../applications/networking/mailreaders/imapfilter.nix {
    lua = lua5;
 };

  mupdf = callPackage ../applications/misc/mupdf { };

  mypaint = callPackage ../applications/graphics/mypaint { };

  mythtv = callPackage ../applications/video/mythtv { };

  tvtime = callPackage ../applications/video/tvtime {
    kernel = linux;
  };

  nano = callPackage ../applications/editors/nano { };

  navipowm = callPackage ../applications/misc/navipowm { };

  navit = callPackage ../applications/misc/navit { };

  netbeans = callPackage ../applications/editors/netbeans { };

  ncdu = callPackage ../tools/misc/ncdu { };

  nedit = callPackage ../applications/editors/nedit {
    motif = lesstif;
  };

  netsurfBrowser = netsurf.browser;
  netsurf = recurseIntoAttrs (import ../applications/networking/browsers/netsurf { inherit pkgs; });

  notmuch = callPackage ../applications/networking/mailreaders/notmuch {
    # use emacsPackages.notmuch if you want emacs support
    emacs = null;
  };

  nova = callPackage ../applications/virtualization/nova { };

  novaclient = callPackage ../applications/virtualization/nova/client.nix { };

  nspluginwrapper = callPackage ../applications/networking/browsers/mozilla-plugins/nspluginwrapper {};

  nvi = callPackage ../applications/editors/nvi { };

  ocrad = callPackage ../applications/graphics/ocrad { };

  offrss = callPackage ../applications/networking/offrss { };

  ogmtools = callPackage ../applications/video/ogmtools { };

  omxplayer = callPackage ../applications/video/omxplayer {
    stdenv = overrideGCC stdenv gcc47;
  };

  oneteam = callPackage ../applications/networking/instant-messengers/oneteam {};

  openbox = callPackage ../applications/window-managers/openbox { };

  openimageio = callPackage ../applications/graphics/openimageio { };

  openjump = callPackage ../applications/misc/openjump { };

  openscad = callPackage ../applications/graphics/openscad {};

  opera = callPackage ../applications/networking/browsers/opera {
    inherit (pkgs.kde4) kdelibs;
  };

  opusTools = callPackage ../applications/audio/opus-tools { };

  pan = callPackage ../applications/networking/newsreaders/pan {
    spellChecking = false;
  };

  panotools = callPackage ../applications/graphics/panotools { };

  pavucontrol = callPackage ../applications/audio/pavucontrol {
    inherit (gnome) libglademm;
  };

  paraview = callPackage ../applications/graphics/paraview { };

  petrifoo = callPackage ../applications/audio/petrifoo {
    inherit (gnome) libgnomecanvas;
  };

  pdftk = callPackage ../tools/typesetting/pdftk { };

  pianobar = callPackage ../applications/audio/pianobar { };

  pianobooster = callPackage ../applications/audio/pianobooster { };

  picard = callPackage ../applications/audio/picard { };

  picocom = callPackage ../tools/misc/picocom { };

  pidgin = callPackage ../applications/networking/instant-messengers/pidgin {
    openssl = if config.pidgin.openssl or true then openssl else null;
    gnutls = if config.pidgin.gnutls or false then gnutls else null;
    libgcrypt = if config.pidgin.gnutls or false then libgcrypt else null;
    inherit (gnome) startupnotification;
  };

  pidginlatex = callPackage ../applications/networking/instant-messengers/pidgin-plugins/pidgin-latex {
    imagemagick = imagemagickBig;
  };

  pidginlatexSF = builderDefsPackage
    (import ../applications/networking/instant-messengers/pidgin-plugins/pidgin-latex/pidgin-latex-sf.nix)
    {
      inherit pkgconfig pidgin texLive imagemagick which glib gtk;
    };

  pidginmsnpecan = callPackage ../applications/networking/instant-messengers/pidgin-plugins/msn-pecan { };

  pidginotr = callPackage ../applications/networking/instant-messengers/pidgin-plugins/otr { };

  pidginsipe = callPackage ../applications/networking/instant-messengers/pidgin-plugins/sipe { };

  pinfo = callPackage ../applications/misc/pinfo { };

  pinta = callPackage ../applications/graphics/pinta {
    gtksharp = gtksharp2;
  };

  pommed = callPackage ../os-specific/linux/pommed {
    inherit (xorg) libXpm;
  };

  pqiv = callPackage ../applications/graphics/pqiv { };

  qiv = callPackage ../applications/graphics/qiv { };

  # perhaps there are better apps for this task? It's how I had configured my preivous system.
  # And I don't want to rewrite all rules
  procmail = callPackage ../applications/misc/procmail { };

  pstree = callPackage ../applications/misc/pstree { };

  puredata = callPackage ../applications/audio/puredata { };

  pythonmagick = callPackage ../applications/graphics/PythonMagick { };

  qemu = callPackage ../applications/virtualization/qemu { };

  qemuImage = callPackage ../applications/virtualization/qemu/linux-img { };

  qmmp = callPackage ../applications/audio/qmmp { };

  qsampler = callPackage ../applications/audio/qsampler { };

  qsynth = callPackage ../applications/audio/qsynth { };

  qtcreator = callPackage ../development/qtcreator { };

  qtpfsgui = callPackage ../applications/graphics/qtpfsgui { };

  qtractor = callPackage ../applications/audio/qtractor { };

  rakarrack = callPackage ../applications/audio/rakarrack {
    inherit (xorg) libXpm libXft;
    fltk = fltk13;
  };

  rapcad = callPackage ../applications/graphics/rapcad {};

  rapidsvn = callPackage ../applications/version-management/rapidsvn { };

  ratpoison = callPackage ../applications/window-managers/ratpoison { };

  rawtherapee = callPackage ../applications/graphics/rawtherapee {
    fftw = fftw.override {float = true;};
  };

  rcs = callPackage ../applications/version-management/rcs { };

  rdesktop = callPackage ../applications/networking/remote/rdesktop { };

  recode = callPackage ../tools/text/recode { };

  retroshare = callPackage ../applications/networking/p2p/retroshare {
    qt = qt4;
  };

  rsync = callPackage ../applications/networking/sync/rsync {
    enableACLs = !(stdenv.isDarwin || stdenv.isSunOS || stdenv.isFreeBSD);
    enableCopyDevicesPatch = (config.rsync.enableCopyDevicesPatch or false);
  };

  rxvt = callPackage ../applications/misc/rxvt { };

  # = urxvt
  rxvt_unicode = callPackage ../applications/misc/rxvt_unicode {
    perlSupport = true;
  };

  sakura = callPackage ../applications/misc/sakura {
    inherit (gnome) vte;
  };

  sbagen = callPackage ../applications/misc/sbagen { };

  scribus = callPackage ../applications/office/scribus {
    inherit (gnome) libart_lgpl;
  };

  seeks = callPackage ../tools/networking/p2p/seeks {
    opencv = opencv_2_1;
  };

  seg3d = callPackage ../applications/graphics/seg3d {
    wxGTK = wxGTK28.override { unicode = false; };
  };

  seq24 = callPackage ../applications/audio/seq24 { };

  siproxd = callPackage ../applications/networking/siproxd { };

  skype = callPackage_i686 ../applications/networking/instant-messengers/skype {
    usePulseAudio = config.pulseaudio or true;
  };

  skype4pidgin = callPackage ../applications/networking/instant-messengers/pidgin-plugins/skype4pidgin { };


  skype_call_recorder = callPackage ../applications/networking/instant-messengers/skype-call-recorder { };

  st = callPackage ../applications/misc/st {
    conf = config.st.conf or null;
  };

  sxiv = callPackage ../applications/graphics/sxiv { };

  bittorrentSync = callPackage ../applications/networking/bittorrentsync { };

  dropbox = callPackage ../applications/networking/dropbox { };

  dropbox-cli = callPackage ../applications/networking/dropbox-cli { };

  lightdm = callPackage ../applications/display-managers/lightdm { };

  lightdm_gtk_greeter = callPackage ../applications/display-managers/lightdm-gtk-greeter { };

  slim = callPackage ../applications/display-managers/slim { };

  sndBase = builderDefsPackage (import ../applications/audio/snd) {
    inherit fetchurl stdenv stringsWithDeps lib fftw;
    inherit pkgconfig gmp gettext;
    inherit (xlibs) libXpm libX11;
    inherit gtk glib;
  };

  snd = sndBase.passthru.function {
    inherit mesa libtool jackaudio alsaLib;
    guile = guile_1_8;
  };

  shntool = callPackage ../applications/audio/shntool { };

  sonic_visualiser = callPackage ../applications/audio/sonic-visualiser {
    inherit (pkgs.vamp) vampSDK;
    inherit (pkgs.xlibs) libX11;
    fftw = pkgs.fftwSinglePrec;
  };

  sox = callPackage ../applications/misc/audio/sox { };

  soxr = callPackage ../applications/misc/audio/soxr { };

  spotify = callPackage ../applications/audio/spotify {
    inherit (gnome) GConf;
  };

  libspotify = callPackage ../development/libraries/libspotify {
    apiKey = config.libspotify.apiKey or null;
  };

  stalonetray = callPackage ../applications/window-managers/stalonetray {};

  stumpwm = builderDefsPackage (import ../applications/window-managers/stumpwm) {
    inherit texinfo;
    clisp = clisp_2_44_1;
  };

  sublime = callPackage ../applications/editors/sublime { };

  subversion = callPackage ../applications/version-management/subversion/default.nix {
    bdbSupport = true;
    httpServer = false;
    httpSupport = true;
    sslSupport = true;
    pythonBindings = false;
    perlBindings = false;
    javahlBindings = false;
    saslSupport = false;
    compressionSupport = true;
    httpd = apacheHttpd;
    sasl = cyrus_sasl;
  };

  subversionClient = lowPrio (appendToName "client" (subversion.override {
    bdbSupport = false;
    perlBindings = true;
    pythonBindings = true;
  }));

  surf = callPackage ../applications/misc/surf {
    libsoup = gnome.libsoup;
    webkit = webkit_gtk2;
  };

  svk = perlPackages.SVK;

  swh_lv2 = callPackage ../applications/audio/swh-lv2 { };

  sylpheed = callPackage ../applications/networking/mailreaders/sylpheed {
    sslSupport = true;
    gpgSupport = true;
  };

  # linux only by now
  synergy = callPackage ../applications/misc/synergy { };

  tabbed = callPackage ../applications/window-managers/tabbed { };

  tahoelafs = callPackage ../tools/networking/p2p/tahoe-lafs {
    inherit (pythonPackages) twisted foolscap simplejson nevow zfec
      pycryptopp pysqlite darcsver setuptoolsTrial setuptoolsDarcs
      numpy pyasn1 mock;
  };

  tailor = builderDefsPackage (import ../applications/version-management/tailor) {
    inherit makeWrapper python;
  };

  tangogps = callPackage ../applications/misc/tangogps {
    gconf = gnome.GConf;
  };

  teamspeak_client = callPackage ../applications/networking/instant-messengers/teamspeak/client.nix { };

  taskjuggler = callPackage ../applications/misc/taskjuggler { };

  taskwarrior = callPackage ../applications/misc/taskwarrior { };

  telepathy_gabble = callPackage ../applications/networking/instant-messengers/telepathy/gabble {
    inherit (pkgs.gnome) libsoup;
  };

  telepathy_haze = callPackage ../applications/networking/instant-messengers/telepathy/haze {};

  telepathy_logger = callPackage ../applications/networking/instant-messengers/telepathy/logger {};

  telepathy_mission_control = callPackage ../applications/networking/instant-messengers/telepathy/mission-control { };

  telepathy_rakia = callPackage ../applications/networking/instant-messengers/telepathy/rakia { };

  telepathy_salut = callPackage ../applications/networking/instant-messengers/telepathy/salut {};

  tesseract = callPackage ../applications/graphics/tesseract { };

  thinkingRock = callPackage ../applications/misc/thinking-rock { };

  thunderbird = callPackage ../applications/networking/mailreaders/thunderbird {
    inherit (gnome) libIDL;
  };

  tig = gitAndTools.tig;

  timidity = callPackage ../tools/misc/timidity { };

  tkcvs = callPackage ../applications/version-management/tkcvs { };

  tla = callPackage ../applications/version-management/arch { };

  torchat = callPackage ../applications/networking/instant-messengers/torchat {
    wrapPython = pythonPackages.wrapPython;
  };

  # This builds the gtk client
  transmission_260 = callPackage ../applications/networking/p2p/transmission/2.60.nix { };

  transmission = callPackage ../applications/networking/p2p/transmission { };

  transmission_remote_gtk = callPackage ../applications/networking/p2p/transmission-remote-gtk {};

  trayer = callPackage ../applications/window-managers/trayer { };

  tree = callPackage ../tools/system/tree { };

  tribler = callPackage ../applications/networking/p2p/tribler { };

  twinkle = callPackage ../applications/networking/instant-messengers/twinkle {
    ccrtp = ccrtp_1_8;
    libzrtpcpp = libzrtpcpp_1_6;
  };

  umurmur = callPackage ../applications/networking/umurmur { };

  unison = callPackage ../applications/networking/sync/unison {
    inherit (ocamlPackages) lablgtk;
    enableX11 = config.unison.enableX11 or true;
  };

  uucp = callPackage ../tools/misc/uucp { };

  uwimap = callPackage ../tools/networking/uwimap { };

  uzbl = builderDefsPackage (import ../applications/networking/browsers/uzbl) {
    inherit pkgconfig webkit makeWrapper glib_networking python3;
    inherit glib pango cairo gdk_pixbuf atk;
    inherit (xlibs) libX11 kbproto;
    inherit (gnome) libsoup;
    gtk = gtk3;
  };

  vanitygen = callPackage ../applications/misc/vanitygen { };

  vbindiff = callPackage ../applications/editors/vbindiff { };

  vdpauinfo = callPackage ../tools/X11/vdpauinfo { };

  veracity = callPackage ../applications/version-management/veracity {};

  viewMtn = builderDefsPackage (import ../applications/version-management/viewmtn/0.10.nix)
  {
    inherit monotone cheetahTemplate highlight ctags
      makeWrapper graphviz which python;
    flup = pythonPackages.flup;
  };

  vim = callPackage ../applications/editors/vim { };

  vimHugeX = vim_configurable;

  vim_configurable = callPackage ../applications/editors/vim/configurable.nix {
    inherit (pkgs) fetchurl stdenv ncurses pkgconfig gettext
      composableDerivation lib config glib gtk python perl tcl ruby;
    inherit (pkgs.xlibs) libX11 libXext libSM libXpm libXt libXaw libXau libXmu
      libICE;

    features = "huge"; # one of  tiny, small, normal, big or huge
    lua = pkgs.lua5;

    # optional features by flags
    flags = [ "python" "X11" ]; # only flag "X11" by now

    # so that we can use gccApple if we're building on darwin
    inherit stdenvAdapters gccApple;
  };
  vimLatest = vim_configurable.override { source = "latest"; };
  vimNox = vim_configurable.override { source = "vim-nox"; };

  virtviewer = callPackage ../applications/virtualization/virt-viewer {};
  virtmanager = callPackage ../applications/virtualization/virt-manager {
    inherit (gnome) gnome_python;
  };

  virtinst = callPackage ../applications/virtualization/virtinst {};

  virtualgl = callPackage ../tools/X11/virtualgl { };

  bumblebee = callPackage ../tools/X11/bumblebee { };

  vkeybd = callPackage ../applications/audio/vkeybd {
    inherit (xlibs) libX11;
  };

  vlc = callPackage ../applications/video/vlc {
    ffmpeg = ffmpeg_1;
  };

  vnstat = callPackage ../applications/networking/vnstat { };

  vorbisTools = callPackage ../applications/audio/vorbis-tools { };

  vue = callPackage ../applications/misc/vue {};

  vwm = callPackage ../applications/window-managers/vwm { };

  w3m = callPackage ../applications/networking/browsers/w3m {
    graphicsSupport = false;
  };

  weechat = callPackage ../applications/networking/irc/weechat { };

  weston = callPackage ../applications/window-managers/weston {
    cairo = cairo.override {
      glSupport = true;
    };
  };
    
  wings = callPackage ../applications/graphics/wings {
    erlang = erlangR14B04;
    esdl = esdl.override { erlang = erlangR14B04; };
  };

  wmname = callPackage ../applications/misc/wmname { };

  # I'm keen on wmiimenu only  >wmii-3.5 no longer has it...
  wmiimenu = import ../applications/window-managers/wmii31 {
    libixp = libixp_for_wmii;
    inherit fetchurl /* fetchhg */ stdenv gawk;
    inherit (xlibs) libX11;
  };

  wmiiSnap = import ../applications/window-managers/wmii {
    libixp = libixp_for_wmii;
    inherit fetchurl /* fetchhg */ stdenv gawk;
    inherit (xlibs) libX11 xextproto libXt libXext;
    includeUnpack = config.stdenv.includeUnpack or false;
  };

  wordnet = callPackage ../applications/misc/wordnet { };

  wrapChromium = browser: wrapFirefox {
    inherit browser;
    browserName = browser.packageName;
    desktopName = "Chromium";
    icon = "${browser}/share/icons/hicolor/48x48/apps/${browser.packageName}.png";
  };

  wrapFirefox =
    { browser, browserName ? "firefox", desktopName ? "Firefox", nameSuffix ? ""
    , icon ? "${browser}/lib/${browser.name}/icons/mozicon128.png" }:
    let
      cfg = stdenv.lib.attrByPath [ browserName ] {} config;
      enableAdobeFlash = cfg.enableAdobeFlash or true;
      enableGnash = cfg.enableGnash or false;
    in
    import ../applications/networking/browsers/firefox/wrapper.nix {
      inherit stdenv makeWrapper makeDesktopItem browser browserName desktopName nameSuffix icon;
      plugins =
         assert !(enableGnash && enableAdobeFlash);
         ([ ]
          ++ lib.optional enableGnash gnash
          ++ lib.optional enableAdobeFlash flashplayer
          ++ lib.optional (cfg.enableDjvu or false) (djview4)
          ++ lib.optional (cfg.enableMPlayer or false) (MPlayerPlugin browser)
          ++ lib.optional (cfg.enableGeckoMediaPlayer or false) gecko_mediaplayer
          ++ lib.optional (supportsJDK && cfg.jre or false && jrePlugin ? mozillaPlugin) jrePlugin
          ++ lib.optional (cfg.enableGoogleTalkPlugin or false) google_talk_plugin
         );
      libs =
        if cfg.enableQuakeLive or false
        then with xlibs; [ stdenv.gcc libX11 libXxf86dga libXxf86vm libXext libXt alsaLib zlib ]
        else [ ];
      gtk_modules = [ libcanberra ];
    };

  x11vnc = callPackage ../tools/X11/x11vnc { };

  x2vnc = callPackage ../tools/X11/x2vnc { };

  xaos = builderDefsPackage (import ../applications/graphics/xaos) {
    inherit (xlibs) libXt libX11 libXext xextproto xproto;
    inherit gsl aalib zlib intltool gettext perl;
    libpng = libpng12;
  };

  xara = callPackage ../applications/graphics/xara { };

  xawtv = callPackage ../applications/video/xawtv { };

  xbindkeys = callPackage ../tools/X11/xbindkeys { };

  xbmc = callPackage ../applications/video/xbmc { };

  xcalib = callPackage ../tools/X11/xcalib { };

  xchainkeys = callPackage ../tools/X11/xchainkeys { };

  xchat = callPackage ../applications/networking/irc/xchat { };

  xchm = callPackage ../applications/misc/xchm { };

  xcompmgr = callPackage ../applications/window-managers/xcompmgr { };

  compton = callPackage ../applications/window-managers/compton { };

  xdaliclock = callPackage ../tools/misc/xdaliclock {};

  xdg_utils = callPackage ../tools/X11/xdg-utils { };

  xdotool = callPackage ../tools/X11/xdotool { };

  xen = callPackage ../applications/virtualization/xen { };

  xfe = callPackage ../applications/misc/xfe {
    fox = fox_1_6;
  };

  xfig = callPackage ../applications/graphics/xfig { };

  xineUI = callPackage ../applications/video/xine-ui { };

  xneur_0_13 = callPackage ../applications/misc/xneur { };

  xneur_0_8 = callPackage ../applications/misc/xneur/0.8.nix { };

  xneur = xneur_0_13;

  gxneur = callPackage ../applications/misc/gxneur  {
    inherit (gnome) libglade GConf;
  };

  xournal = callPackage ../applications/graphics/xournal {
    inherit (gnome) libgnomeprint libgnomeprintui libgnomecanvas;
  };

  xpdf = callPackage ../applications/misc/xpdf {
    motif = lesstif;
    base14Fonts = "${ghostscript}/share/ghostscript/fonts";
  };

  xkb_switch = callPackage ../tools/X11/xkb-switch { };

  libxpdf = callPackage ../applications/misc/xpdf/libxpdf.nix { };

  xpra = callPackage ../tools/X11/xpra { };

  xscreensaver = callPackage ../misc/screensavers/xscreensaver {
    inherit (gnome) libglade;
  };

  xsynth_dssi = callPackage ../applications/audio/xsynth-dssi { };

  xterm = callPackage ../applications/misc/xterm { };

  xtrace = callPackage ../tools/X11/xtrace { };

  xlaunch = callPackage ../tools/X11/xlaunch { };

  xmacro = callPackage ../tools/X11/xmacro { };

  xmove = callPackage ../applications/misc/xmove { };

  xnee = callPackage ../tools/X11/xnee {
    # Work around "missing separator" error.
    stdenv = overrideInStdenv stdenv [ gnumake381 ];
  };

  xvidcap = callPackage ../applications/video/xvidcap {
    inherit (gnome) scrollkeeper libglade;
  };

  yate = callPackage ../applications/misc/yate { };

  qgis = callPackage ../applications/misc/qgis {};

  yoshimi = callPackage ../applications/audio/yoshimi {
    fltk = fltk13;
  };

  zathuraCollection = recurseIntoAttrs
    (let callPackage = newScope pkgs.zathuraCollection; in
      import ../applications/misc/zathura { inherit callPackage pkgs fetchurl; });

  zathura = zathuraCollection.zathuraWrapper;

  girara = callPackage ../applications/misc/girara { };

  zgrviewer = callPackage ../applications/graphics/zgrviewer {};

  zynaddsubfx = callPackage ../applications/audio/zynaddsubfx { };

  ### GAMES

  alienarena = callPackage ../games/alienarena { };

  andyetitmoves = if stdenv.isLinux then callPackage ../games/andyetitmoves {} else null;

  anki = callPackage ../games/anki { };

  asc = callPackage ../games/asc {
    lua = lua5;
    libsigcxx = libsigcxx12;
  };

  atanks = callPackage ../games/atanks {};

  ballAndPaddle = callPackage ../games/ball-and-paddle {
    guile = guile_1_8;
  };

  bitsnbots = callPackage ../games/bitsnbots {
    lua = lua5;
  };

  blackshades = callPackage ../games/blackshades { };

  blackshadeselite = callPackage ../games/blackshadeselite { };

  blobby = callPackage ../games/blobby {
    boost = boost149;
  };

  bsdgames = callPackage ../games/bsdgames { };

  btanks = callPackage ../games/btanks { };

  bzflag = callPackage ../games/bzflag { };

  castle_combat = callPackage ../games/castle-combat { };

  construoBase = lowPrio (callPackage ../games/construo {
    mesa = null;
    freeglut = null;
  });

  construo = construoBase.override {
    inherit mesa freeglut;
  };

  crack_attack = callPackage ../games/crack-attack { };

  crrcsim = callPackage ../games/crrcsim {};

  dhewm3 = callPackage ../games/dhewm3 {};

  drumkv1 = callPackage ../applications/audio/drumkv1 { };

  dwarf_fortress = callPackage_i686 ../games/dwarf-fortress { };

  d1x_rebirth = callPackage ../games/d1x-rebirth { };

  d2x_rebirth = callPackage ../games/d2x-rebirth { };

  eduke32 = callPackage ../games/eduke32 {
    stdenv = overrideGCC stdenv gcc47;
  };

  egoboo = callPackage ../games/egoboo { };

  exult = callPackage ../games/exult {
    stdenv = overrideGCC stdenv gcc42;
    libpng = libpng12;
  };

  flightgear = callPackage ../games/flightgear { };

  freeciv = callPackage ../games/freeciv { };

  freedink = callPackage ../games/freedink { };

  fsg = callPackage ../games/fsg {
    wxGTK = wxGTK28.override { unicode = false; };
  };

  gemrb = callPackage ../games/gemrb { };

  gl117 = callPackage ../games/gl-117 {};

  glestae = callPackage ../games/glestae {};

  globulation2 = callPackage ../games/globulation {};

  gltron = callPackage ../games/gltron { };

  gnuchess = callPackage ../games/gnuchess { };

  gnugo = callPackage ../games/gnugo { };

  gparted = callPackage ../tools/misc/gparted { };

  gsmartcontrol = callPackage ../tools/misc/gsmartcontrol {
    inherit (gnome) libglademm;
  };

  gtypist = callPackage ../games/gtypist { };

  hexen = callPackage ../games/hexen { };

  icbm3d = callPackage ../games/icbm3d { };

  instead = callPackage ../games/instead {
    lua = lua5;
  };

  kobodeluxe = callPackage ../games/kobodeluxe { };

  lincity = builderDefsPackage (import ../games/lincity) {
    inherit (xlibs) libX11 libXext xextproto
      libICE libSM xproto;
    inherit libpng zlib;
  };

  lincity_ng = callPackage ../games/lincity/ng.nix {};

  mars = callPackage ../games/mars { };

  micropolis = callPackage ../games/micropolis { };

  naev = callPackage ../games/naev { };

  njam = callPackage ../games/njam { };

  oilrush = callPackage ../games/oilrush { };

  openttd = callPackage ../games/openttd {
    zlib = zlibStatic;
  };

  opentyrian = callPackage ../games/opentyrian { };

  pingus = callPackage ../games/pingus {};

  pioneers = callPackage ../games/pioneers { };

  pong3d = callPackage ../games/pong3d { };

  prboom = callPackage ../games/prboom { };

  quake3demo = callPackage ../games/quake3/wrapper {
    name = "quake3-demo-${quake3game.name}";
    description = "Demo of Quake 3 Arena, a classic first-person shooter";
    game = quake3game;
    paks = [quake3demodata];
  };

  quake3demodata = callPackage ../games/quake3/demo { };

  quake3game = callPackage ../games/quake3/game { };

  racer = callPackage ../games/racer { };

  rigsofrods = callPackage ../games/rigsofrods {
    mygui = myguiSvn;
  };

  rili = callPackage ../games/rili { };

  rogue = callPackage ../games/rogue { };

  samplv1 = callPackage ../applications/audio/samplv1 { };

  sauerbraten = callPackage ../games/sauerbraten {};

  scid = callPackage ../games/scid { };

  scummvm = callPackage ../games/scummvm { };

  scorched3d = callPackage ../games/scorched3d { };

  sgtpuzzles = builderDefsPackage (import ../games/sgt-puzzles) {
    inherit pkgconfig fetchsvn perl gtk;
    inherit (xlibs) libX11;
  };

  simutrans = callPackage ../games/simutrans { };

  soi = callPackage ../games/soi {};

  # You still can override by passing more arguments.
  spaceOrbit = callPackage ../games/orbit { };

  spring = callPackage ../games/spring { };

  springLobby = callPackage ../games/spring/springlobby.nix { };

  stardust = callPackage ../games/stardust {};

  stuntrally = callPackage ../games/stuntrally { };

  superTux = callPackage ../games/super-tux { };

  superTuxKart = callPackage ../games/super-tux-kart { };

  synthv1 = callPackage ../applications/audio/synthv1 { };

  tbe = callPackage ../games/the-butterfly-effect {};

  teetertorture = callPackage ../games/teetertorture { };

  teeworlds = callPackage ../games/teeworlds { };

  tennix = callPackage ../games/tennix { };

  tpm = callPackage ../games/thePenguinMachine { };

  tremulous = callPackage ../games/tremulous { };

  speed_dreams = callPackage ../games/speed-dreams {
    # Torcs wants to make shared libraries linked with plib libraries (it provides static).
    # i686 is the only platform I know than can do that linking without plib built with -fPIC
    plib = plib.override { enablePIC = !stdenv.isi686; };
    libpng = libpng12;
  };

  torcs = callPackage ../games/torcs {
    # Torcs wants to make shared libraries linked with plib libraries (it provides static).
    # i686 is the only platform I know than can do that linking without plib built with -fPIC
    plib = plib.override { enablePIC = !stdenv.isi686; };
  };

  trigger = callPackage ../games/trigger { };

  ufoai = callPackage ../games/ufoai { };

  ultimatestunts = callPackage ../games/ultimatestunts { };

  ultrastardx = callPackage ../games/ultrastardx {
    lua = lua5;
  };

  unvanquished = callPackage ../games/unvanquished { };

  uqm = callPackage ../games/uqm { };

  urbanterror = callPackage ../games/urbanterror { };

  ut2004demo = callPackage ../games/ut2004demo { };

  vdrift = callPackage ../games/vdrift { };

  vectoroids = callPackage ../games/vectoroids { };

  vessel = callPackage_i686 ../games/vessel { };

  warmux = callPackage ../games/warmux { };

  warsow = callPackage ../games/warsow {
    libjpeg = libjpeg62;
  };

  warzone2100 = callPackage ../games/warzone2100 { };

  widelands = callPackage ../games/widelands {
    libpng = libpng12;
  };

  worldofgoo_demo = callPackage ../games/worldofgoo {
    demo = true;
  };

  worldofgoo = callPackage ../games/worldofgoo { };

  xboard =  callPackage ../games/xboard { };

  xconq = callPackage ../games/xconq {};

  # TODO: the corresponding nix file is missing
  # xracer = callPackage ../games/xracer { };

  xonotic = callPackage ../games/xonotic { };

  xsokoban = builderDefsPackage (import ../games/xsokoban) {
    inherit (xlibs) libX11 xproto libXpm libXt;
  };

  zdoom = callPackage ../games/zdoom { };

  zod = callPackage ../games/zod { };

  zoom = callPackage ../games/zoom { };

  keen4 = callPackage ../games/keen4 { };


  ### DESKTOP ENVIRONMENTS


  enlightenment = callPackage ../desktops/enlightenment { };

  e17 = recurseIntoAttrs (
    let callPackage = newScope pkgs.e17; in
    import ../desktops/e17 { inherit callPackage pkgs; }
  );

  gnome2 = callPackage ../desktops/gnome-2 {
    callPackage = pkgs.newScope pkgs.gnome2;
    self = pkgs.gnome2;
  }  // pkgs.gtkLibs // {
    # Backwards compatibility;
    inherit (pkgs) libsoup libwnck gtk_doc gnome_doc_utils;
  };

  gnome3 = callPackage ../desktops/gnome-3 {
    callPackage = pkgs.newScope pkgs.gnome3;
    self = pkgs.gnome3;
  };

  gnome = recurseIntoAttrs gnome2;

  kde4 = recurseIntoAttrs pkgs.kde48;

  kde47 = kdePackagesFor (pkgs.kde47 // {
      boost = boost149;
      eigen = eigen2;
      libotr = libotr_3_2;
      libgphoto2 = libgphoto2_4;
    }) ../desktops/kde-4.7;

  kde48 = kdePackagesFor (pkgs.kde48 // {
      boost = boost149;
      eigen = eigen2;
      libotr = libotr_3_2;
      libgphoto2 = libgphoto2_4;
    }) ../desktops/kde-4.8;

  kde410 = kdePackagesFor (pkgs.kde410 // {
      boost = boost149;
      eigen = eigen2;
      libotr = libotr_3_2;
    }) ../desktops/kde-4.10;

  kdePackagesFor = self: dir:
    let callPackageOrig = callPackage; in
    let
      callPackage = newScope self;
      kde4 = callPackageOrig dir {
        inherit callPackage callPackageOrig;
      };
    in kde4 // {
      inherit kde4;

      wrapper = callPackage ../build-support/kdewrapper {};

      recurseForRelease = true;

      akunambol = callPackage ../applications/networking/sync/akunambol { };

      amarok = callPackage ../applications/audio/amarok { };

      bangarang = callPackage ../applications/video/bangarang { };

      basket = callPackage ../applications/office/basket { };

      bluedevil = callPackage ../tools/bluetooth/bluedevil { };

      calligra = callPackage ../applications/office/calligra { };

      digikam = if builtins.compareVersions "4.9" kde4.release == 1 then
          callPackage ../applications/graphics/digikam/2.nix { }
        else
          callPackage ../applications/graphics/digikam { };

      k3b = callPackage ../applications/misc/k3b { };

      kadu = callPackage ../applications/networking/instant-messengers/kadu { };

      kbibtex = callPackage ../applications/office/kbibtex { };

      kde_wacomtablet = callPackage ../applications/misc/kde-wacomtablet { };

      kdenlive = callPackage ../applications/video/kdenlive { };

      kdesvn = callPackage ../applications/version-management/kdesvn { };

      kdevelop = callPackage ../applications/editors/kdevelop { };

      kdevplatform = callPackage ../development/libraries/kdevplatform { };

      kdiff3 = callPackage ../tools/text/kdiff3 { };

      kile = callPackage ../applications/editors/kile { };

      kmplayer = callPackage ../applications/video/kmplayer { };

      kmymoney = callPackage ../applications/office/kmymoney { };

      kipi_plugins = callPackage ../applications/graphics/kipi-plugins { };

      konversation = callPackage ../applications/networking/irc/konversation { };

      krename = callPackage ../applications/misc/krename { };

      krusader = callPackage ../applications/misc/krusader { };

      ksshaskpass = callPackage ../tools/security/ksshaskpass {};

      ktorrent = callPackage ../applications/networking/p2p/ktorrent { };

      kuickshow = callPackage ../applications/graphics/kuickshow { };

      libalkimia = callPackage ../development/libraries/libalkimia { };

      libktorrent = callPackage ../development/libraries/libktorrent { };

      libkvkontakte = callPackage ../development/libraries/libkvkontakte { };

      liblikeback = callPackage ../development/libraries/liblikeback { };

      networkmanagement = callPackage ../tools/networking/networkmanagement { };

      partitionManager = callPackage ../tools/misc/partition-manager { };

      polkit_kde_agent = callPackage ../tools/security/polkit-kde-agent { };

      psi = callPackage ../applications/networking/instant-messengers/psi { };

      quassel = callPackage ../applications/networking/irc/quassel { };

      quasselDaemon = appendToName "daemon" (self.quassel.override {
        monolithic = false;
        daemon = true;
      });

      quasselClient = appendToName "client" (self.quassel.override {
        monolithic = false;
        client = true;
      });

      rekonq = callPackage ../applications/networking/browsers/rekonq { };

      kwebkitpart = callPackage ../applications/networking/browsers/kwebkitpart { };

      rsibreak = callPackage ../applications/misc/rsibreak { };

      semnotes = callPackage ../applications/misc/semnotes { };

      skrooge = callPackage ../applications/office/skrooge { };

      telepathy = callPackage ../applications/networking/instant-messengers/telepathy/kde {};

      yakuake = callPackage ../applications/misc/yakuake { };

      zanshin = callPackage ../applications/office/zanshin { };

      kwooty = callPackage ../applications/networking/newsreaders/kwooty { };
    };

  redshift = callPackage ../applications/misc/redshift {
    inherit (xorg) libX11 libXrandr libxcb randrproto libXxf86vm
      xf86vidmodeproto;
  };

  oxygen_gtk = callPackage ../misc/themes/gtk2/oxygen-gtk { };

  gnome_themes_standard = callPackage ../misc/themes/gnome-themes-standard { };

  xfce = xfce4_10;
  xfce4_10 = recurseIntoAttrs (import ../desktops/xfce { inherit pkgs newScope; });

  ### SCIENCE

  celestia = callPackage ../applications/science/astronomy/celestia {
    lua = lua5_1;
    inherit (xlibs) libXmu;
    inherit (pkgs.gnome) gtkglext;
  };

  xplanet = callPackage ../applications/science/astronomy/xplanet { };

  gravit = callPackage ../applications/science/astronomy/gravit { };

  spyder = callPackage ../applications/science/spyder {
    inherit (pythonPackages) pyflakes rope sphinx numpy scipy matplotlib; # recommended
    inherit (pythonPackages) ipython pylint pep8; # optional
  };

  stellarium = callPackage ../applications/science/astronomy/stellarium { };

  ### SCIENCE/GEOMETRY

  drgeo = builderDefsPackage (import ../applications/science/geometry/drgeo) {
    inherit (gnome) libglade;
    inherit libxml2 perl intltool libtool pkgconfig gtk;
    guile = guile_1_8;
  };

  tetgen = callPackage ../applications/science/geometry/tetgen { };


  ### SCIENCE/BIOLOGY

  alliance = callPackage ../applications/science/electronics/alliance {
    motif = lesstif;
  };

  arb = callPackage ../applications/science/biology/arb {
    lesstif = lesstif93;
    stdenv = overrideGCC stdenv gcc42;
  };

  archimedes = callPackage ../applications/science/electronics/archimedes { };

  biolib = callPackage ../development/libraries/science/biology/biolib { };

  emboss = callPackage ../applications/science/biology/emboss { };

  mrbayes = callPackage ../applications/science/biology/mrbayes { };

  ncbiCTools = builderDefsPackage ../development/libraries/ncbi {
    inherit tcsh mesa lesstif;
    inherit (xlibs) libX11 libXaw xproto libXt libSM libICE
      libXmu libXext;
  };

  ncbi_tools = callPackage ../applications/science/biology/ncbi-tools { };

  paml = callPackage ../applications/science/biology/paml { };

  pal2nal = callPackage ../applications/science/biology/pal2nal { };


  ### SCIENCE/MATH

  atlas = callPackage ../development/libraries/science/math/atlas {
    # The build process measures CPU capabilities and optimizes the
    # library to perform best on that particular machine. That is a
    # great feature, but it's of limited use with pre-built binaries
    # coming from a central build farm.
    tolerateCpuTimingInaccuracy = true;
  };

  blas = callPackage ../development/libraries/science/math/blas { };

  content = builderDefsPackage ../applications/science/math/content {
    inherit mesa lesstif;
    inherit (xlibs) libX11 libXaw xproto libXt libSM libICE
      libXmu libXext libXcursor;
  };

  jags = callPackage ../applications/science/math/jags { };

  liblapack = callPackage ../development/libraries/science/math/liblapack { };

  openblas = callPackage ../development/libraries/science/math/openblas { };


  ### SCIENCE/MOLECULAR-DYNAMICS

  gromacs = callPackage ../applications/science/molecular-dynamics/gromacs {
    singlePrec = true;
    fftw = fftwSinglePrec;
    cmake = cmakeCurses;
  };

  gromacsDouble = lowPrio (callPackage ../applications/science/molecular-dynamics/gromacs {
    singlePrec = false;
    fftw = fftw;
    cmake = cmakeCurses;
  });

  ### SCIENCE/LOGIC

  coq = callPackage ../applications/science/logic/coq {
    inherit (ocamlPackages) findlib lablgtk;
    camlp5 = ocamlPackages.camlp5_transitional;
  };

  coq_8_3 = callPackage ../applications/science/logic/coq/8.3.nix {
    inherit (ocamlPackages) findlib lablgtk;
    camlp5 = ocamlPackages.camlp5_transitional;
  };

  cvc3 = callPackage ../applications/science/logic/cvc3 {};

  ekrhyper = callPackage ../applications/science/logic/ekrhyper {};

  eprover = callPackage ../applications/science/logic/eprover {
    texLive = texLiveAggregationFun {
      paths = [
        texLive texLiveExtra
      ];
    };
  };

  ginac = callPackage ../applications/science/math/ginac { };

  hol = callPackage ../applications/science/logic/hol { };

  hol_light = callPackage ../applications/science/logic/hol_light {
    inherit (ocamlPackages) findlib;
    camlp5 = ocamlPackages.camlp5_strict;
  };

  isabelle = import ../applications/science/logic/isabelle {
    inherit (pkgs) stdenv fetchurl nettools perl polyml;
    inherit (pkgs.emacs24Packages) proofgeneral;
  };

  iprover = callPackage ../applications/science/logic/iprover {};

  leo2 = callPackage ../applications/science/logic/leo2 {};

  logisim = callPackage ../applications/science/logic/logisim {};

  matita = callPackage ../applications/science/logic/matita {
    ocaml = ocaml_3_11_2;
    inherit (ocamlPackages_3_11_2) findlib lablgtk ocaml_expat gmetadom ocaml_http
            lablgtkmathview ocaml_mysql ocaml_sqlite3 ocamlnet camlzip ocaml_pcre;
    ulex08 = ocamlPackages_3_11_2.ulex08.override { camlp5 = ocamlPackages_3_11_2.camlp5_5_transitional; };
  };

  matita_130312 = lowPrio (callPackage ../applications/science/logic/matita/130312.nix {
    inherit (ocamlPackages) findlib lablgtk ocaml_expat gmetadom ocaml_http
            ocaml_mysql ocamlnet ulex08 camlzip ocaml_pcre;
  });

  minisat = callPackage ../applications/science/logic/minisat {};

  opensmt = callPackage ../applications/science/logic/opensmt { };

  otter = callPackage ../applications/science/logic/otter {};

  picosat = callPackage ../applications/science/logic/picosat {};

  prover9 = callPackage ../applications/science/logic/prover9 { };

  satallax = callPackage ../applications/science/logic/satallax {};

  spass = callPackage ../applications/science/logic/spass {};

  ssreflect = callPackage ../applications/science/logic/ssreflect {
    camlp5 = ocamlPackages.camlp5_transitional;
  };

  tptp = callPackage ../applications/science/logic/tptp {};

  ### SCIENCE / ELECTRONICS

  eagle = callPackage_i686 ../applications/science/electronics/eagle { };

  caneda = callPackage ../applications/science/electronics/caneda { };

  gtkwave = callPackage ../applications/science/electronics/gtkwave { };

  kicad = callPackage ../applications/science/electronics/kicad {
    wxGTK = wxGTK29;
  };

  ngspice = callPackage ../applications/science/electronics/ngspice { };

  qucs = callPackage ../applications/science/electronics/qucs { };

  xoscope = callPackage ../applications/science/electronics/xoscope { };


  ### SCIENCE / MATH

  ecm = callPackage ../applications/science/math/ecm { };

  eukleides = callPackage ../applications/science/math/eukleides { };

  gap = callPackage ../applications/science/math/gap { };

  maxima = callPackage ../applications/science/math/maxima { };

  wxmaxima = callPackage ../applications/science/math/wxmaxima { };

  pari = callPackage ../applications/science/math/pari {};

  R = callPackage ../applications/science/math/R {
    inherit (xlibs) libX11 libXt;
    texLive = texLiveAggregationFun { paths = [ texLive texLiveExtra ]; };
  };

  singular = callPackage ../applications/science/math/singular {};

  scilab = callPackage ../applications/science/math/scilab {
    withXaw3d = false;
    withTk = true;
    withGtk = false;
    withOCaml = true;
    withX = true;
  };

  msieve = callPackage ../applications/science/math/msieve { };

  yacas = callPackage ../applications/science/math/yacas { };

  ### SCIENCE / MISC

  boinc = callPackage ../applications/science/misc/boinc { };

  golly = callPackage ../applications/science/misc/golly { };

  simgrid = callPackage ../applications/science/misc/simgrid { };

  tulip = callPackage ../applications/science/misc/tulip { };

  vite = callPackage ../applications/science/misc/vite { };

  ### MISC

  atari800 = callPackage ../misc/emulators/atari800 { };

  ataripp = callPackage ../misc/emulators/atari++ { };

  auctex = callPackage ../tools/typesetting/tex/auctex { };

  cups = callPackage ../misc/cups { };

  cups_pdf_filter = callPackage ../misc/cups/pdf-filter.nix { };

  gutenprint = callPackage ../misc/drivers/gutenprint { };

  gutenprintBin = callPackage ../misc/drivers/gutenprint/bin.nix { };

  cupsBjnp = callPackage ../misc/cups/drivers/cups-bjnp { };

  darcnes = callPackage ../misc/emulators/darcnes { };

  dbacl = callPackage ../tools/misc/dbacl { };

  dblatex = callPackage ../tools/typesetting/tex/dblatex { };

  dosbox = callPackage ../misc/emulators/dosbox { };

  dpkg = callPackage ../tools/package-management/dpkg { };

  ekiga = newScope pkgs.gnome ../applications/networking/instant-messengers/ekiga { };

  electricsheep = callPackage ../misc/screensavers/electricsheep { };

  fakenes = callPackage ../misc/emulators/fakenes { };

  foldingathome = callPackage ../misc/foldingathome { };

  foo2zjs = callPackage ../misc/drivers/foo2zjs {};

  foomatic_filters = callPackage ../misc/drivers/foomatic-filters {};

  freestyle = callPackage ../misc/freestyle { };

  gajim = callPackage ../applications/networking/instant-messengers/gajim { };

  gensgs = callPackage_i686 ../misc/emulators/gens-gs { };

  ghostscript = callPackage ../misc/ghostscript {
    x11Support = false;
    cupsSupport = config.ghostscript.cups or true;
    gnuFork = config.ghostscript.gnu or false;
  };

  ghostscriptX = appendToName "with-X" (ghostscript.override {
    x11Support = true;
  });

  gxemul = callPackage ../misc/gxemul { };

  hatari = callPackage ../misc/emulators/hatari { };

  hplip = callPackage ../misc/drivers/hplip { };

  # using the new configuration style proposal which is unstable
  jack1d = callPackage ../misc/jackaudio/jack1.nix { };

  jackaudio = callPackage ../misc/jackaudio { };

  keynav = callPackage ../tools/X11/keynav { };

  lazylist = callPackage ../tools/typesetting/tex/lazylist { };

  lilypond = callPackage ../misc/lilypond { guile = guile_1_8; };

  martyr = callPackage ../development/libraries/martyr { };

  maven = maven3;
  maven3 = callPackage ../misc/maven { jdk = openjdk; };

  mess = callPackage ../misc/emulators/mess {
    inherit (pkgs.gnome) GConf;
  };

  mupen64plus = callPackage ../misc/emulators/mupen64plus { };

  mupen64plus1_5 = callPackage ../misc/emulators/mupen64plus/1.5.nix { };

  nix = nixStable;

  nixStable = callPackage ../tools/package-management/nix {
    storeDir = config.nix.storeDir or "/nix/store";
    stateDir = config.nix.stateDir or "/nix/var";
  };

  nixUnstable = callPackage ../tools/package-management/nix/unstable.nix {
    storeDir = config.nix.storeDir or "/nix/store";
    stateDir = config.nix.stateDir or "/nix/var";
  };

  nut = callPackage ../applications/misc/nut { };

  solfege = callPackage ../misc/solfege {
      pysqlite = pkgs.pythonPackages.sqlite3;
  };

  disnix = callPackage ../tools/package-management/disnix { };

  disnix_activation_scripts = callPackage ../tools/package-management/disnix/activation-scripts {
    enableApacheWebApplication = config.disnix.enableApacheWebApplication or false;
    enableAxis2WebService = config.disnix.enableAxis2WebService or false;
    enableEjabberdDump = config.disnix.enableEjabberdDump or false;
    enableMySQLDatabase = config.disnix.enableMySQLDatabase or false;
    enablePostgreSQLDatabase = config.disnix.enablePostgreSQLDatabase or false;
    enableSubversionRepository = config.disnix.enableSubversionRepository or false;
    enableTomcatWebApplication = config.disnix.enableTomcatWebApplication or false;
  };

  disnixos = callPackage ../tools/package-management/disnix/disnixos { };

  DisnixWebService = callPackage ../tools/package-management/disnix/DisnixWebService { };

  latex2html = callPackage ../tools/typesetting/tex/latex2html/default.nix {
    tex = tetex;
  };

  lkproof = callPackage ../tools/typesetting/tex/lkproof { };

  mysqlWorkbench = newScope gnome ../applications/misc/mysql-workbench {
    lua = lua5;
    inherit (pythonPackages) pexpect paramiko;
  };

  opkg = callPackage ../tools/package-management/opkg { };

  pgadmin = callPackage ../applications/misc/pgadmin { };

  pgf = pgf2;

  # Keep the old PGF since some documents don't render properly with
  # the new one.
  pgf1 = callPackage ../tools/typesetting/tex/pgf/1.x.nix { };

  pgf2 = callPackage ../tools/typesetting/tex/pgf/2.x.nix { };

  pgfplots = callPackage ../tools/typesetting/tex/pgfplots { };

  pjsip = callPackage ../applications/networking/pjsip { };

  polytable = callPackage ../tools/typesetting/tex/polytable { };

  uae = callPackage ../misc/emulators/uae { };

  putty = callPackage ../applications/networking/remote/putty { };

  rssglx = callPackage ../misc/screensavers/rss-glx { };

  xlockmore = callPackage ../misc/screensavers/xlockmore { };

  samsungUnifiedLinuxDriver = import ../misc/cups/drivers/samsung {
    inherit fetchurl stdenv;
    inherit cups ghostscript glibc patchelf;
    gcc = import ../development/compilers/gcc/4.4 {
      inherit stdenv fetchurl texinfo gmp mpfr noSysDirs gettext which;
      profiledCompiler = true;
    };
  };

  saneBackends = callPackage ../applications/graphics/sane/backends.nix {
    gt68xxFirmware = config.sane.gt68xxFirmware or null;
    hotplugSupport = config.sane.hotplugSupport or true;
  };

  saneBackendsGit = callPackage ../applications/graphics/sane/backends-git.nix {
    gt68xxFirmware = config.sane.gt68xxFirmware or null;
    hotplugSupport = config.sane.hotplugSupport or true;
  };

  saneFrontends = callPackage ../applications/graphics/sane/frontends.nix { };

  slock = callPackage ../misc/screensavers/slock { };

  sourceAndTags = import ../misc/source-and-tags {
    inherit pkgs stdenv unzip lib ctags;
    hasktags = haskellPackages.myhasktags;
  };

  splix = callPackage ../misc/cups/drivers/splix { };

  tetex = callPackage ../tools/typesetting/tex/tetex { libpng = libpng12; };

  tex4ht = callPackage ../tools/typesetting/tex/tex4ht { };

  texFunctions = import ../tools/typesetting/tex/nix pkgs;

  texLive = builderDefsPackage (import ../tools/typesetting/tex/texlive) {
    inherit builderDefs zlib bzip2 ncurses libpng ed lesstif
      gd t1lib freetype icu perl expat curl xz pkgconfig zziplib
      libjpeg bison python fontconfig flex poppler silgraphite;
    inherit (xlibs) libXaw libX11 xproto libXt libXpm
      libXmu libXext xextproto libSM libICE;
    ghostscript = ghostscriptX;
    ruby = ruby18;
  };

  texLiveFull = lib.setName "texlive-full" (texLiveAggregationFun {
    paths = [ texLive texLiveExtra lmodern texLiveCMSuper texLiveLatexXColor
              texLivePGF texLiveBeamer texLiveModerncv tipa tex4ht texinfo5 ];
  });

  /* Look in configurations/misc/raskin.nix for usage example (around revisions
  where TeXLive was added)

  (texLiveAggregationFun {
    paths = [texLive texLiveExtra texLiveCMSuper
      texLiveBeamer
    ];
  })

  You need to use texLiveAggregationFun to regenerate, say, ls-R (TeX-related file list)
  Just installing a few packages doesn't work.
  */
  texLiveAggregationFun =
    (builderDefsPackage (import ../tools/typesetting/tex/texlive/aggregate.nix));

  texDisser = callPackage ../tools/typesetting/tex/disser {};

  texLiveContext = builderDefsPackage (import ../tools/typesetting/tex/texlive/context.nix) {
    inherit texLive;
  };

  texLiveExtra = builderDefsPackage (import ../tools/typesetting/tex/texlive/extra.nix) {
    inherit texLive xz;
  };

  texLiveCMSuper = builderDefsPackage (import ../tools/typesetting/tex/texlive/cm-super.nix) {
    inherit texLive;
  };

  texLiveLatexXColor = builderDefsPackage (import ../tools/typesetting/tex/texlive/xcolor.nix) {
    inherit texLive;
  };

  texLivePGF = builderDefsPackage (import ../tools/typesetting/tex/texlive/pgf.nix) {
    inherit texLiveLatexXColor texLive;
  };

  texLiveBeamer = builderDefsPackage (import ../tools/typesetting/tex/texlive/beamer.nix) {
    inherit texLiveLatexXColor texLivePGF texLive;
  };

  texLiveModerncv = builderDefsPackage (import ../tools/typesetting/tex/texlive/moderncv.nix) {
    inherit texLive unzip;
  };

  thinkfan = callPackage ../tools/system/thinkfan { };

  vice = callPackage ../misc/emulators/vice { };

  viewnior = callPackage ../applications/graphics/viewnior { };

  vimPlugins = callPackage ../misc/vim-plugins { };

  vimprobable2 = callPackage ../applications/networking/browsers/vimprobable2 {
    inherit (gnome) libsoup;
    webkit = webkit_gtk2;
  };

  vimprobable2Wrapper = wrapFirefox
    { browser = vimprobable2; browserName = "vimprobable2"; desktopName = "Vimprobable2";
    };

  VisualBoyAdvance = callPackage ../misc/emulators/VisualBoyAdvance { };

  # Wine cannot be built in 64-bit; use a 32-bit build instead.
  wine = callPackage_i686 ../misc/emulators/wine { };

  # winetricks is a shell script with no binary components. Safe to just use the current platforms
  # build instead of the i686 specific build.
  winetricks = callPackage ../misc/emulators/wine/winetricks.nix {
    inherit (gnome2) zenity;
  };

  wxmupen64plus = callPackage ../misc/emulators/wxmupen64plus { };

  x2x = callPackage ../tools/X11/x2x { };

  xosd = callPackage ../misc/xosd { };

  xsane = callPackage ../applications/graphics/sane/xsane.nix {
    libpng = libpng12;
    saneBackends = saneBackends;
  };

  yafc = callPackage ../applications/networking/yafc { };

  myEnvFun = import ../misc/my-env {
    inherit substituteAll pkgs;
    inherit (stdenv) mkDerivation;
  };

  # patoline requires a rather large ocaml compilation environment.
  # this is why it is build as an environment and not just a normal package.
  # remark : the emacs mode is also installed, but you have to adjust your load-path.
  PatolineEnv = pack: myEnvFun {
      name = "patoline";
      buildInputs = [ stdenv ncurses mesa freeglut libzip gcc
                                   pack.ocaml pack.findlib pack.camomile 
	                           pack.dypgen pack.ocaml_sqlite3 pack.camlzip 
				   pack.lablgtk pack.camlimages pack.ocaml_cairo
				   pack.lablgl pack.ocamlnet pack.cryptokit
				   pack.ocaml_pcre pack.patoline
				   ];
    # this is to circumvent the bug with libgcc_s.so.1 which is
    # not found when using thread				   
    extraCmds = ''
       LD_LIBRARY_PATH=\$LD_LIBRARY_PATH:${gcc.gcc}/lib
       export LD_LIBRARY_PATH
    '';
   };

   patoline = PatolineEnv ocamlPackages_4_00_1;

  znc = callPackage ../applications/networking/znc { };

  zsnes = callPackage_i686 ../misc/emulators/zsnes {
    libpng = libpng12;
  };

  misc = import ../misc/misc.nix { inherit pkgs stdenv; };

  bullet = callPackage ../development/libraries/bullet {};

  dart = callPackage ../development/interpreters/dart { };

}; in pkgs<|MERGE_RESOLUTION|>--- conflicted
+++ resolved
@@ -4103,17 +4103,12 @@
 
   gdk_pixbuf = callPackage ../development/libraries/gdk-pixbuf { };
 
-<<<<<<< HEAD
-  gtk2 = callPackage ../development/libraries/gtk+/2.x.nix { };
+  gtk2 = callPackage ../development/libraries/gtk+/2.x.nix { 
+    cupsSupport = config.gtk2.cups or true;
+  };
   gtk3 = lowPrio (callPackage ../development/libraries/gtk+/3.x.nix {
     inherit (gnome3) at_spi2_atk;
   });
-=======
-  gtk2 = callPackage ../development/libraries/gtk+/2.24.x.nix {
-    cupsSupport = config.gtk2.cups or true;
-  };
-  gtk3 = lowPrio (callPackage ../development/libraries/gtk+/3.2.x.nix { });
->>>>>>> 8fe0f000
   gtk = pkgs.gtk2;
 
   gtkmm = callPackage ../development/libraries/gtkmm/2.x.nix { };
@@ -7212,19 +7207,8 @@
 
   keepassx = callPackage ../applications/misc/keepassx { };
 
-<<<<<<< HEAD
   inherit (gnome3) evince;
-=======
   keepass = callPackage ../applications/misc/keepass { };
-
-  # FIXME: Evince and other GNOME/GTK+ apps (e.g., Viking) provide
-  # `share/icons/hicolor/icon-theme.cache'.  Arbitrarily give this one a
-  # higher priority.
-  evince = hiPrio (callPackage ../applications/misc/evince {
-    inherit (gnome) gnomedocutils gnomeicontheme libgnome
-      libgnomeui libglade scrollkeeper;
-  });
->>>>>>> 8fe0f000
 
   evolution_data_server = newScope (gnome) ../servers/evolution-data-server { };
 
