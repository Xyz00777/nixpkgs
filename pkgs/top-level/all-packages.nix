--- conflicted
+++ resolved
@@ -10144,15 +10144,12 @@
 
   mingetty = callPackage ../os-specific/linux/mingetty { };
 
-<<<<<<< HEAD
-=======
   miraclecast = callPackage ../os-specific/linux/miraclecast {
     systemd = systemd.override { enableKDbus = true; };
   };
 
   mkinitcpio-nfs-utils = callPackage ../os-specific/linux/mkinitcpio-nfs-utils { };
 
->>>>>>> 1e39eb4e
   module_init_tools = callPackage ../os-specific/linux/module-init-tools { };
 
   aggregateModules = modules:
