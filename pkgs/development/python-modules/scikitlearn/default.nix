--- conflicted
+++ resolved
@@ -11,11 +11,7 @@
 
   src = fetchPypi {
     inherit pname version;
-<<<<<<< HEAD
-    sha256 = "bc5bc7c7ee2572a1edcb51698a6caf11fae554194aaab9a38105d9ec419f29e6";
-=======
     sha256 = "1ri9kx0yrn85h6ivkaja35afbyhimxn8lsairgns2wi5xv3wfnxw";
->>>>>>> ab8e72b7
   };
 
   buildInputs = [ pillow gfortran glibcLocales ];
