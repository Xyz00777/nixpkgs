{ lib
, buildPythonPackage
, fetchFromGitHub
, pythonOlder
}:

buildPythonPackage rec {
  pname = "pydevccu";
  version = "0.1.1";
  format = "setuptools";

  disabled = pythonOlder "3.8";

  src = fetchFromGitHub {
    owner = "danielperna84";
    repo = pname;
    rev = version;
<<<<<<< HEAD
    sha256 = "1dfq7nqbmg7mqdcz27kvj772j61j1v47kz26f7map20x4kbz413b";
=======
    sha256 = "sha256-awTy1yQdiKvqcUb8ecgOMhgpzpF7HvFZw/W8urA92LU=";
>>>>>>> b32ed60c
  };

  # Module has no tests
  doCheck = false;

  pythonImportsCheck = [
    "pydevccu"
  ];

  meta = with lib; {
    description = "HomeMatic CCU XML-RPC Server with fake devices";
    homepage = "https://github.com/danielperna84/pydevccu";
    license = with licenses; [ mit ];
    maintainers = with maintainers; [ fab ];
  };
}<|MERGE_RESOLUTION|>--- conflicted
+++ resolved
@@ -15,11 +15,7 @@
     owner = "danielperna84";
     repo = pname;
     rev = version;
-<<<<<<< HEAD
-    sha256 = "1dfq7nqbmg7mqdcz27kvj772j61j1v47kz26f7map20x4kbz413b";
-=======
     sha256 = "sha256-awTy1yQdiKvqcUb8ecgOMhgpzpF7HvFZw/W8urA92LU=";
->>>>>>> b32ed60c
   };
 
   # Module has no tests
