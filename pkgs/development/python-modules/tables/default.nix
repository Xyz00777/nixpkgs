{ stdenv, lib, fetchPypi, python, buildPythonPackage
, cython, bzip2, lzo, numpy, numexpr, hdf5, six, c-blosc, mock }:

with stdenv.lib;

buildPythonPackage rec {
  version = "3.5.2";
  pname = "tables";

  src = fetchPypi {
    inherit pname version;
    sha256 = "1hikrki0hx94ass31pn0jyz9iy0zhnkjacfk86m21cxsc8if685j";
  };

  buildInputs = [ hdf5 cython bzip2 lzo c-blosc ];
  propagatedBuildInputs = [ numpy numexpr six mock ];

  # The setup script complains about missing run-paths, but they are
  # actually set.
<<<<<<< HEAD
  setupPyBuildFlags =
    [ "--hdf5=${lib.getDev hdf5}"
      "--lzo=${lzo}"
      "--bzip2=${bzip2.dev}"
      "--blosc=${c-blosc}"
    ];
=======
  setupPyBuildFlags = [
    "--hdf5=${getDev hdf5}"
    "--lzo=${getDev lzo}"
    "--bzip2=${getDev bzip2}"
    "--blosc=${getDev c-blosc}"
  ];
>>>>>>> 22bbaf09

  # Run the test suite.
  # It requires the build path to be in the python search path.
  # These tests take quite some time.
  # If the hdf5 library is built with zlib then there is only one
  # test-failure. That is the same failure as described in the following
  # github issue:
  #     https://github.com/PyTables/PyTables/issues/269
  checkPhase = ''
    ${python.interpreter} <<EOF
    import sysconfig
    import sys
    import os
    f = "lib.{platform}-{version[0]}.{version[1]}"
    lib = f.format(platform=sysconfig.get_platform(),
                   version=sys.version_info)
    build = os.path.join(os.getcwd(), 'build', lib)
    sys.path.insert(0, build)
    import tables
    r = tables.test()
    if not r.wasSuccessful():
        sys.exit(1)
    EOF
  '';

  # Disable tests until the failure described above is fixed.
  doCheck = false;

  meta = {
    description = "Hierarchical datasets for Python";
    homepage = http://www.pytables.org/;
    license = stdenv.lib.licenses.bsd2;
  };
}<|MERGE_RESOLUTION|>--- conflicted
+++ resolved
@@ -17,22 +17,12 @@
 
   # The setup script complains about missing run-paths, but they are
   # actually set.
-<<<<<<< HEAD
-  setupPyBuildFlags =
-    [ "--hdf5=${lib.getDev hdf5}"
-      "--lzo=${lzo}"
-      "--bzip2=${bzip2.dev}"
-      "--blosc=${c-blosc}"
-    ];
-=======
   setupPyBuildFlags = [
     "--hdf5=${getDev hdf5}"
     "--lzo=${getDev lzo}"
     "--bzip2=${getDev bzip2}"
     "--blosc=${getDev c-blosc}"
   ];
->>>>>>> 22bbaf09
-
   # Run the test suite.
   # It requires the build path to be in the python search path.
   # These tests take quite some time.
