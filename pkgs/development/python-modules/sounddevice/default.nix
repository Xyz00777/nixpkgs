{ lib
, buildPythonPackage
, fetchPypi
, cffi
, numpy
, portaudio
, substituteAll
}:

buildPythonPackage rec {
  pname = "sounddevice";
  version = "0.3.13";

  src = fetchPypi {
    inherit pname version;
<<<<<<< HEAD
    sha256 = "8d0571349f9a438a97f2c69da760f195cf5ddf2351072199cc1dfede4785a207";
=======
    sha256 = "01x2hm3xxzhxrjcj21si4ggmvkwmy5hag7f6yabqlhwskws721cd";
>>>>>>> 6088a479
  };

  propagatedBuildInputs = [ cffi numpy portaudio ];

  # No tests included nor upstream available.
  doCheck = false;

  patches = [
    (substituteAll {
      src = ./fix-portaudio-library-path.patch;
      portaudio = "${portaudio}/lib/libportaudio.so.2";
    })
  ];

  meta = {
    description = "Play and Record Sound with Python";
    homepage = http://python-sounddevice.rtfd.org/;
    license = with lib.licenses; [ mit ];
    maintainers = with lib.maintainers; [ fridh ];
  };
}<|MERGE_RESOLUTION|>--- conflicted
+++ resolved
@@ -13,11 +13,7 @@
 
   src = fetchPypi {
     inherit pname version;
-<<<<<<< HEAD
-    sha256 = "8d0571349f9a438a97f2c69da760f195cf5ddf2351072199cc1dfede4785a207";
-=======
     sha256 = "01x2hm3xxzhxrjcj21si4ggmvkwmy5hag7f6yabqlhwskws721cd";
->>>>>>> 6088a479
   };
 
   propagatedBuildInputs = [ cffi numpy portaudio ];
