--- conflicted
+++ resolved
@@ -3,29 +3,17 @@
 , buildPythonPackage
 , cryptography
 , fetchPypi
-<<<<<<< HEAD
-, cryptography
-=======
->>>>>>> 60daed57
 , pythonOlder
 }:
 
 buildPythonPackage rec {
   pname = "pymazda";
-<<<<<<< HEAD
-  version = "0.1.0";
-=======
   version = "0.1.1";
->>>>>>> 60daed57
   disabled = pythonOlder "3.6";
 
   src = fetchPypi {
     inherit pname version;
-<<<<<<< HEAD
-    sha256 = "174c58e6e78081af3105524074ae26e62be683389e495ab85a30e2adbf7ba365";
-=======
     sha256 = "sha256-Z0sRfLkOxYmPDZiSKqqbd68dcTDU+x8QhPe/Oo43KEA=";
->>>>>>> 60daed57
   };
 
   propagatedBuildInputs = [
