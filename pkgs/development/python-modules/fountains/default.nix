{ lib
, buildPythonPackage
, fetchPypi
, bitlist
}:

buildPythonPackage rec {
  pname = "fountains";
  version = "1.2.0";
<<<<<<< HEAD

  src = fetchPypi {
    inherit pname version;
    sha256 = "6de6bc117c376f40a26e111111d638159a2e8a25cfe32f946db0d779decbb70a";
=======
  format = "setuptools";

  src = fetchPypi {
    inherit pname version;
    sha256 = "sha256-bea8EXw3b0CibhEREdY4FZouiiXP4y+UbbDXed7Ltwo=";
>>>>>>> eaeea6e9
  };

  propagatedBuildInputs = [
    bitlist
  ];

  # Module has no test
  doCheck = false;

  pythonImportsCheck = [
    "fountains"
  ];

  meta = with lib; {
    description = "Python library for generating and embedding data for unit testing";
    homepage = "https://github.com/reity/fountains";
    license = with licenses; [ mit ];
    maintainers = with maintainers; [ fab ];
  };
}<|MERGE_RESOLUTION|>--- conflicted
+++ resolved
@@ -7,18 +7,11 @@
 buildPythonPackage rec {
   pname = "fountains";
   version = "1.2.0";
-<<<<<<< HEAD
+  format = "setuptools";
 
   src = fetchPypi {
     inherit pname version;
     sha256 = "6de6bc117c376f40a26e111111d638159a2e8a25cfe32f946db0d779decbb70a";
-=======
-  format = "setuptools";
-
-  src = fetchPypi {
-    inherit pname version;
-    sha256 = "sha256-bea8EXw3b0CibhEREdY4FZouiiXP4y+UbbDXed7Ltwo=";
->>>>>>> eaeea6e9
   };
 
   propagatedBuildInputs = [
