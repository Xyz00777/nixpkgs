--- conflicted
+++ resolved
@@ -16,12 +16,4 @@
     license     = stdenv.lib.licenses.asl20;
     maintainers = with stdenv.lib.maintainers; [ fadenb ];
   };
-<<<<<<< HEAD
-
-  src = fetchurl {
-    url = "mirror://pypi/p/phonenumbers/${name}.tar.gz";
-    sha256 = "f8d5eda55e2acdfeb9db9742e1207a5cfb615ad060cabccf1e06a9ed8efd1e49";
-  };
-=======
->>>>>>> e1f755e4
 }