--- conflicted
+++ resolved
@@ -1,15 +1,7 @@
 { lib
-, buildPythonPackage
-<<<<<<< HEAD
-, fetchPypi
+, buildPythonPackage, fetchFromGitHub
 , future, pyparsing
-=======
-, fetchFromGitHub
-, pyparsing
-, future
-, nose
-, glibcLocales
->>>>>>> e01d485c
+, glibcLocales, nose
 }:
 
 buildPythonPackage rec {
@@ -24,20 +16,13 @@
     sha256 = "0lmlarkfbq2hp1wa04a62245jr2mqizqsdlgilj5aq6vy92gr6ai";
   };
 
-<<<<<<< HEAD
   propagatedBuildInputs = [ future pyparsing ];
-
-  # No tests in archive
-  doCheck = false;
-=======
-  propagatedBuildInputs = [ pyparsing future ];
 
   checkInputs = [ nose glibcLocales ];
 
   checkPhase = ''
     LC_ALL="en_US.UTF-8" nosetests
   '';
->>>>>>> e01d485c
 
   meta = {
     description = "Bibtex parser for python 2.7 and 3.3 and newer";
