--- conflicted
+++ resolved
@@ -8,13 +8,8 @@
 }:
 
 buildPythonPackage rec {
-<<<<<<< HEAD
   pname = "glances";
-  version = "3.1.1";
-=======
-  name = "glances-${version}";
   version = "3.1.2";
->>>>>>> 81760f32
   disabled = isPyPy;
 
   src = fetchFromGitHub {
