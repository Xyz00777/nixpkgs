--- conflicted
+++ resolved
@@ -1,13 +1,9 @@
-<<<<<<< HEAD
-{ lib, buildPythonPackage, fetchFromGitHub, pythonOlder, pytest }:
-=======
 { lib
 , buildPythonPackage
 , fetchPypi
 , pythonOlder
 , pytestCheckHook
 }:
->>>>>>> d80f6b3f
 
 buildPythonPackage rec {
   pname = "parsy";
@@ -23,17 +19,9 @@
     sha256 = "sha256-FislrLb+u4T5m/eEER7kazZHJKEwPHe+Vg/YDJp4PyM=";
   };
 
-<<<<<<< HEAD
-  checkInputs = [ pytest ];
-
-  checkPhase = ''
-    py.test tests
-  '';
-=======
   checkInputs = [
     pytestCheckHook
   ];
->>>>>>> d80f6b3f
 
   pythonImportsCheck = [
     "parsy"
