{ lib, buildPythonPackage, fetchPypi, future, lxml }:

buildPythonPackage rec {
  pname = "pymavlink";
<<<<<<< HEAD
  version = "2.4.18";

  src = fetchPypi {
    inherit pname version;
    sha256 = "ee40af9fad9c054237800cc835df5c0975504de13e5c29001be496893083fa83";
=======
  version = "2.4.19";

  src = fetchPypi {
    inherit pname version;
    sha256 = "08ppwlsnrvzkpi4fn14d4d4grzx2bmsd0m9369q3f9hw48fgf645";
>>>>>>> bf6c88eb
  };

  propagatedBuildInputs = [ future lxml ];

  # No tests included in PyPI tarball. We cannot use the GitHub tarball because
  # we would like to use the same commit of the mavlink messages repo as
  # included in the PyPI tarball, and there is no easy way to determine what
  # commit is included.
  doCheck = false;

  pythonImportsCheck = [ "pymavlink" ];

  meta = with lib; {
    description = "Python MAVLink interface and utilities";
    homepage = "https://github.com/ArduPilot/pymavlink";
    license = with licenses; [ lgpl3Plus mit ];
    maintainers = with maintainers; [ lopsided98 ];
  };
}<|MERGE_RESOLUTION|>--- conflicted
+++ resolved
@@ -2,19 +2,11 @@
 
 buildPythonPackage rec {
   pname = "pymavlink";
-<<<<<<< HEAD
-  version = "2.4.18";
-
-  src = fetchPypi {
-    inherit pname version;
-    sha256 = "ee40af9fad9c054237800cc835df5c0975504de13e5c29001be496893083fa83";
-=======
   version = "2.4.19";
 
   src = fetchPypi {
     inherit pname version;
     sha256 = "08ppwlsnrvzkpi4fn14d4d4grzx2bmsd0m9369q3f9hw48fgf645";
->>>>>>> bf6c88eb
   };
 
   propagatedBuildInputs = [ future lxml ];
