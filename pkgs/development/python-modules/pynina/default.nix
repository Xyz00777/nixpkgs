--- conflicted
+++ resolved
@@ -15,11 +15,7 @@
   src = fetchPypi {
     pname = "PyNINA";
     inherit version;
-<<<<<<< HEAD
-    sha256 = "sha256-2Ujq2+6xQXPjKzK3HQbJnjz8cX3ALUV+22gdQflFxFY=";
-=======
     hash = "sha256-2Ujq2+6xQXPjKzK3HQbJnjz8cX3ALUV+22gdQflFxFY=";
->>>>>>> 272763ef
   };
 
   propagatedBuildInputs = [
