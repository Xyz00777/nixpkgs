{ stdenv, fetchurl, autoreconfHook, flex, bison, texinfo, help2man, m4 }:

stdenv.mkDerivation rec {
  name = "flex-2.5.35";

  src = fetchurl {
    url = https://github.com/westes/flex/archive/flex-2-5-35.tar.gz;
    sha256 = "0wh06nix8bd4w1aq4k2fbbkdq5i30a9lxz3xczf3ff28yy0kfwzm";
  };

  postPatch = ''
    patchShebangs tests
  '';

  nativeBuildInputs = [ flex bison texinfo help2man autoreconfHook ];

  propagatedBuildInputs = [ m4 ];

  preConfigure = stdenv.lib.optionals (stdenv.hostPlatform != stdenv.buildPlatform) [
    "ac_cv_func_malloc_0_nonnull=yes"
    "ac_cv_func_realloc_0_nonnull=yes"
  ];

<<<<<<< HEAD
  doCheck = false; # fails 2 out of 46 tests

  meta = {
=======
  meta = with stdenv.lib; {
>>>>>>> 4ff77020
    branch = "2.5.35";
    homepage = http://flex.sourceforge.net/;
    description = "A fast lexical analyser generator";
    license = licenses.bsd2;
    platforms = platforms.unix;
  };
}<|MERGE_RESOLUTION|>--- conflicted
+++ resolved
@@ -21,13 +21,9 @@
     "ac_cv_func_realloc_0_nonnull=yes"
   ];
 
-<<<<<<< HEAD
   doCheck = false; # fails 2 out of 46 tests
 
-  meta = {
-=======
   meta = with stdenv.lib; {
->>>>>>> 4ff77020
     branch = "2.5.35";
     homepage = http://flex.sourceforge.net/;
     description = "A fast lexical analyser generator";
