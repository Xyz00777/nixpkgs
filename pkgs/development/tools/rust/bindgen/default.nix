--- conflicted
+++ resolved
@@ -16,11 +16,7 @@
     sha256 = "sha256-0d8+Rkb4h1DoFUQ7u2/kPR/fUUz0YvI+hNT4iXL3mxY=";
   };
 
-<<<<<<< HEAD
-  cargoSha256 = "sha256-nI0Jr5vNldvo6K9GhnUXi1Lcruy6zKCDEimFTmHVwGQ=";
-=======
   cargoSha256 = "0r60smhlx1992a1s1k5sxjpdqllb2xsqcimgx3ldp5fdkfphk3cw";
->>>>>>> d189df23
 
   #for substituteAll
   libclang = llvmPackages.libclang.lib;
