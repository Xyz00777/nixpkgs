{ stdenv, fetchFromGitLab, coreutils, which }:

stdenv.mkDerivation rec {
  pname = "owl-lisp";
<<<<<<< HEAD
  version = "0.1.16";
=======
  version = "0.1.19";
>>>>>>> b40ee826

  src = fetchFromGitLab {
    owner  = "owl-lisp";
    repo   = "owl";
    rev    = "v${version}";
    sha256 = "1bgjd2gkr5risfcc401rlr5fc82gwm4r2gpp9gzkg9h64acivkjx";
  };

  nativeBuildInputs = [ which ];

  prePatch = ''
    substituteInPlace Makefile \
      --replace /usr $out
  '';

  # tests are run as part of the compilation process
  doCheck = false;

  meta = with stdenv.lib; {
    description = "A functional Scheme for world domination";
    homepage    = "https://gitlab.com/owl-lisp/owl";
    license     = licenses.mit;
    maintainers = with maintainers; [ peterhoeg ];
    platforms   = platforms.linux;
  };
}<|MERGE_RESOLUTION|>--- conflicted
+++ resolved
@@ -2,11 +2,7 @@
 
 stdenv.mkDerivation rec {
   pname = "owl-lisp";
-<<<<<<< HEAD
-  version = "0.1.16";
-=======
   version = "0.1.19";
->>>>>>> b40ee826
 
   src = fetchFromGitLab {
     owner  = "owl-lisp";
