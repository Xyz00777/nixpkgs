--- conflicted
+++ resolved
@@ -4,19 +4,11 @@
   s= # Generated upstream information
   rec {
     baseName="sbcl";
-<<<<<<< HEAD
-    version="1.1.4";
-    name="${baseName}-${version}";
-    hash="1k7p986hsd3yygzrsc0w68maflvhbg4gcmi3rbylyn0mi8pxb2s6";
-    url="mirror://sourceforge/project/sbcl/sbcl/${version}/sbcl-${version}-source.tar.bz2";
-    sha256="1k7p986hsd3yygzrsc0w68maflvhbg4gcmi3rbylyn0mi8pxb2s6";
-=======
     version="1.1.5";
     name="${baseName}-${version}";
     hash="01wi9aah9rrs7rbjrjrkwjxq03kapyzm48iyhz38fvaqhl7phw78";
     url="mirror://sourceforge/project/sbcl/sbcl/1.1.5/sbcl-1.1.5-source.tar.bz2";
     sha256="01wi9aah9rrs7rbjrjrkwjxq03kapyzm48iyhz38fvaqhl7phw78";
->>>>>>> d742d26b
   };
   buildInputs = with a; [
     clisp makeWrapper
