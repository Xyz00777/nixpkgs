{ stdenv, fetchurl }:

stdenv.mkDerivation rec {
  name = "babl-0.1.4";

  src = fetchurl {
<<<<<<< HEAD
    url = "ftp://ftp.gimp.org/pub/babl/0.1/${name}.tar.bz2";
=======
    url = "http://ftp.snt.utwente.nl/pub/software/gimp/babl/0.1/${name}.tar.bz2";
>>>>>>> 9e839d01
    sha256 = "0cz7zw206bb87c0n0h54h4wlkaa3hx3wsia30mgq316y50jk2djv";
  };

  meta = { 
    description = "Image pixel format conversion library";
    homepage = http://gegl.org/babl/;
    license = "GPL3";
  };
}<|MERGE_RESOLUTION|>--- conflicted
+++ resolved
@@ -4,11 +4,7 @@
   name = "babl-0.1.4";
 
   src = fetchurl {
-<<<<<<< HEAD
-    url = "ftp://ftp.gimp.org/pub/babl/0.1/${name}.tar.bz2";
-=======
     url = "http://ftp.snt.utwente.nl/pub/software/gimp/babl/0.1/${name}.tar.bz2";
->>>>>>> 9e839d01
     sha256 = "0cz7zw206bb87c0n0h54h4wlkaa3hx3wsia30mgq316y50jk2djv";
   };
 
