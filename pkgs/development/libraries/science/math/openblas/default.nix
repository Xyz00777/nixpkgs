--- conflicted
+++ resolved
@@ -4,12 +4,9 @@
 # (for compatibility with reference BLAS).
 , blas64 ? null
 , buildPackages
-<<<<<<< HEAD
-=======
 # Select a specific optimization target (other than the default)
 # See https://github.com/xianyi/OpenBLAS/blob/develop/TargetList.txt
 , target ? null
->>>>>>> 5effa4e0
 }:
 
 with stdenv.lib;
@@ -23,55 +20,35 @@
   configs = {
     armv6l-linux = {
       BINARY = 32;
-<<<<<<< HEAD
-      TARGET = "ARMV6";
-=======
       TARGET = setTarget "ARMV6";
->>>>>>> 5effa4e0
       DYNAMIC_ARCH = false;
       USE_OPENMP = true;
     };
 
     armv7l-linux = {
       BINARY = 32;
-<<<<<<< HEAD
-      TARGET = "ARMV7";
-=======
       TARGET = setTarget "ARMV7";
->>>>>>> 5effa4e0
       DYNAMIC_ARCH = false;
       USE_OPENMP = true;
     };
 
     aarch64-linux = {
       BINARY = 64;
-<<<<<<< HEAD
-      TARGET = "ARMV8";
-=======
       TARGET = setTarget "ARMV8";
->>>>>>> 5effa4e0
       DYNAMIC_ARCH = true;
       USE_OPENMP = true;
     };
 
     i686-linux = {
       BINARY = 32;
-<<<<<<< HEAD
-      TARGET = "P2";
-=======
       TARGET = setTarget "P2";
->>>>>>> 5effa4e0
       DYNAMIC_ARCH = true;
       USE_OPENMP = true;
     };
 
     x86_64-darwin = {
       BINARY = 64;
-<<<<<<< HEAD
-      TARGET = "ATHLON";
-=======
       TARGET = setTarget "ATHLON";
->>>>>>> 5effa4e0
       DYNAMIC_ARCH = true;
       USE_OPENMP = false;
       MACOSX_DEPLOYMENT_TARGET = "10.7";
@@ -79,11 +56,7 @@
 
     x86_64-linux = {
       BINARY = 64;
-<<<<<<< HEAD
-      TARGET = "ATHLON";
-=======
       TARGET = setTarget "ATHLON";
->>>>>>> 5effa4e0
       DYNAMIC_ARCH = true;
       USE_OPENMP = true;
     };
