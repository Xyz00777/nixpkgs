{ lib
, stdenv
, fetchurl
, fetchpatch
, SDL
, autoreconfHook
, glib
, pkg-config
}:

stdenv.mkDerivation rec {
  pname = "libvisual";
  version = "0.4.1";

  src = fetchurl {
    url = "mirror://sourceforge/libvisual/${pname}-${version}.tar.gz";
    hash = "sha256-qhKHdBf3bTZC2fTHIzAjgNgzF1Y51jpVZB0Bkopd230=";
  };

  patches = [
    # pull upstream fix for SDL1 cross-compilation.
    #   https://github.com/Libvisual/libvisual/pull/238
    (fetchpatch {
      name = "sdl-cross-prereq.patch";
      url = "https://github.com/Libvisual/libvisual/commit/7902d24aa1a552619a5738339b3823e90dd3b865.patch";
      hash = "sha256-84u8klHDAw/q4d+9L4ROAr7XsbXItHrhaEKkTEMSPcc=";
      # remove extra libvisual prefix
      stripLen = 1;
      # pull in only useful configure.ac changes.
      excludes = [ "Makefile.am" ];
    })
    (fetchpatch {
      name = "sdl-cross-pc.patch";
      url = "https://github.com/Libvisual/libvisual/commit/f79a2e8d21ad1d7fe26e2aa83cea4c9f48f9e392.patch";
      hash = "sha256-8c7SdLxXC8K9BAwj7DzozsZAcbs5l1xuBqky9LJ1MfM=";
      # remove extra libvisual prefix
      stripLen = 1;
    })
  ];

  strictDeps = true;
  nativeBuildInputs = [ autoreconfHook pkg-config ];
  buildInputs = [ SDL glib ];

<<<<<<< HEAD
  configureFlags = lib.optionals (stdenv.hostPlatform != stdenv.buildPlatform) [
    "ac_cv_func_malloc_0_nonnull=yes"
    "ac_cv_func_realloc_0_nonnull=yes"
    # Remove once "sdl-cross-prereq.patch" patch above is removed.
    "--disable-lv-tool"
  ];

=======
>>>>>>> 805ba10e
  meta = {
    description = "An abstraction library for audio visualisations";
    homepage = "https://sourceforge.net/projects/libvisual/";
    license = lib.licenses.lgpl21Plus;
    platforms = lib.platforms.linux;
  };
}<|MERGE_RESOLUTION|>--- conflicted
+++ resolved
@@ -42,16 +42,11 @@
   nativeBuildInputs = [ autoreconfHook pkg-config ];
   buildInputs = [ SDL glib ];
 
-<<<<<<< HEAD
   configureFlags = lib.optionals (stdenv.hostPlatform != stdenv.buildPlatform) [
-    "ac_cv_func_malloc_0_nonnull=yes"
-    "ac_cv_func_realloc_0_nonnull=yes"
     # Remove once "sdl-cross-prereq.patch" patch above is removed.
     "--disable-lv-tool"
   ];
 
-=======
->>>>>>> 805ba10e
   meta = {
     description = "An abstraction library for audio visualisations";
     homepage = "https://sourceforge.net/projects/libvisual/";
