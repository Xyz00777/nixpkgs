--- conflicted
+++ resolved
@@ -104,26 +104,11 @@
     "--localstatedir=/var"
     "--with-dri-driverdir=$(drivers)/lib/dri"
     "--with-dri-searchpath=${libglvnd.driverLink}/lib/dri"
-<<<<<<< HEAD
     "--with-platforms=${concatStringsSep "," eglPlatforms}"
     "--with-gallium-drivers=${concatStringsSep "," galliumDrivers}"
     "--with-dri-drivers=${concatStringsSep "," driDrivers}"
     "--with-vulkan-drivers=${concatStringsSep "," vulkanDrivers}"
-=======
-    "--with-platforms=x11,wayland,drm"
     "--enable-texture-float"
-  ]
-  ++ (optional (galliumDrivers != [])
-      ("--with-gallium-drivers=" +
-        builtins.concatStringsSep "," galliumDrivers))
-  ++ (optional (driDrivers != [])
-      ("--with-dri-drivers=" +
-        builtins.concatStringsSep "," driDrivers))
-  ++ (optional (vulkanDrivers != [])
-      ("--with-vulkan-drivers=" +
-        builtins.concatStringsSep "," vulkanDrivers))
-  ++ [
->>>>>>> 9f0efc08
     (enableFeature stdenv.isLinux "dri3")
     (enableFeature stdenv.isLinux "nine") # Direct3D in Wine
     "--enable-libglvnd"
