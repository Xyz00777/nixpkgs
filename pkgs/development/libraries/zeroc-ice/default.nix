{ stdenv, lib, fetchFromGitHub, mcpp, bzip2, expat, openssl, lmdb
, darwin, libiconv, Security
, cpp11 ? false
}:

let
  zeroc_mcpp = mcpp.overrideAttrs (self: rec {
    pname = "zeroc-mcpp";
    version = "2.7.2.14";

    src = fetchFromGitHub {
      owner = "zeroc-ice";
      repo = "mcpp";
      rev = "v${version}";
      sha256 = "1psryc2ql1cp91xd3f8jz84mdaqvwzkdq2pr96nwn03ds4cd88wh";
    };

    installFlags = [ "PREFIX=$(out)" ];
  });

in stdenv.mkDerivation rec {
  pname = "zeroc-ice";
  version = "3.7.2";

  src = fetchFromGitHub {
    owner = "zeroc-ice";
    repo = "ice";
    rev = "v${version}";
    sha256 = "0m9lh79dfpcwcp2jhmj0wqdcsw3rl633x2hzfw9n2i34jjv64fvg";
  };

<<<<<<< HEAD
  buildInputs = [ zeroc_mcpp bzip2 expat openssl lmdb ]
    ++ lib.optionals stdenv.isDarwin [ darwin.cctools libiconv Security ];
=======
  NIX_CFLAGS_COMPILE = [ "-Wno-error=class-memaccess" ];

  patches = [ ./makefile.patch ];
>>>>>>> e7297363

  prePatch = lib.optional stdenv.isDarwin ''
    substituteInPlace Make.rules.Darwin \
        --replace xcrun ""
  '';

  preBuild = ''
    makeFlagsArray+=(
      "prefix=$out"
      "OPTIMIZE=yes"
      "USR_DIR_INSTALL=yes"
      "LANGUAGES=cpp"
      "CONFIGS=${if cpp11 then "cpp11-shared" else "shared"}"
      "SKIP=slice2py" # provided by a separate package
    )
  '';

  buildFlags = [ "srcs" ]; # no tests; they require network

  enableParallelBuilding = true;

  outputs = [ "out" "bin" "dev" ];

  postInstall = ''
    mkdir -p $bin $dev/share
    mv $out/bin $bin
    mv $out/share/ice $dev/share
  '';

  meta = with stdenv.lib; {
    homepage = http://www.zeroc.com/ice.html;
    description = "The internet communications engine";
    license = licenses.gpl2;
    platforms = platforms.unix;
    maintainers = with maintainers; [ abbradar ];
  };
}<|MERGE_RESOLUTION|>--- conflicted
+++ resolved
@@ -29,14 +29,10 @@
     sha256 = "0m9lh79dfpcwcp2jhmj0wqdcsw3rl633x2hzfw9n2i34jjv64fvg";
   };
 
-<<<<<<< HEAD
   buildInputs = [ zeroc_mcpp bzip2 expat openssl lmdb ]
     ++ lib.optionals stdenv.isDarwin [ darwin.cctools libiconv Security ];
-=======
+
   NIX_CFLAGS_COMPILE = [ "-Wno-error=class-memaccess" ];
-
-  patches = [ ./makefile.patch ];
->>>>>>> e7297363
 
   prePatch = lib.optional stdenv.isDarwin ''
     substituteInPlace Make.rules.Darwin \
