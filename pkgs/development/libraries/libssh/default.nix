--- conflicted
+++ resolved
@@ -1,19 +1,11 @@
 { stdenv, fetchurl, cmake, zlib, libgcrypt }:
 
 stdenv.mkDerivation rec {
-<<<<<<< HEAD
-  name = "libssh-0.5.4";
-
-  src = fetchurl {
-    url = "https://red.libssh.org/attachments/download/41/libssh-0.5.4.tar.gz";
-    sha256 = "106a9nzmr8q5kw809p5zdhmjrqv7p6609ai5c1n7xi7pxg52af2z";
-=======
   name = "libssh-0.5.5";
 
   src = fetchurl {
     url = "https://red.libssh.org/attachments/download/51/${name}.tar.gz";
     sha256 = "17cfdff4hc0ijzrr15biq29fiabafz0bw621zlkbwbc1zh2hzpy0";
->>>>>>> 9f735bdf
   };
 
   buildInputs = [ zlib libgcrypt ];
