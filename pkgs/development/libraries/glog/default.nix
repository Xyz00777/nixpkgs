<<<<<<< HEAD
{ stdenv, lib, fetchFromGitHub, fetchpatch, cmake, perl }:
=======
{ stdenv, lib, fetchFromGitHub, fetchpatch, cmake, gflags, perl, static ? false }:
>>>>>>> de66fc6a

stdenv.mkDerivation rec {
  pname = "glog";
  version = "0.4.0";

  src = fetchFromGitHub {
    owner = "google";
    repo = "glog";
    rev = "v${version}";
    sha256 = "1xd3maiipfbxmhc9rrblc5x52nxvkwxp14npg31y5njqvkvzax9b";
  };

  patches = lib.optionals stdenv.hostPlatform.isMusl [
    # TODO: Remove at next release that includes this commit.
    (fetchpatch {
      name = "glog-Fix-symbolize_unittest-for-musl-builds.patch";
      url = "https://github.com/google/glog/commit/834dd780bf1fe0704b8ed0350ca355a55f711a9f.patch";
      sha256 = "0k4lanxg85anyvjsj3mh93bcgds8gizpiamcy2zvs3yyfjl40awn";
    })
  ];

  postPatch = lib.optionalString stdenv.isDarwin ''
    # A path clash on case-insensitive file systems blocks creation of the build directory.
    # The file in question is specific to bazel and does not influence the build result.
    rm BUILD
  '';

  nativeBuildInputs = [ cmake ];

<<<<<<< HEAD
  cmakeFlags = [ "-DBUILD_SHARED_LIBS=ON" ];
=======
  propagatedBuildInputs = [ gflags ];

  cmakeFlags = [ "-DBUILD_SHARED_LIBS=${if static then "OFF" else "ON"}" ];
>>>>>>> de66fc6a

  checkInputs = [ perl ];
  doCheck = false; # fails with "Mangled symbols (28 out of 380) found in demangle.dm"

  meta = with stdenv.lib; {
    homepage = "https://github.com/google/glog";
    license = licenses.bsd3;
    description = "Library for application-level logging";
    platforms = platforms.unix;
  };
}<|MERGE_RESOLUTION|>--- conflicted
+++ resolved
@@ -1,8 +1,4 @@
-<<<<<<< HEAD
-{ stdenv, lib, fetchFromGitHub, fetchpatch, cmake, perl }:
-=======
 { stdenv, lib, fetchFromGitHub, fetchpatch, cmake, gflags, perl, static ? false }:
->>>>>>> de66fc6a
 
 stdenv.mkDerivation rec {
   pname = "glog";
@@ -32,13 +28,9 @@
 
   nativeBuildInputs = [ cmake ];
 
-<<<<<<< HEAD
-  cmakeFlags = [ "-DBUILD_SHARED_LIBS=ON" ];
-=======
   propagatedBuildInputs = [ gflags ];
 
   cmakeFlags = [ "-DBUILD_SHARED_LIBS=${if static then "OFF" else "ON"}" ];
->>>>>>> de66fc6a
 
   checkInputs = [ perl ];
   doCheck = false; # fails with "Mangled symbols (28 out of 380) found in demangle.dm"
