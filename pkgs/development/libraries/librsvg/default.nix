<<<<<<< HEAD
{ stdenv, fetchurl, pkgconfig, libxml2, libgsf, bzip2, glib, gtk, libcroco
, gdk_pixbuf, gobjectIntrospection?null, enableIntrospection?false }:
=======
{ stdenv, fetchurl, pkgconfig, glib, gdk_pixbuf, pango, cairo
, libxml2, libgsf, bzip2, libcroco
, gtk2 ? null, gtk3 ? null
, gobjectIntrospection ? null, enableIntrospection ? false }:
>>>>>>> 2c13f0fd

# no introspection by default, it's too big

stdenv.mkDerivation rec {
  name = "librsvg-2.36.4";

  src = fetchurl {
    url = "mirror://gnome/sources/librsvg/2.36/${name}.tar.xz";
    sha256 = "1hp6325gdkzx8yqn2d2r915ak3k6hfshjjh0sc54z3vr0i99688h";
  };
<<<<<<< HEAD
  buildInputs = [ libxml2 libgsf bzip2 libcroco gdk_pixbuf ]
    ++ stdenv.lib.optional enableIntrospection [gobjectIntrospection];
  propagatedBuildInputs = [ glib gtk ];
  buildNativeInputs = [ pkgconfig ];
=======
  buildInputs = [ libxml2 libgsf bzip2 libcroco pango cairo ]
    ++ stdenv.lib.optional enableIntrospection [ gobjectIntrospection ];
  propagatedBuildInputs = [ glib gdk_pixbuf gtk2 gtk3 ];
  nativeBuildInputs = [ pkgconfig ];

  configureFlags = ["--enable-introspection=auto"];
>>>>>>> 2c13f0fd

  configureFlags = ["--enable-introspection=auto"];

  # It wants to add loaders and update the loaders.cache in gdk-pixbuf
  # Patching the Makefiles to it creates rsvg specific loaders and the
  # relevant loader.cache here.
  # The loaders.cache can be used by setting GDK_PIXBUF_MODULE_FILE to
  # point to this file in a wrapper.
  postConfigure = ''
    GDK_PIXBUF=$out/lib/gdk-pixbuf
    mkdir -p $GDK_PIXBUF/loaders
    sed -e "s#gdk_pixbuf_moduledir = .*#gdk_pixbuf_moduledir = $GDK_PIXBUF/loaders#" \
        -i gdk-pixbuf-loader/Makefile
    sed -e "s#gdk_pixbuf_cache_file = .*#gdk_pixbuf_cache_file = $GDK_PIXBUF/loaders.cache#" \
        -i gdk-pixbuf-loader/Makefile
    sed -e "s#\$(GDK_PIXBUF_QUERYLOADERS)#GDK_PIXBUF_MODULEDIR=$GDK_PIXBUF/loaders \$(GDK_PIXBUF_QUERYLOADERS)#" \
         -i gdk-pixbuf-loader/Makefile
  '';
}<|MERGE_RESOLUTION|>--- conflicted
+++ resolved
@@ -1,12 +1,7 @@
-<<<<<<< HEAD
-{ stdenv, fetchurl, pkgconfig, libxml2, libgsf, bzip2, glib, gtk, libcroco
-, gdk_pixbuf, gobjectIntrospection?null, enableIntrospection?false }:
-=======
 { stdenv, fetchurl, pkgconfig, glib, gdk_pixbuf, pango, cairo
 , libxml2, libgsf, bzip2, libcroco
 , gtk2 ? null, gtk3 ? null
 , gobjectIntrospection ? null, enableIntrospection ? false }:
->>>>>>> 2c13f0fd
 
 # no introspection by default, it's too big
 
@@ -17,19 +12,10 @@
     url = "mirror://gnome/sources/librsvg/2.36/${name}.tar.xz";
     sha256 = "1hp6325gdkzx8yqn2d2r915ak3k6hfshjjh0sc54z3vr0i99688h";
   };
-<<<<<<< HEAD
-  buildInputs = [ libxml2 libgsf bzip2 libcroco gdk_pixbuf ]
-    ++ stdenv.lib.optional enableIntrospection [gobjectIntrospection];
-  propagatedBuildInputs = [ glib gtk ];
-  buildNativeInputs = [ pkgconfig ];
-=======
   buildInputs = [ libxml2 libgsf bzip2 libcroco pango cairo ]
     ++ stdenv.lib.optional enableIntrospection [ gobjectIntrospection ];
   propagatedBuildInputs = [ glib gdk_pixbuf gtk2 gtk3 ];
   nativeBuildInputs = [ pkgconfig ];
-
-  configureFlags = ["--enable-introspection=auto"];
->>>>>>> 2c13f0fd
 
   configureFlags = ["--enable-introspection=auto"];
 
