--- conflicted
+++ resolved
@@ -3,18 +3,13 @@
 , usbutils, which, python3 }:
 
 stdenv.mkDerivation rec {
-<<<<<<< HEAD
   pname = "umockdev";
-  version = "0.12.1";
-=======
-  name = "umockdev-${version}";
   version = "0.13.1";
->>>>>>> 8943fb5f
 
   outputs = [ "bin" "out" "dev" "doc" ];
 
   src = fetchurl {
-    url = "https://github.com/martinpitt/umockdev/releases/download/${version}/${name}.tar.xz";
+    url = "https://github.com/martinpitt/umockdev/releases/download/${version}/${pname}-${version}.tar.xz";
     sha256 = "197a169imiirgm73d9fn9234cx56agyw9d2f47h7f1d8s2d51lla";
   };
 
