--- conflicted
+++ resolved
@@ -2,14 +2,9 @@
 , pkgconfig, gettext, gobjectIntrospection, libnotify
 , gtk2, gtk3, wayland, libwebp, enchant
 , libxml2, libsoup, libsecret, libxslt, harfbuzz, libpthreadstubs
-<<<<<<< HEAD
-, enableGeoLocation ? true, geoclue2, sqlite, xorg
-, gst-plugins-base
-=======
-, enableGeoLocation ? false, geoclue2, sqlite
+, enableGeoLocation ? false, geoclue2, sqlite, xorg
 , enableCredentialStorage ? !stdenv.isDarwin
 , gst-plugins-base, readline, libedit
->>>>>>> a26357ee
 }:
 
 assert enableGeoLocation -> geoclue2 != null;
@@ -78,15 +73,9 @@
   ];
 
   buildInputs = [
-<<<<<<< HEAD
-    gtk2 wayland libwebp enchant libnotify
-    libxml2 libsecret libxslt harfbuzz libpthreadstubs
-    gst-plugins-base xorg.libXt
-  ] ++ optional enableGeoLocation geoclue2;
-=======
     gtk2 libwebp enchant libnotify
     libxml2 libxslt harfbuzz libpthreadstubs
-    gst-plugins-base
+    gst-plugins-base xorg.libXt
   ] ++ optionals enableCredentialStorage [
     libsecret
   ] ++ (if stdenv.isDarwin then [
@@ -94,7 +83,6 @@
   ] else [
     wayland
   ]) ++ optional enableGeoLocation geoclue2;
->>>>>>> a26357ee
 
   propagatedBuildInputs = [
     libsoup gtk3
