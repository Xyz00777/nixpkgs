{ lib
, stdenv
, fetchFromGitHub
, autoconf
, gtk2
, libGL
, libGLU
, libSM
, libXinerama
, libXxf86vm
, pkg-config
, xorgproto
, compat24 ? false
, compat26 ? true
, unicode ? true
, withMesa ? lib.elem stdenv.hostPlatform.system lib.platforms.mesaPlatforms
<<<<<<< HEAD
, setfile
=======
>>>>>>> d8e40250
, AGL
, Carbon
, Cocoa
, Kernel
, QuickTime
<<<<<<< HEAD
}:

=======
, setfile
}:

assert withMesa -> libGLU != null && libGL != null;
>>>>>>> d8e40250
stdenv.mkDerivation rec {
  pname = "wxGTK";
  version = "2.9.5";

  src = fetchFromGitHub {
    owner = "wxWidgets";
    repo = "wxWidgets";
    rev = "v${version}";
    hash = "sha256-izefAPU4lORZxQja7/InHyElJ1++2lDloR+xPudsRNE=";
  };

  patches = [
    # https://github.com/wxWidgets/wxWidgets/issues/17942
    ./patches/0001-fix-assertion-using-hide-in-destroy.patch
  ];

  nativeBuildInputs = [
    autoconf
    pkg-config
  ];

  buildInputs = [
    gtk2
    libSM
    libXinerama
    libXxf86vm
    xorgproto
  ]
  ++ lib.optional withMesa libGLU
  ++ lib.optionals stdenv.isDarwin [
    Carbon
    Cocoa
    Kernel
    QuickTime
    setfile
  ];

  propagatedBuildInputs = lib.optional stdenv.isDarwin AGL;

  configureFlags = [
    "--disable-precomp-headers"
    "--enable-gtk2"
    (if compat24 then "--enable-compat24" else "--disable-compat24")
    (if compat26 then "--enable-compat26" else "--disable-compat26")
  ]
  ++ lib.optional unicode "--enable-unicode"
  ++ lib.optional withMesa "--with-opengl"
  ++ lib.optionals stdenv.isDarwin [ # allow building on 64-bit
    "--enable-universal-binaries"
    "--with-cocoa"
    "--with-macosx-version-min=10.7"
  ];

  SEARCH_LIB = "${libGLU.out}/lib ${libGL.out}/lib ";

  preConfigure = ''
    ./autogen.sh
    substituteInPlace configure --replace \
      'SEARCH_INCLUDE=' 'DUMMY_SEARCH_INCLUDE='
    substituteInPlace configure --replace \
      'SEARCH_LIB=' 'DUMMY_SEARCH_LIB='
    substituteInPlace configure --replace \
      /usr /no-such-path
  '' + lib.optionalString stdenv.isDarwin ''
    substituteInPlace configure --replace \
      'ac_cv_prog_SETFILE="/Developer/Tools/SetFile"' \
      'ac_cv_prog_SETFILE="${setfile}/bin/SetFile"'
    substituteInPlace configure --replace \
      "-framework System" "-lSystem"
  '';

  postInstall = ''
    pushd $out/include
    ln -s wx-*/* .
    popd
  '';

  enableParallelBuilding = true;

  meta = with lib; {
    homepage = "https://www.wxwidgets.org/";
    description = "A Cross-Platform C++ GUI Library";
    longDescription = ''
      wxWidgets gives you a single, easy-to-use API for writing GUI applications
      on multiple platforms that still utilize the native platform's controls
      and utilities. Link with the appropriate library for your platform and
      compiler, and your application will adopt the look and feel appropriate to
      that platform. On top of great GUI functionality, wxWidgets gives you:
      online help, network programming, streams, clipboard and drag and drop,
      multithreading, image loading and saving in a variety of popular formats,
      database support, HTML viewing and printing, and much more.
    '';
    license = licenses.wxWindows;
    maintainers = with maintainers; [ ];
    platforms = platforms.darwin ++ platforms.linux;
    badPlatforms = [ "x86_64-darwin" ];
  };

  passthru = {
    inherit compat24 compat26 unicode;
    gtk = gtk2;
  };
}<|MERGE_RESOLUTION|>--- conflicted
+++ resolved
@@ -14,24 +14,14 @@
 , compat26 ? true
 , unicode ? true
 , withMesa ? lib.elem stdenv.hostPlatform.system lib.platforms.mesaPlatforms
-<<<<<<< HEAD
-, setfile
-=======
->>>>>>> d8e40250
 , AGL
 , Carbon
 , Cocoa
 , Kernel
 , QuickTime
-<<<<<<< HEAD
-}:
-
-=======
 , setfile
 }:
 
-assert withMesa -> libGLU != null && libGL != null;
->>>>>>> d8e40250
 stdenv.mkDerivation rec {
   pname = "wxGTK";
   version = "2.9.5";
