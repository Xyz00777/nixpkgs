--- conflicted
+++ resolved
@@ -8,11 +8,8 @@
     sha256 = "0ypp7sx5rhn4jpmn5yxgr7mm5kkdcsa76xfnhgsvhagh1naqap2k";
   };
 
-<<<<<<< HEAD
-  buildInputs = [ cmake pkgconfig (stdenv.cc.libc.out or null) ];
-=======
   nativeBuildInputs = [ cmake pkgconfig ];
->>>>>>> 33373d93
+  buildInputs = [ (stdenv.cc.libc.out or null) ];
 
   meta = with stdenv.lib; {
     description = "a library passing all socket communications through unix sockets";
