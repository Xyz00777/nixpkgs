{ fetchurl, stdenv, libtool, readline, gmp, pkgconfig, boehmgc, libunistring
, libffi, gawk, makeWrapper, fetchpatch, coverageAnalysis ? null, gnu ? null }:

# Do either a coverage analysis build or a standard build.
(if coverageAnalysis != null
 then coverageAnalysis
 else stdenv.mkDerivation)

(rec {
  name = "guile-2.0.13";

  src = fetchurl {
    url = "mirror://gnu/guile/${name}.tar.xz";
    sha256 = "12yqkr974y91ylgw6jnmci2v90i90s7h9vxa4zk0sai8vjnz4i1p";
  };

  nativeBuildInputs = [ makeWrapper gawk pkgconfig ];
  buildInputs = [ readline libtool libunistring libffi ];

  propagatedBuildInputs = [ gmp boehmgc ]
    # XXX: These ones aren't normally needed here, but since
    # `libguile-2.0.la' reads `-lltdl -lunistring', adding them here will add
    # the needed `-L' flags.  As for why the `.la' file lacks the `-L' flags,
    # see below.
    ++ [ libtool libunistring ];

  # A native Guile 2.0 is needed to cross-build Guile.
  selfNativeBuildInput = true;

  enableParallelBuilding = true;

<<<<<<< HEAD
  patches = [ ./disable-gc-sensitive-tests.patch ./eai_system.patch ./clang.patch ./fix-test.patch ] ++
=======
  patches = [ ./disable-gc-sensitive-tests.patch ./eai_system.patch ./clang.patch
    (fetchpatch {
      # Fixes stability issues with 00-repl-server.test
      url = "http://git.savannah.gnu.org/cgit/guile.git/patch/?id=2fbde7f02adb8c6585e9baf6e293ee49cd23d4c4";
      sha256 = "0p6c1lmw1iniq03z7x5m65kg3lq543kgvdb4nrxsaxjqf3zhl77v";
    })
  ] ++
>>>>>>> 953fe370
    (stdenv.lib.optional (coverageAnalysis != null) ./gcov-file-name.patch);

  # Explicitly link against libgcc_s, to work around the infamous
  # "libgcc_s.so.1 must be installed for pthread_cancel to work".

  # don't have "libgcc_s.so.1" on darwin
  LDFLAGS = stdenv.lib.optionalString (!stdenv.isDarwin) "-lgcc_s";

  configureFlags = [ "--with-libreadline-prefix" ];

  postInstall = ''
    wrapProgram $out/bin/guile-snarf --prefix PATH : "${gawk}/bin"

    # XXX: See http://thread.gmane.org/gmane.comp.lib.gnulib.bugs/18903 for
    # why `--with-libunistring-prefix' and similar options coming from
    # `AC_LIB_LINKFLAGS_BODY' don't work on NixOS/x86_64.
    sed -i "$out/lib/pkgconfig/guile-2.0.pc"    \
        -e 's|-lunistring|-L${libunistring}/lib -lunistring|g ;
            s|^Cflags:\(.*\)$|Cflags: -I${libunistring}/include \1|g ;
            s|-lltdl|-L${libtool.lib}/lib -lltdl|g'
  '';

  # make check doesn't work on darwin
  # On Linuxes+Hydra the tests are flaky; feel free to investigate deeper.
  doCheck = false;

  setupHook = ./setup-hook-2.0.sh;

  crossAttrs.preConfigure =
    stdenv.lib.optionalString (stdenv.cross.config == "i586-pc-gnu")
       # On GNU, libgc depends on libpthread, but the cross linker doesn't
       # know where to find libpthread, which leads to erroneous test failures
       # in `configure', where `-pthread' and `-lpthread' aren't explicitly
       # passed.  So it needs some help (XXX).
       "export LDFLAGS=-Wl,-rpath-link=${gnu.libpthreadCross}/lib";


  meta = {
    description = "Embeddable Scheme implementation";
    homepage    = http://www.gnu.org/software/guile/;
    license     = stdenv.lib.licenses.lgpl3Plus;
    maintainers = with stdenv.lib.maintainers; [ ludo lovek323 ];
    platforms   = stdenv.lib.platforms.all;

    longDescription = ''
      GNU Guile is an implementation of the Scheme programming language, with
      support for many SRFIs, packaged for use in a wide variety of
      environments.  In addition to implementing the R5RS Scheme standard
      and a large subset of R6RS, Guile includes a module system, full access
      to POSIX system calls, networking support, multiple threads, dynamic
      linking, a foreign function call interface, and powerful string
      processing.
    '';
  };
}

//

(stdenv.lib.optionalAttrs stdenv.isSunOS {
  # TODO: Move me above.
  configureFlags =
    [
      # Make sure the right <gmp.h> is found, and not the incompatible
      # /usr/include/mp.h from OpenSolaris.  See
      # <https://lists.gnu.org/archive/html/hydra-users/2012-08/msg00000.html>
      # for details.
      "--with-libgmp-prefix=${gmp.dev}"

      # Same for these (?).
      "--with-libreadline-prefix=${readline.dev}"
      "--with-libunistring-prefix=${libunistring}"

      # See below.
      "--without-threads"
    ];
})

//

(stdenv.lib.optionalAttrs (!stdenv.isLinux) {
  # Work around <http://bugs.gnu.org/14201>.
  SHELL = "/bin/sh";
  CONFIG_SHELL = "/bin/sh";
}))<|MERGE_RESOLUTION|>--- conflicted
+++ resolved
@@ -29,17 +29,7 @@
 
   enableParallelBuilding = true;
 
-<<<<<<< HEAD
   patches = [ ./disable-gc-sensitive-tests.patch ./eai_system.patch ./clang.patch ./fix-test.patch ] ++
-=======
-  patches = [ ./disable-gc-sensitive-tests.patch ./eai_system.patch ./clang.patch
-    (fetchpatch {
-      # Fixes stability issues with 00-repl-server.test
-      url = "http://git.savannah.gnu.org/cgit/guile.git/patch/?id=2fbde7f02adb8c6585e9baf6e293ee49cd23d4c4";
-      sha256 = "0p6c1lmw1iniq03z7x5m65kg3lq543kgvdb4nrxsaxjqf3zhl77v";
-    })
-  ] ++
->>>>>>> 953fe370
     (stdenv.lib.optional (coverageAnalysis != null) ./gcov-file-name.patch);
 
   # Explicitly link against libgcc_s, to work around the infamous
