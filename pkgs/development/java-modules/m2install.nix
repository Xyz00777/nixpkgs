--- conflicted
+++ resolved
@@ -18,9 +18,4 @@
     mkdir -p $out/m2/$m2Path
     cp $src $out/m2/$m2Path/$m2File
   '';
-<<<<<<< HEAD
-
-  dontUnpack = true;
-=======
->>>>>>> 1c99cc57
 }