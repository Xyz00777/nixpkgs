# COMMON OVERRIDES FOR THE HASKELL PACKAGE SET IN NIXPKGS
#
# This file contains haskell package overrides that are shared by all
# haskell package sets provided by nixpkgs and distributed via the official
# NixOS hydra instance.
#
# Overrides that would also make sense for custom haskell package sets not provided
# as part of nixpkgs and that are specific to Nix should go in configuration-nix.nix
#
# See comment at the top of configuration-nix.nix for more information about this
# distinction.
{ pkgs, haskellLib }:

let
  inherit (pkgs) fetchpatch lib;
  inherit (lib) throwIfNot versionOlder;
in

with haskellLib;

self: super: {

  # There are numerical tests on random data, that may fail occasionally
  lapack = dontCheck super.lapack;

  # fix tests failure for base≥4.15 (https://github.com/kim/leveldb-haskell/pull/41)
  leveldb-haskell = appendPatch (fetchpatch {
    url = "https://github.com/kim/leveldb-haskell/commit/f5249081f589233890ddb1945ec548ca9fb717cf.patch";
    sha256 = "14gllipl28lqry73c5dnclsskzk1bsrrgazibl4lkl8z98j2csjb";
  }) super.leveldb-haskell;

  # Arion's test suite needs a Nixpkgs, which is cumbersome to do from Nixpkgs
  # itself. For instance, pkgs.path has dirty sources and puts a huge .git in the
  # store. Testing is done upstream.
  arion-compose = dontCheck super.arion-compose;

  # This used to be a core package provided by GHC, but then the compiler
  # dropped it. We define the name here to make sure that old packages which
  # depend on this library still evaluate (even though they won't compile
  # successfully with recent versions of the compiler).
  bin-package-db = null;

  # waiting for release: https://github.com/jwiegley/c2hsc/issues/41
  c2hsc = appendPatch (fetchpatch {
    url = "https://github.com/jwiegley/c2hsc/commit/490ecab202e0de7fc995eedf744ad3cb408b53cc.patch";
    sha256 = "1c7knpvxr7p8c159jkyk6w29653z5yzgjjqj11130bbb8mk9qhq7";
  }) super.c2hsc;

  # Some Hackage packages reference this attribute, which exists only in the
  # GHCJS package set. We provide a dummy version here to fix potential
  # evaluation errors.
  ghcjs-base = null;
  ghcjs-prim = null;

  # Needs older QuickCheck version
  attoparsec-varword = dontCheck super.attoparsec-varword;

  # These packages (and their reverse deps) cannot be built with profiling enabled.
  ghc-heap-view = disableLibraryProfiling super.ghc-heap-view;
  ghc-datasize = disableLibraryProfiling super.ghc-datasize;
  ghc-vis = disableLibraryProfiling super.ghc-vis;

  # The latest release on hackage has an upper bound on containers which
  # breaks the build, though it works with the version of containers present
  # and the upper bound doesn't exist in code anymore:
  # > https://github.com/roelvandijk/numerals
  numerals = doJailbreak (dontCheck super.numerals);

  # Too stricut upper bound on time
  # https://github.com/acw/rate-limit/issues/9
  rate-limit = doJailbreak super.rate-limit;

  # This test keeps being aborted because it runs too quietly for too long
  Lazy-Pbkdf2 = if pkgs.stdenv.isi686 then dontCheck super.Lazy-Pbkdf2 else super.Lazy-Pbkdf2;

  # check requires mysql server
  mysql-simple = dontCheck super.mysql-simple;
  mysql-haskell = dontCheck super.mysql-haskell;

  # The Hackage tarball is purposefully broken, because it's not intended to be, like, useful.
  # https://git-annex.branchable.com/bugs/bash_completion_file_is_missing_in_the_6.20160527_tarball_on_hackage/
  git-annex = overrideCabal (drv: {
    src = pkgs.fetchgit {
      name = "git-annex-${super.git-annex.version}-src";
      url = "git://git-annex.branchable.com/";
      rev = "refs/tags/" + super.git-annex.version;
      sha256 = "14391vj0awvkpsd32kanmc85yic5mg4pxmjhiv7wjxy7ga13wfqw";
      # delete android and Android directories which cause issues on
      # darwin (case insensitive directory). Since we don't need them
      # during the build process, we can delete it to prevent a hash
      # mismatch on darwin.
      postFetch = ''
        rm -r $out/doc/?ndroid*
      '';
    };

    # Git annex provides a restricted login shell. Setting
    # passthru.shellPath here allows a user's login shell to be set to
    # `git-annex-shell` by making `shell = haskellPackages.git-annex`.
    # https://git-annex.branchable.com/git-annex-shell/
    passthru.shellPath = "/bin/git-annex-shell";
  }) super.git-annex;

  # Too strict bounds on servant
  # Pending a hackage revision: https://github.com/berberman/arch-web/commit/5d08afee5b25e644f9e2e2b95380a5d4f4aa81ea#commitcomment-89230555
  arch-web = doJailbreak super.arch-web;

  # Fix test trying to access /home directory
  shell-conduit = overrideCabal (drv: {
    postPatch = "sed -i s/home/tmp/ test/Spec.hs";
  }) super.shell-conduit;

<<<<<<< HEAD
  # Too strict upper bound on hedgehog
  # https://github.com/erikd/wide-word/issues/71
  wide-word = doJailbreak super.wide-word;
=======
  cachix = self.generateOptparseApplicativeCompletions [ "cachix" ] super.cachix;
>>>>>>> 04f574a1

  # https://github.com/froozen/kademlia/issues/2
  kademlia = dontCheck super.kademlia;

  # Tests require older versions of tasty.
  hzk = dontCheck super.hzk;
  resolv = doJailbreak super.resolv;

  # Tests require a Kafka broker running locally
  haskakafka = dontCheck super.haskakafka;

  bindings-levmar = addExtraLibrary pkgs.blas super.bindings-levmar;

  # Requires wrapQtAppsHook
  qtah-cpp-qt5 = overrideCabal (drv: {
    buildDepends = [ pkgs.qt5.wrapQtAppsHook ];
  }) super.qtah-cpp-qt5;

  # The Haddock phase fails for one reason or another.
  deepseq-magic = dontHaddock super.deepseq-magic;
  feldspar-signal = dontHaddock super.feldspar-signal; # https://github.com/markus-git/feldspar-signal/issues/1
  hoodle-core = dontHaddock super.hoodle-core;
  hsc3-db = dontHaddock super.hsc3-db;

  # Fix build with time >= 1.10 while retaining compat with time < 1.9
  mbox = appendPatch ./patches/mbox-time-1.10.patch
    (overrideCabal { editedCabalFile = null; revision = null; } super.mbox);

  # https://github.com/techtangents/ablist/issues/1
  ABList = dontCheck super.ABList;

  # sse2 flag due to https://github.com/haskell/vector/issues/47.
  # Jailbreak is necessary for QuickCheck dependency.
  vector = doJailbreak (if pkgs.stdenv.isi686 then appendConfigureFlag "--ghc-options=-msse2" super.vector else super.vector);

  inline-c-cpp = overrideCabal (drv: {
    patches = drv.patches or [] ++ [
      (fetchpatch {
        # awaiting release >0.5.0.0
        url = "https://github.com/fpco/inline-c/commit/e176b8e8c3c94e7d8289a8b7cc4ce8e737741730.patch";
        name = "inline-c-cpp-pr-132-1.patch";
        sha256 = "sha256-CdZXAT3Ar4KKDGyAUu8A7hzddKe5/AuMKoZSjt3o0UE=";
        stripLen = 1;
      })
    ];
    postPatch = (drv.postPatch or "") + ''
      substituteInPlace inline-c-cpp.cabal --replace "-optc-std=c++11" ""
    '';
  }) super.inline-c-cpp;

  inline-java = addBuildDepend pkgs.jdk super.inline-java;

  # Upstream notified by e-mail.
  permutation = dontCheck super.permutation;

  # https://github.com/jputcu/serialport/issues/25
  serialport = dontCheck super.serialport;

  # Test suite depends on source code being available
  simple-affine-space = dontCheck super.simple-affine-space;

  # Fails no apparent reason. Upstream has been notified by e-mail.
  assertions = dontCheck super.assertions;

  # These packages try to execute non-existent external programs.
  cmaes = dontCheck super.cmaes;                        # http://hydra.cryp.to/build/498725/log/raw
  dbmigrations = dontCheck super.dbmigrations;
  filestore = dontCheck super.filestore;
  graceful = dontCheck super.graceful;
  HList = dontCheck super.HList;
  ide-backend = dontCheck super.ide-backend;
  marquise = dontCheck super.marquise;                  # https://github.com/anchor/marquise/issues/69
  memcached-binary = dontCheck super.memcached-binary;
  msgpack-rpc = dontCheck super.msgpack-rpc;
  persistent-zookeeper = dontCheck super.persistent-zookeeper;
  pocket-dns = dontCheck super.pocket-dns;
  postgresql-simple = dontCheck super.postgresql-simple;
  squeal-postgresql = dontCheck super.squeal-postgresql;
  postgrest-ws = dontCheck super.postgrest-ws;
  snowball = dontCheck super.snowball;
  sophia = dontCheck super.sophia;
  test-sandbox = dontCheck super.test-sandbox;
  texrunner = dontCheck super.texrunner;
  users-postgresql-simple = dontCheck super.users-postgresql-simple;
  wai-middleware-hmac = dontCheck super.wai-middleware-hmac;
  xkbcommon = dontCheck super.xkbcommon;
  xmlgen = dontCheck super.xmlgen;
  HerbiePlugin = dontCheck super.HerbiePlugin;
  wai-cors = dontCheck super.wai-cors;

  # base bound
  digit = doJailbreak super.digit;

  # matterhorn-50200.17.0 won't work with brick >= 0.71
  matterhorn = doJailbreak (super.matterhorn.overrideScope (self: super: {
    brick = self.brick_0_70_1;
  }));

  # 2020-06-05: HACK: does not pass own build suite - `dontCheck`
  # 2022-11-24: jailbreak as it has too strict bounds on a bunch of things
  hnix = self.generateOptparseApplicativeCompletions [ "hnix" ] (dontCheck (doJailbreak super.hnix));
  # Too strict bounds on algebraic-graphs and bytestring
  # https://github.com/haskell-nix/hnix-store/issues/180
  hnix-store-core = doJailbreak super.hnix-store-core;

  # Too strict upper bound on bytestring
  # https://github.com/wangbj/hashing/issues/3
  hashing = doJailbreak super.hashing;

  # Fails for non-obvious reasons while attempting to use doctest.
  focuslist = dontCheck super.focuslist;
  search = dontCheck super.search;

  # see https://github.com/LumiGuide/haskell-opencv/commit/cd613e200aa20887ded83256cf67d6903c207a60
  opencv = dontCheck (appendPatch ./patches/opencv-fix-116.patch super.opencv);
  opencv-extra = dontCheck (appendPatch ./patches/opencv-fix-116.patch super.opencv-extra);

  # https://github.com/ekmett/structures/issues/3
  structures = dontCheck super.structures;

  # Disable test suites to fix the build.
  acme-year = dontCheck super.acme-year;                # http://hydra.cryp.to/build/497858/log/raw
  aeson-lens = dontCheck super.aeson-lens;              # http://hydra.cryp.to/build/496769/log/raw
  aeson-schema = dontCheck super.aeson-schema;          # https://github.com/timjb/aeson-schema/issues/9
  angel = dontCheck super.angel;
  apache-md5 = dontCheck super.apache-md5;              # http://hydra.cryp.to/build/498709/nixlog/1/raw
  app-settings = dontCheck super.app-settings;          # http://hydra.cryp.to/build/497327/log/raw
  aws-kinesis = dontCheck super.aws-kinesis;            # needs aws credentials for testing
  binary-protocol = dontCheck super.binary-protocol;    # http://hydra.cryp.to/build/499749/log/raw
  binary-search = dontCheck super.binary-search;
  bloodhound = dontCheck super.bloodhound;              # https://github.com/plow-technologies/quickcheck-arbitrary-template/issues/10
  buildwrapper = dontCheck super.buildwrapper;
  burst-detection = dontCheck super.burst-detection;    # http://hydra.cryp.to/build/496948/log/raw
  cabal-meta = dontCheck super.cabal-meta;              # http://hydra.cryp.to/build/497892/log/raw
  camfort = dontCheck super.camfort;
  cjk = dontCheck super.cjk;
  CLI = dontCheck super.CLI;                            # Upstream has no issue tracker.
  command-qq = dontCheck super.command-qq;              # http://hydra.cryp.to/build/499042/log/raw
  conduit-connection = dontCheck super.conduit-connection;
  craftwerk = dontCheck super.craftwerk;
  crc = dontCheck super.crc;                            # https://github.com/MichaelXavier/crc/issues/2
  css-text = dontCheck super.css-text;
  damnpacket = dontCheck super.damnpacket;              # http://hydra.cryp.to/build/496923/log
  data-hash = dontCheck super.data-hash;
  Deadpan-DDP = dontCheck super.Deadpan-DDP;            # http://hydra.cryp.to/build/496418/log/raw
  DigitalOcean = dontCheck super.DigitalOcean;
  direct-sqlite = dontCheck super.direct-sqlite;
  directory-layout = dontCheck super.directory-layout;
  dlist = dontCheck super.dlist;
  docopt = dontCheck super.docopt;                      # http://hydra.cryp.to/build/499172/log/raw
  dom-selector = dontCheck super.dom-selector;          # http://hydra.cryp.to/build/497670/log/raw
  dotenv = dontCheck super.dotenv;                      # Tests fail because of missing test file on version 0.8.0.2 fixed on version 0.8.0.4
  dotfs = dontCheck super.dotfs;                        # http://hydra.cryp.to/build/498599/log/raw
  DRBG = dontCheck super.DRBG;                          # http://hydra.cryp.to/build/498245/nixlog/1/raw
  ed25519 = dontCheck super.ed25519;
  etcd = dontCheck super.etcd;
  fb = dontCheck super.fb;                              # needs credentials for Facebook
  fptest = dontCheck super.fptest;                      # http://hydra.cryp.to/build/499124/log/raw
  friday-juicypixels = dontCheck super.friday-juicypixels; #tarball missing test/rgba8.png
  ghc-events-parallel = dontCheck super.ghc-events-parallel;    # http://hydra.cryp.to/build/496828/log/raw
  ghc-imported-from = dontCheck super.ghc-imported-from;
  ghc-parmake = dontCheck super.ghc-parmake;
  git-vogue = dontCheck super.git-vogue;
  github-rest = dontCheck super.github-rest;  # test suite needs the network
  gitlib-cmdline = dontCheck super.gitlib-cmdline;
  GLFW-b = dontCheck super.GLFW-b;                      # https://github.com/bsl/GLFW-b/issues/50
  hackport = dontCheck super.hackport;
  hadoop-formats = dontCheck super.hadoop-formats;
  haeredes = dontCheck super.haeredes;
  hashed-storage = dontCheck super.hashed-storage;
  hashring = dontCheck super.hashring;
  hath = dontCheck super.hath;
  haxl = dontCheck super.haxl;                          # non-deterministic failure https://github.com/facebook/Haxl/issues/85
  haxl-facebook = dontCheck super.haxl-facebook;        # needs facebook credentials for testing
  hdbi-postgresql = dontCheck super.hdbi-postgresql;
  hedis = dontCheck super.hedis;
  hedis-pile = dontCheck super.hedis-pile;
  hedis-tags = dontCheck super.hedis-tags;
  hedn = dontCheck super.hedn;
  hgdbmi = dontCheck super.hgdbmi;
  hi = dontCheck super.hi;
  hierarchical-clustering = dontCheck super.hierarchical-clustering;
  hlibgit2 = disableHardening [ "format" ] super.hlibgit2;
  hmatrix-tests = dontCheck super.hmatrix-tests;
  hquery = dontCheck super.hquery;
  hs2048 = dontCheck super.hs2048;
  hsbencher = dontCheck super.hsbencher;
  hsexif = dontCheck super.hsexif;
  hspec-server = dontCheck super.hspec-server;
  HTF = overrideCabal (orig: {
    # The scripts in scripts/ are needed to build the test suite.
    preBuild = "patchShebangs --build scripts";
    # test suite doesn't compile with aeson >= 2.0
    # https://github.com/skogsbaer/HTF/issues/114
    doCheck = false;
  }) super.HTF;
  htsn = dontCheck super.htsn;
  htsn-import = dontCheck super.htsn-import;
  http-link-header = dontCheck super.http-link-header; # non deterministic failure https://hydra.nixos.org/build/75041105
  influxdb = dontCheck super.influxdb;
  integer-roots = dontCheck super.integer-roots; # requires an old version of smallcheck, will be fixed in > 1.0
  itanium-abi = dontCheck super.itanium-abi;
  katt = dontCheck super.katt;
  language-slice = dontCheck super.language-slice;
  ldap-client = dontCheck super.ldap-client;
  lensref = dontCheck super.lensref;
  lvmrun = disableHardening ["format"] (dontCheck super.lvmrun);
  matplotlib = dontCheck super.matplotlib;
  memcache = dontCheck super.memcache;
  metrics = dontCheck super.metrics;
  milena = dontCheck super.milena;
  modular-arithmetic = dontCheck super.modular-arithmetic; # tests require a very old Glob (0.7.*)
  nats-queue = dontCheck super.nats-queue;
  netpbm = dontCheck super.netpbm;
  network = dontCheck super.network;
  network_2_6_3_1 = dontCheck super.network_2_6_3_1; # package is missing files for test
  network-dbus = dontCheck super.network-dbus;
  notcpp = dontCheck super.notcpp;
  ntp-control = dontCheck super.ntp-control;
  odpic-raw = dontCheck super.odpic-raw; # needs a running oracle database server
  opaleye = dontCheck super.opaleye;
  openpgp = dontCheck super.openpgp;
  optional = dontCheck super.optional;
  orgmode-parse = dontCheck super.orgmode-parse;
  os-release = dontCheck super.os-release;
  parameterized = dontCheck super.parameterized; # https://github.com/louispan/parameterized/issues/2
  persistent-redis = dontCheck super.persistent-redis;
  pipes-extra = dontCheck super.pipes-extra;
  pipes-websockets = dontCheck super.pipes-websockets;
  posix-pty = dontCheck super.posix-pty; # https://github.com/merijn/posix-pty/issues/12
  postgresql-binary = dontCheck super.postgresql-binary; # needs a running postgresql server
  postgresql-simple-migration = dontCheck super.postgresql-simple-migration;
  powerdns = dontCheck super.powerdns; # Tests require networking and external services
  process-streaming = dontCheck super.process-streaming;
  punycode = dontCheck super.punycode;
  pwstore-cli = dontCheck super.pwstore-cli;
  quantities = dontCheck super.quantities;
  redis-io = dontCheck super.redis-io;
  rethinkdb = dontCheck super.rethinkdb;
  Rlang-QQ = dontCheck super.Rlang-QQ;
  safecopy = dontCheck super.safecopy;
  sai-shape-syb = dontCheck super.sai-shape-syb;
  saltine = dontCheck super.saltine; # https://github.com/tel/saltine/pull/56
  scp-streams = dontCheck super.scp-streams;
  sdl2 = dontCheck super.sdl2; # the test suite needs an x server
  sdl2-ttf = dontCheck super.sdl2-ttf; # as of version 0.2.1, the test suite requires user intervention
  separated = dontCheck super.separated;
  shadowsocks = dontCheck super.shadowsocks;
  shake-language-c = dontCheck super.shake-language-c;
  snap-core = doJailbreak (dontCheck super.snap-core); # attoparsec bound is too strict. This has been fixed on master
  snap-server = doJailbreak super.snap-server; # attoparsec bound is too strict
  sourcemap = dontCheck super.sourcemap;
  static-resources = dontCheck super.static-resources;
  strive = dontCheck super.strive;                      # fails its own hlint test with tons of warnings
  svndump = dontCheck super.svndump;
  tar = dontCheck super.tar; #https://hydra.nixos.org/build/25088435/nixlog/2 (fails only on 32-bit)
  th-printf = dontCheck super.th-printf;
  thumbnail-plus = dontCheck super.thumbnail-plus;
  tickle = dontCheck super.tickle;
  tpdb = dontCheck super.tpdb;
  translatable-intset = dontCheck super.translatable-intset;
  ua-parser = dontCheck super.ua-parser;
  unagi-chan = dontCheck super.unagi-chan;
  wai-logger = dontCheck super.wai-logger;
  WebBits = dontCheck super.WebBits;                    # http://hydra.cryp.to/build/499604/log/raw
  webdriver = dontCheck super.webdriver;
  webdriver-angular = dontCheck super.webdriver-angular;
  xsd = dontCheck super.xsd;
  zip-archive = dontCheck super.zip-archive;  # https://github.com/jgm/zip-archive/issues/57

  # These test suites run for ages, even on a fast machine. This is nuts.
  Random123 = dontCheck super.Random123;
  systemd = dontCheck super.systemd;

  # https://github.com/eli-frey/cmdtheline/issues/28
  cmdtheline = dontCheck super.cmdtheline;

  # https://github.com/bos/snappy/issues/1
  snappy = dontCheck super.snappy;

  # https://github.com/vincenthz/hs-crypto-pubkey/issues/20
  crypto-pubkey = dontCheck super.crypto-pubkey;

  # https://github.com/Philonous/xml-picklers/issues/5
  xml-picklers = dontCheck super.xml-picklers;

  # https://github.com/joeyadams/haskell-stm-delay/issues/3
  stm-delay = dontCheck super.stm-delay;

  # https://github.com/pixbi/duplo/issues/25
  duplo = doJailbreak super.duplo;

  # https://github.com/evanrinehart/mikmod/issues/1
  mikmod = addExtraLibrary pkgs.libmikmod super.mikmod;

  # Missing module.
  rematch = dontCheck super.rematch;            # https://github.com/tcrayford/rematch/issues/5
  rematch-text = dontCheck super.rematch-text;  # https://github.com/tcrayford/rematch/issues/6

  # no haddock since this is an umbrella package.
  cloud-haskell = dontHaddock super.cloud-haskell;

  # This packages compiles 4+ hours on a fast machine. That's just unreasonable.
  CHXHtml = dontDistribute super.CHXHtml;

  # https://github.com/NixOS/nixpkgs/issues/6350
  paypal-adaptive-hoops = overrideCabal (drv: { testTarget = "local"; }) super.paypal-adaptive-hoops;

  # Avoid "QuickCheck >=2.3 && <2.10" dependency we cannot fulfill in lts-11.x.
  test-framework = dontCheck super.test-framework;

  # Depends on broken test-framework-quickcheck.
  apiary = dontCheck super.apiary;
  apiary-authenticate = dontCheck super.apiary-authenticate;
  apiary-clientsession = dontCheck super.apiary-clientsession;
  apiary-cookie = dontCheck super.apiary-cookie;
  apiary-eventsource = dontCheck super.apiary-eventsource;
  apiary-logger = dontCheck super.apiary-logger;
  apiary-memcached = dontCheck super.apiary-memcached;
  apiary-mongoDB = dontCheck super.apiary-mongoDB;
  apiary-persistent = dontCheck super.apiary-persistent;
  apiary-purescript = dontCheck super.apiary-purescript;
  apiary-session = dontCheck super.apiary-session;
  apiary-websockets = dontCheck super.apiary-websockets;

  # https://github.com/junjihashimoto/test-sandbox-compose/issues/2
  test-sandbox-compose = dontCheck super.test-sandbox-compose;

  # Test suite won't compile against tasty-hunit 0.10.x.
  binary-parsers = dontCheck super.binary-parsers;

  # https://github.com/ndmitchell/shake/issues/804
  shake = dontCheck super.shake;

  # https://github.com/nushio3/doctest-prop/issues/1
  doctest-prop = dontCheck super.doctest-prop;

  # Missing file in source distribution:
  # - https://github.com/karun012/doctest-discover/issues/22
  # - https://github.com/karun012/doctest-discover/issues/23
  #
  # When these are fixed the following needs to be enabled again:
  #
  # # Depends on itself for testing
  # doctest-discover = addBuildTool super.doctest-discover
  #   (if pkgs.buildPlatform != pkgs.hostPlatform
  #    then self.buildHaskellPackages.doctest-discover
  #    else dontCheck super.doctest-discover);
  doctest-discover = dontCheck super.doctest-discover;

  # Test suite is missing an import from hspec
  # https://github.com/haskell-works/tasty-discover/issues/9
  # https://github.com/commercialhaskell/stackage/issues/6584#issuecomment-1326522815
  tasty-discover = assert super.tasty-discover.version == "4.2.2"; dontCheck super.tasty-discover;

  # Known issue with nondeterministic test suite failure
  # https://github.com/nomeata/tasty-expected-failure/issues/21
  tasty-expected-failure = dontCheck super.tasty-expected-failure;

  # Waiting on https://github.com/RaphaelJ/friday/pull/36
  friday = doJailbreak super.friday;

  # Won't compile with recent versions of QuickCheck.
  inilist = dontCheck super.inilist;

  # https://github.com/yaccz/saturnin/issues/3
  Saturnin = dontCheck super.Saturnin;

  # https://github.com/kkardzis/curlhs/issues/6
  curlhs = dontCheck super.curlhs;

  # Too strict upper bounds on bytestring & time
  # https://github.com/barrucadu/irc-conduit/issues/35
  irc-conduit = doJailbreak super.irc-conduit;
  # https://github.com/barrucadu/irc-client/issues/77
  irc-client = doJailbreak super.irc-client;

  # https://github.com/hvr/token-bucket/issues/3
  token-bucket = dontCheck super.token-bucket;

  # https://github.com/alphaHeavy/lzma-enumerator/issues/3
  lzma-enumerator = dontCheck super.lzma-enumerator;

  # FPCO's fork of Cabal won't succeed its test suite.
  Cabal-ide-backend = dontCheck super.Cabal-ide-backend;

  # This package can't be built on non-Windows systems.
  Win32 = overrideCabal (drv: { broken = !pkgs.stdenv.isCygwin; }) super.Win32;
  inline-c-win32 = dontDistribute super.inline-c-win32;
  Southpaw = dontDistribute super.Southpaw;

  # Hydra no longer allows building texlive packages.
  lhs2tex = dontDistribute super.lhs2tex;

  # https://ghc.haskell.org/trac/ghc/ticket/9825
  vimus = overrideCabal (drv: { broken = pkgs.stdenv.isLinux && pkgs.stdenv.isi686; }) super.vimus;

  # https://github.com/kazu-yamamoto/logger/issues/42
  logger = dontCheck super.logger;

  # vector dependency < 0.12
  imagemagick = doJailbreak super.imagemagick;

  # https://github.com/liyang/thyme/issues/36
  thyme = dontCheck super.thyme;

  # Elm is no longer actively maintained on Hackage: https://github.com/NixOS/nixpkgs/pull/9233.
  Elm = markBroken super.Elm;
  elm-build-lib = markBroken super.elm-build-lib;
  elm-compiler = markBroken super.elm-compiler;
  elm-get = markBroken super.elm-get;
  elm-make = markBroken super.elm-make;
  elm-package = markBroken super.elm-package;
  elm-reactor = markBroken super.elm-reactor;
  elm-repl = markBroken super.elm-repl;
  elm-server = markBroken super.elm-server;
  elm-yesod = markBroken super.elm-yesod;

  # https://github.com/Euterpea/Euterpea2/issues/40
  Euterpea = doJailbreak super.Euterpea;

  # Install icons, metadata and cli program.
  bustle = overrideCabal (drv: {
    buildDepends = [ pkgs.libpcap ];
    buildTools = with pkgs.buildPackages; [ gettext perl help2man ];
    postInstall = ''
      make install PREFIX=$out
    '';
  }) super.bustle;

  # Byte-compile elisp code for Emacs.
  ghc-mod = overrideCabal (drv: {
    preCheck = "export HOME=$TMPDIR";
    testToolDepends = drv.testToolDepends or [] ++ [self.cabal-install];
    doCheck = false;            # https://github.com/kazu-yamamoto/ghc-mod/issues/335
    executableToolDepends = drv.executableToolDepends or [] ++ [pkgs.buildPackages.emacs];
    postInstall = ''
      local lispdir=( "$data/share/${self.ghc.targetPrefix}${self.ghc.haskellCompilerName}/*/${drv.pname}-${drv.version}/elisp" )
      make -C $lispdir
      mkdir -p $data/share/emacs/site-lisp
      ln -s "$lispdir/"*.el{,c} $data/share/emacs/site-lisp/
    '';
  }) super.ghc-mod;

  # 2022-03-20: descriptive is unmaintained since 2018 and archived on github.com
  # It does not support aeson 2.0
  descriptive = super.descriptive.override { aeson = self.aeson_1_5_6_0; };

  # 2022-03-19: Testsuite is failing: https://github.com/puffnfresh/haskell-jwt/issues/2
  jwt = dontCheck super.jwt;

  # Build the latest git version instead of the official release. This isn't
  # ideal, but Chris doesn't seem to make official releases any more.
  structured-haskell-mode = overrideCabal (drv: {
    src = pkgs.fetchFromGitHub {
      owner = "projectional-haskell";
      repo = "structured-haskell-mode";
      rev = "7f9df73f45d107017c18ce4835bbc190dfe6782e";
      sha256 = "1jcc30048j369jgsbbmkb63whs4wb37bq21jrm3r6ry22izndsqa";
    };
    version = "20170205-git";
    editedCabalFile = null;
    # Make elisp files available at a location where people expect it. We
    # cannot easily byte-compile these files, unfortunately, because they
    # depend on a new version of haskell-mode that we don't have yet.
    postInstall = ''
      local lispdir=( "$data/share/${self.ghc.targetPrefix}${self.ghc.haskellCompilerName}/"*"/${drv.pname}-"*"/elisp" )
      mkdir -p $data/share/emacs
      ln -s $lispdir $data/share/emacs/site-lisp
    '';
  }) super.structured-haskell-mode;

  # Make elisp files available at a location where people expect it.
  hindent = (overrideCabal (drv: {
    # We cannot easily byte-compile these files, unfortunately, because they
    # depend on a new version of haskell-mode that we don't have yet.
    postInstall = ''
      local lispdir=( "$data/share/${self.ghc.targetPrefix}${self.ghc.haskellCompilerName}/"*"/${drv.pname}-"*"/elisp" )
      mkdir -p $data/share/emacs
      ln -s $lispdir $data/share/emacs/site-lisp
    '';
    doCheck = false; # https://github.com/chrisdone/hindent/issues/299
  }) super.hindent);

  # https://github.com/basvandijk/concurrent-extra/issues/12
  concurrent-extra = dontCheck super.concurrent-extra;

  # https://github.com/bos/bloomfilter/issues/7
  bloomfilter = appendPatch ./patches/bloomfilter-fix-on-32bit.patch super.bloomfilter;

  # https://github.com/pxqr/base32-bytestring/issues/4
  base32-bytestring = dontCheck super.base32-bytestring;

  # Djinn's last release was 2014, incompatible with Semigroup-Monoid Proposal
  # https://github.com/augustss/djinn/pull/8
  djinn = appendPatch (fetchpatch {
    url = "https://github.com/augustss/djinn/commit/6cb9433a137fb6b5194afe41d616bd8b62b95630.patch";
    sha256 = "0s021y5nzrh74gfp8xpxpxm11ivzfs3jwg6mkrlyry3iy584xqil";
  }) super.djinn;

  # We cannot build this package w/o the C library from <http://www.phash.org/>.
  phash = markBroken super.phash;

  # https://github.com/Philonous/hs-stun/pull/1
  # Remove if a version > 0.1.0.1 ever gets released.
  stunclient = overrideCabal (drv: {
    postPatch = (drv.postPatch or "") + ''
      substituteInPlace source/Network/Stun/MappedAddress.hs --replace "import Network.Endian" ""
    '';
  }) super.stunclient;

  d-bus = let
    # The latest release on hackage is missing necessary patches for recent compilers
    # https://github.com/Philonous/d-bus/issues/24
    newer = overrideSrc {
      version = "unstable-2021-01-08";
      src = pkgs.fetchFromGitHub {
        owner = "Philonous";
        repo = "d-bus";
        rev = "fb8a948a3b9d51db618454328dbe18fb1f313c70";
        hash = "sha256-R7/+okb6t9DAkPVUV70QdYJW8vRcvBdz4zKJT13jb3A=";
      };
    } super.d-bus;
  # Add now required extension on recent compilers.
  # https://github.com/Philonous/d-bus/pull/23
  in appendPatch (fetchpatch {
    url = "https://github.com/Philonous/d-bus/commit/e5f37900a3a301c41d98bdaa134754894c705681.patch";
    sha256 = "6rQ7H9t483sJe1x95yLPAZ0BKTaRjgqQvvrQv7HkJRE=";
  }) newer;

  # * The standard libraries are compiled separately.
  # * We need multiple patches from master to fix compilation with
  #   updated dependencies (haskeline and megaparsec) which can be
  #   removed when the next idris release (1.3.4 probably) comes
  #   around.
  idris = self.generateOptparseApplicativeCompletions [ "idris" ]
    (doJailbreak (dontCheck super.idris));

  # https://github.com/pontarius/pontarius-xmpp/issues/105
  pontarius-xmpp = dontCheck super.pontarius-xmpp;

  # fails with sandbox
  yi-keymap-vim = dontCheck super.yi-keymap-vim;

  # https://github.com/bmillwood/applicative-quoters/issues/6
  applicative-quoters = doJailbreak super.applicative-quoters;

  # https://hydra.nixos.org/build/42769611/nixlog/1/raw
  # note: the library is unmaintained, no upstream issue
  dataenc = doJailbreak super.dataenc;

  # horribly outdated (X11 interface changed a lot)
  sindre = markBroken super.sindre;

  # Test suite occasionally runs for 1+ days on Hydra.
  distributed-process-tests = dontCheck super.distributed-process-tests;

  # https://github.com/mulby/diff-parse/issues/9
  diff-parse = doJailbreak super.diff-parse;

  # No upstream issue tracker
  hspec-expectations-pretty-diff = dontCheck super.hspec-expectations-pretty-diff;

  # Don't depend on chell-quickcheck, which doesn't compile due to restricting
  # QuickCheck to versions ">=2.3 && <2.9".
  system-filepath = dontCheck super.system-filepath;

  # The tests spuriously fail
  libmpd = dontCheck super.libmpd;

  # https://github.com/xu-hao/namespace/issues/1
  namespace = doJailbreak super.namespace;

  # https://github.com/danidiaz/streaming-eversion/issues/1
  streaming-eversion = dontCheck super.streaming-eversion;

  # https://github.com/danidiaz/tailfile-hinotify/issues/2
  tailfile-hinotify = doJailbreak (dontCheck super.tailfile-hinotify);

  # Test suite fails: https://github.com/lymar/hastache/issues/46.
  # Don't install internal mkReadme tool.
  hastache = overrideCabal (drv: {
    doCheck = false;
    postInstall = "rm $out/bin/mkReadme && rmdir $out/bin";
  }) super.hastache;

  # Has a dependency on outdated versions of directory.
  cautious-file = doJailbreak (dontCheck super.cautious-file);

  # missing dependencies: blaze-html >=0.5 && <0.9, blaze-markup >=0.5 && <0.8
  digestive-functors-blaze = doJailbreak super.digestive-functors-blaze;
  digestive-functors = doJailbreak super.digestive-functors;

  # Wrap the generated binaries to include their run-time dependencies in
  # $PATH. Also, cryptol needs a version of sbl that's newer than what we have
  # in LTS-13.x.
  cryptol = overrideCabal (drv: {
    buildTools = drv.buildTools or [] ++ [ pkgs.buildPackages.makeWrapper ];
    postInstall = drv.postInstall or "" + ''
      for b in $out/bin/cryptol $out/bin/cryptol-html; do
        wrapProgram $b --prefix 'PATH' ':' "${lib.getBin pkgs.z3}/bin"
      done
    '';
  }) super.cryptol;

  # Tests try to invoke external process and process == 1.4
  grakn = dontCheck (doJailbreak super.grakn);

  # test suite requires git and does a bunch of git operations
  restless-git = dontCheck super.restless-git;

  # requires git at test-time *and* runtime, but we'll just rely on users to
  # bring their own git at runtime
  sensei = overrideCabal (drv: {
    testHaskellDepends = drv.testHaskellDepends or [] ++ [ self.hspec-meta_2_10_5 ];
    testToolDepends = drv.testToolDepends or [] ++ [ pkgs.git ];
  }) (super.sensei.override {
    hspec = self.hspec_2_10_7;
    hspec-wai = super.hspec-wai.override {
      hspec = self.hspec_2_10_7;
    };
  });

  # Depends on broken fluid.
  fluid-idl-http-client = markBroken super.fluid-idl-http-client;
  fluid-idl-scotty = markBroken super.fluid-idl-scotty;

  # Work around https://github.com/haskell/c2hs/issues/192.
  c2hs = dontCheck super.c2hs;

  # Needs pginit to function and pgrep to verify.
  tmp-postgres = overrideCabal (drv: {
    # Flaky tests: https://github.com/jfischoff/tmp-postgres/issues/274
    doCheck = false;

    preCheck = ''
      export HOME="$TMPDIR"
    '' + (drv.preCheck or "");
    libraryToolDepends = drv.libraryToolDepends or [] ++ [pkgs.buildPackages.postgresql];
    testToolDepends = drv.testToolDepends or [] ++ [pkgs.procps];
  }) super.tmp-postgres;

  # Needs QuickCheck <2.10, which we don't have.
  edit-distance = doJailbreak super.edit-distance;
  int-cast = doJailbreak super.int-cast;

  # Needs QuickCheck <2.10, HUnit <1.6 and base <4.10
  pointfree = doJailbreak super.pointfree;

  # Needs tasty-quickcheck ==0.8.*, which we don't have.
  gitHUD = dontCheck super.gitHUD;
  githud = dontCheck super.githud;

  # Test suite fails due to trying to create directories
  path-io = dontCheck super.path-io;

  # Duplicate instance with smallcheck.
  store = dontCheck super.store;

  # With ghc-8.2.x haddock would time out for unknown reason
  # See https://github.com/haskell/haddock/issues/679
  language-puppet = dontHaddock super.language-puppet;

  # https://github.com/alphaHeavy/protobuf/issues/34
  protobuf = dontCheck super.protobuf;

  # jailbreak tasty < 1.2 until servant-docs > 0.11.3 is on hackage.
  snap-templates = doJailbreak super.snap-templates; # https://github.com/snapframework/snap-templates/issues/22

  # Copy hledger man pages from data directory into the proper place. This code
  # should be moved into the cabal2nix generator.
  hledger = overrideCabal (drv: {
    postInstall = ''
      # Don't install files that don't belong into this package to avoid
      # conflicts when hledger and hledger-ui end up in the same profile.
      rm embeddedfiles/hledger-{api,ui,web}.*
      for i in $(seq 1 9); do
        for j in embeddedfiles/*.$i; do
          mkdir -p $out/share/man/man$i
          cp -v $j $out/share/man/man$i/
        done
      done
      mkdir -p $out/share/info
      cp -v embeddedfiles/*.info* $out/share/info/
    '';
  }) super.hledger;
  hledger-ui = overrideCabal (drv: {
    postInstall = ''
      for i in $(seq 1 9); do
        for j in *.$i; do
          mkdir -p $out/share/man/man$i
          cp -v $j $out/share/man/man$i/
        done
      done
      mkdir -p $out/share/info
      cp -v *.info* $out/share/info/
    '';
  }) super.hledger-ui;
  hledger-web = overrideCabal (drv: {
    preCheck = "export HOME=$TMPDIR";
    postInstall = ''
      for i in $(seq 1 9); do
        for j in *.$i; do
          mkdir -p $out/share/man/man$i
          cp -v $j $out/share/man/man$i/
        done
      done
      mkdir -p $out/share/info
      cp -v *.info* $out/share/info/
    '';
  }) super.hledger-web;


  # https://github.com/haskell-hvr/resolv/pull/6
  resolv_0_1_1_2 = dontCheck super.resolv_0_1_1_2;

  # The test suite does not know how to find the 'alex' binary.
  alex = overrideCabal (drv: {
    testSystemDepends = (drv.testSystemDepends or []) ++ [pkgs.which];
    preCheck = ''export PATH="$PWD/dist/build/alex:$PATH"'';
  }) super.alex;

  # This package refers to the wrong library (itself in fact!)
  vulkan = super.vulkan.override { vulkan = pkgs.vulkan-loader; };

  # Compiles some C or C++ source which requires these headers
  VulkanMemoryAllocator = addExtraLibrary pkgs.vulkan-headers super.VulkanMemoryAllocator;
  # dontCheck can be removed on the next package set bump
  vulkan-utils = dontCheck (addExtraLibrary pkgs.vulkan-headers super.vulkan-utils);

  # https://github.com/dmwit/encoding/pull/3
  encoding = doJailbreak (appendPatch ./patches/encoding-Cabal-2.0.patch super.encoding);

  # Work around overspecified constraint on github ==0.18.
  github-backup = doJailbreak super.github-backup;

  # dontCheck: https://github.com/haskell-servant/servant-auth/issues/113
  # doJailbreak: waiting on revision 1 to hit hackage
  servant-auth-client = doJailbreak (dontCheck super.servant-auth-client);
  servant-auth-server = doJailbreak super.servant-auth-server;

  # Generate cli completions for dhall.
  dhall = self.generateOptparseApplicativeCompletions [ "dhall" ] super.dhall;
  # For reasons that are not quire clear 'dhall-json' won't compile without 'tasty 1.4' due to its tests
  # https://github.com/commercialhaskell/stackage/issues/5795
  # This issue can be mitigated with 'dontCheck' which skips the tests and their compilation.
  dhall-json = self.generateOptparseApplicativeCompletions ["dhall-to-json" "dhall-to-yaml"] (dontCheck super.dhall-json);
  dhall-nix = self.generateOptparseApplicativeCompletions [ "dhall-to-nix" ]
    (overrideCabal (drv: {
      patches = [
        # Compatibility with hnix 0.16, waiting for release
        # https://github.com/dhall-lang/dhall-haskell/pull/2474
        (pkgs.fetchpatch {
          name = "dhall-nix-hnix-0.16.patch";
          url = "https://github.com/dhall-lang/dhall-haskell/commit/49b9b3e3ce1718a89773c2b1bfa3c2af1a6e8752.patch";
          sha256 = "12sh5md81nlhyzzkmf7jrll3w1rvg2j48m57hfyvjn8has9c4gw6";
          stripLen = 1;
          includes = [ "dhall-nix.cabal" "src/Dhall/Nix.hs" ];
        })
      ] ++ drv.patches or [];
      prePatch = drv.prePatch or "" + ''
        ${pkgs.buildPackages.dos2unix}/bin/dos2unix *.cabal
      '';
    }) super.dhall-nix);
  dhall-yaml = self.generateOptparseApplicativeCompletions ["dhall-to-yaml-ng" "yaml-to-dhall"] super.dhall-yaml;
  dhall-nixpkgs = self.generateOptparseApplicativeCompletions [ "dhall-to-nixpkgs" ]
    (overrideCabal (drv: {
      # Allow hnix 0.16, needs unreleased bounds change
      # https://github.com/dhall-lang/dhall-haskell/pull/2474
      jailbreak = assert drv.version == "1.0.9" && drv.revision == "1"; true;
    }) super.dhall-nixpkgs);

  stack = self.generateOptparseApplicativeCompletions [ "stack" ] super.stack;

  # Too strict version bound on hashable-time.
  # Tests require newer package version.
  aeson_1_5_6_0 = dontCheck (doJailbreak super.aeson_1_5_6_0);

  # musl fixes
  # dontCheck: use of non-standard strptime "%s" which musl doesn't support; only used in test
  unix-time = if pkgs.stdenv.hostPlatform.isMusl then dontCheck super.unix-time else super.unix-time;

  # Workaround for https://github.com/sol/hpack/issues/528
  # The hpack test suite can't deal with the CRLF line endings hackage revisions insert
  hpack = overrideCabal (drv: {
    postPatch = drv.postPatch or "" + ''
      "${lib.getBin pkgs.buildPackages.dos2unix}/bin/dos2unix" *.cabal
    '';
  }) super.hpack;

  # hslua has tests that appear to break when using musl.
  # https://github.com/hslua/hslua/issues/106
  # Note that hslua is currently version 1.3.  However, in the latest version
  # (>= 2.0), hslua has been split into multiple packages and this override
  # will likely need to be moved to the hslua-core package.
  hslua = if pkgs.stdenv.hostPlatform.isMusl then dontCheck super.hslua else super.hslua;

  # The test suite runs for 20+ minutes on a very fast machine, which feels kinda disproportionate.
  prettyprinter = dontCheck super.prettyprinter;
  brittany = doJailbreak (dontCheck super.brittany);  # Outdated upperbound on ghc-exactprint: https://github.com/lspitzner/brittany/issues/342

  # Fix with Cabal 2.2, https://github.com/guillaume-nargeot/hpc-coveralls/pull/73
  hpc-coveralls = appendPatch (fetchpatch {
    url = "https://github.com/guillaume-nargeot/hpc-coveralls/pull/73/commits/344217f513b7adfb9037f73026f5d928be98d07f.patch";
    sha256 = "056rk58v9h114mjx62f41x971xn9p3nhsazcf9zrcyxh1ymrdm8j";
  }) super.hpc-coveralls;

  # sexpr is old, broken and has no issue-tracker. Let's fix it the best we can.
  sexpr = appendPatch ./patches/sexpr-0.2.1.patch
    (overrideCabal (drv: {
      isExecutable = false;
      libraryHaskellDepends = drv.libraryHaskellDepends ++ [self.QuickCheck];
    }) super.sexpr);

  # https://github.com/haskell/hoopl/issues/50
  hoopl = dontCheck super.hoopl;

  # Generate shell completion for spago
  spago = self.generateOptparseApplicativeCompletions [ "spago" ] super.spago;

  # https://github.com/DanielG/cabal-helper/pull/123
  cabal-helper = doJailbreak super.cabal-helper;

  # TODO(Profpatsch): factor out local nix store setup from
  # lib/tests/release.nix and use that for the tests of libnix
  # libnix = overrideCabal (old: {
  #   testToolDepends = old.testToolDepends or [] ++ [ pkgs.nix ];
  # }) super.libnix;
  libnix = dontCheck super.libnix;

  # dontCheck: The test suite tries to mess with ALSA, which doesn't work in the build sandbox.
  xmobar = dontCheck super.xmobar;

  # https://github.com/mgajda/json-autotype/issues/25
  json-autotype = dontCheck super.json-autotype;

  # Requires pg_ctl command during tests
  beam-postgres = overrideCabal (drv: {
    # https://github.com/NixOS/nixpkgs/issues/198495
    doCheck = pkgs.postgresql.doCheck;
    testToolDepends = (drv.testToolDepends or []) ++ [pkgs.postgresql];
  }) super.beam-postgres;

  # Fix for base >= 4.11
  scat = overrideCabal (drv: {
    patches = [(fetchpatch {
      url    = "https://github.com/redelmann/scat/pull/6.diff";
      sha256 = "07nj2p0kg05livhgp1hkkdph0j0a6lb216f8x348qjasy0lzbfhl";
    })];
  }) super.scat;

  # Fix build with attr-2.4.48 (see #53716)
  xattr = appendPatch ./patches/xattr-fix-build.patch super.xattr;

  esqueleto =
    overrideCabal
      (drv: {
        postPatch = drv.postPatch or "" + ''
          # patch out TCP usage: https://nixos.org/manual/nixpkgs/stable/#sec-postgresqlTestHook-tcp
          sed -i test/PostgreSQL/Test.hs \
            -e s^host=localhost^^
        '';
        # https://github.com/NixOS/nixpkgs/issues/198495
        doCheck = pkgs.postgresql.doCheck;
        # Match the test suite defaults (or hardcoded values?)
        preCheck = drv.preCheck or "" + ''
          PGUSER=esqutest
          PGDATABASE=esqutest
        '';
        testFlags = drv.testFlags or [] ++ [
          # We don't have a MySQL test hook yet
          "--skip=/Esqueleto/MySQL"
        ];
        testToolDepends = drv.testToolDepends or [] ++ [
          pkgs.postgresql
          pkgs.postgresqlTestHook
        ];
      })
      super.esqueleto;

  # Requires API keys to run tests
  algolia = dontCheck super.algolia;

  # antiope-s3's latest stackage version has a hspec < 2.6 requirement, but
  # hspec which isn't in stackage is already past that
  antiope-s3 = doJailbreak super.antiope-s3;

  # Has tasty < 1.2 requirement, but works just fine with 1.2
  temporary-resourcet = doJailbreak super.temporary-resourcet;

  # Test suite doesn't work with current QuickCheck
  # https://github.com/pruvisto/heap/issues/11
  heap = dontCheck super.heap;

  # Test suite won't link for no apparent reason.
  constraints-deriving = dontCheck super.constraints-deriving;

  # https://github.com/elliottt/hsopenid/issues/15
  openid = markBroken super.openid;

  # https://github.com/erikd/hjsmin/issues/32
  hjsmin = dontCheck super.hjsmin;

  # Remove for hail > 0.2.0.0
  hail = overrideCabal (drv: {
    patches = [
      (fetchpatch {
        # Relax dependency constraints,
        # upstream PR: https://github.com/james-preston/hail/pull/13
        url = "https://patch-diff.githubusercontent.com/raw/james-preston/hail/pull/13.patch";
        sha256 = "039p5mqgicbhld2z44cbvsmam3pz0py3ybaifwrjsn1y69ldsmkx";
      })
      (fetchpatch {
        # Relax dependency constraints,
        # upstream PR: https://github.com/james-preston/hail/pull/16
        url = "https://patch-diff.githubusercontent.com/raw/james-preston/hail/pull/16.patch";
        sha256 = "0dpagpn654zjrlklihsg911lmxjj8msylbm3c68xa5aad1s9gcf7";
      })
    ];
  }) super.hail;

  # https://github.com/kazu-yamamoto/dns/issues/150
  dns = dontCheck super.dns;

  # https://github.com/haskell-servant/servant-ekg/issues/15
  servant-ekg = doJailbreak super.servant-ekg;

  # the test suite has an overly tight restriction on doctest
  # See https://github.com/ekmett/perhaps/pull/5
  perhaps = doJailbreak super.perhaps;

  # it wants to build a statically linked binary by default
  hledger-flow = overrideCabal (drv: {
    postPatch = (drv.postPatch or "") + ''
      substituteInPlace hledger-flow.cabal --replace "-static" ""
    '';
  }) super.hledger-flow;

  # Chart-tests needs and compiles some modules from Chart itself
  Chart-tests = overrideCabal (old: {
    # https://github.com/timbod7/haskell-chart/issues/233
    jailbreak = true;
    preCheck = old.preCheck or "" + ''
      tar --one-top-level=../chart --strip-components=1 -xf ${self.Chart.src}
    '';
  }) (addExtraLibrary self.QuickCheck super.Chart-tests);

  # This breaks because of version bounds, but compiles and runs fine.
  # Last commit is 5 years ago, so we likely won't get upstream fixed soon.
  # https://bitbucket.org/rvlm/hakyll-contrib-hyphenation/src/master/
  # Therefore we jailbreak it.
  hakyll-contrib-hyphenation = doJailbreak super.hakyll-contrib-hyphenation;
  # 2021-10-04: too strict upper bound on Hakyll
  hakyll-filestore = doJailbreak super.hakyll-filestore;

  # The test suite depends on an impure cabal-install installation in
  # $HOME, which we don't have in our build sandbox.
  # 2022-08-31: Jailbreak is done to allow aeson 2.0.*:
  # https://github.com/haskell-CI/haskell-ci/commit/6ad0d5d701cbe101013335d597acaf5feadd3ab9#r82681900
  cabal-install-parsers = doJailbreak (dontCheck (super.cabal-install-parsers.override {
    Cabal-syntax = self.Cabal-syntax_3_8_1_0;
  }));
  cabal-install-parsers_0_4_5 = doDistribute (
    dontCheck (
      super.cabal-install-parsers_0_4_5.override {
        Cabal = self.Cabal_3_6_3_0;
      }
    )
  );

  # 2022-03-12: Pick patches from master for compat with Stackage Nightly
  # 2022-12-07: Lift bounds to allow dependencies shipped with LTS-20
  #             https://github.com/jgm/gitit/pull/683
  gitit = appendPatches [
    (fetchpatch {
      name = "gitit-fix-build-with-hoauth2-2.3.0.patch";
      url = "https://github.com/jgm/gitit/commit/fd534c0155eef1790500c834e612ab22cf9b67b6.patch";
      sha256 = "0hmlqkavn8hr0b4y4hxs1yyg0r79ylkzhzwy1dzbb3a2q86ydd2f";
    })
  ] (doJailbreak super.gitit);

  # Test suite requires database
  persistent-mysql = dontCheck super.persistent-mysql;
  persistent-postgresql =
    overrideCabal
      (drv: {
        postPatch = drv.postPath or "" + ''
          # patch out TCP usage: https://nixos.org/manual/nixpkgs/stable/#sec-postgresqlTestHook-tcp
          # NOTE: upstream host variable takes only two values...
          sed -i test/PgInit.hs \
            -e s^'host=" <> host <> "'^^
        '';
        # https://github.com/NixOS/nixpkgs/issues/198495
        doCheck = pkgs.postgresql.doCheck;
        preCheck = drv.preCheck or "" + ''
          PGDATABASE=test
          PGUSER=test
        '';
        testToolDepends = drv.testToolDepends or [] ++ [
          pkgs.postgresql
          pkgs.postgresqlTestHook
        ];
      })
      super.persistent-postgresql;

  # 2021-12-26: Too strict bounds on doctest
  polysemy-plugin = doJailbreak super.polysemy-plugin;

  # hasn‘t bumped upper bounds
  # upstream: https://github.com/obsidiansystems/which/pull/6
  which = doJailbreak super.which;

  # 2022-09-20: We have overridden lsp to not be the stackage version.
  # dhall-lsp-server needs the older 1.4.0.0 lsp
  dhall-lsp-server = super.dhall-lsp-server.override {
    lsp = dontCheck (super.lsp_1_4_0_0.override {
      lsp-types = super.lsp-types_1_4_0_1;
    });
  };

  # 2022-03-16: lens bound can be loosened https://github.com/ghcjs/jsaddle-dom/issues/19
  jsaddle-dom = overrideCabal (old: {
    postPatch = old.postPatch or "" + ''
      sed -i 's/lens.*4.20/lens/' jsaddle-dom.cabal
    '';
  }) super.jsaddle-dom;

  # Tests disabled and broken override needed because of missing lib chrome-test-utils: https://github.com/reflex-frp/reflex-dom/issues/392
  # 2022-03-16: Pullrequest for ghc 9 compat https://github.com/reflex-frp/reflex-dom/pull/433
  reflex-dom-core = doDistribute (unmarkBroken (dontCheck
    (appendPatch
      (fetchpatch {
        url = "https://github.com/reflex-frp/reflex-dom/compare/a0459deafd296656b3e99db01ea7f65b89b0948c...56fa8a484ccfc7d3365d07fea3caa430155dbcac.patch";
        sha256 = "sha256-azMF3uX7S1rKKRAVjY+xP2XbQKHvEY/9nU7cH81KKPA=";
        relative = "reflex-dom-core";
      })
      super.reflex-dom-core)));

  # Tests disabled because they assume to run in the whole jsaddle repo and not the hackage tarbal of jsaddle-warp.
  jsaddle-warp = dontCheck super.jsaddle-warp;

  # 2020-06-24: Jailbreaking because of restrictive test dep bounds
  # Upstream issue: https://github.com/kowainik/trial/issues/62
  trial = doJailbreak super.trial;

  # 2020-06-24: Tests are broken in hackage distribution.
  # See: https://github.com/robstewart57/rdf4h/issues/39
  rdf4h = dontCheck super.rdf4h;

  # hasn't bumped upper bounds
  # test fails: "floskell-test: styles/base.md: openBinaryFile: does not exist (No such file or directory)"
  # https://github.com/ennocramer/floskell/issues/48
  floskell = dontCheck (doJailbreak super.floskell);

  # hasn't bumped upper bounds
  # test fails because of a "Warning: Unused LANGUAGE pragma"
  # https://github.com/ennocramer/monad-dijkstra/issues/4
  monad-dijkstra = dontCheck super.monad-dijkstra;

  # Fixed upstream but not released to Hackage yet:
  # https://github.com/k0001/hs-libsodium/issues/2
  libsodium = overrideCabal (drv: {
    libraryToolDepends = (drv.libraryToolDepends or []) ++ [self.buildHaskellPackages.c2hs];
  }) super.libsodium;

  svgcairo = appendPatches [
    # Remove when https://github.com/gtk2hs/svgcairo/pull/12 goes in.
    (fetchpatch {
      url = "https://github.com/gtk2hs/svgcairo/commit/348c60b99c284557a522baaf47db69322a0a8b67.patch";
      sha256 = "0akhq6klmykvqd5wsbdfnnl309f80ds19zgq06sh1mmggi54dnf3";
    })
    # Remove when https://github.com/gtk2hs/svgcairo/pull/13 goes in.
    (fetchpatch {
      url = "https://github.com/dalpd/svgcairo/commit/d1e0d7ae04c1edca83d5b782e464524cdda6ae85.patch";
      sha256 = "1pq9ld9z67zsxj8vqjf82qwckcp69lvvnrjb7wsyb5jc6jaj3q0a";
    })
  ] super.svgcairo;

  # Espial is waiting for a hackage release to be compatible with GHC 9.X.
  espial = appendPatch (fetchpatch {
    url = "https://github.com/jonschoning/espial/commit/70177f9efb9666c3616e8a474681d3eb763d0e84.patch";
    sha256 = "sha256-aJtwZGp9DUpACBV0WYRL7k32m6qWf5vq6eKBFq/G23s=";
    excludes = ["package.yaml" "stack.yaml" "stack.yaml.lock"];
  }) super.espial;

  # Upstream PR: https://github.com/jkff/splot/pull/9
  splot = appendPatch (fetchpatch {
    url = "https://github.com/jkff/splot/commit/a6710b05470d25cb5373481cf1cfc1febd686407.patch";
    sha256 = "1c5ck2ibag2gcyag6rjivmlwdlp5k0dmr8nhk7wlkzq2vh7zgw63";
  }) super.splot;

  # Fails with encoding problems, likely needs locale data.
  # Test can be executed by adding which to testToolDepends and
  # $PWD/dist/build/haskeline-examples-Test to $PATH.
  haskeline_0_8_2 = dontCheck super.haskeline_0_8_2;

  # Too strict upper bound on HTF
  # https://github.com/nikita-volkov/stm-containers/issues/29
  stm-containers = doJailbreak super.stm-containers;

  # Test suite fails to compile https://github.com/agrafix/Spock/issues/177
  Spock = dontCheck super.Spock;

  # https://github.com/strake/filtrable.hs/issues/6
  filtrable = doJailbreak super.filtrable;

  # hasura packages need some extra care
  graphql-engine = overrideCabal (drv: {
    patches = [
      # Compat with unordered-containers >= 0.2.15.0
      (fetchpatch {
        name = "hasura-graphql-engine-updated-deps.patch";
        url = "https://github.com/hasura/graphql-engine/commit/d50aae87a58794bc1fc66c7a60acb0c34b5e70c7.patch";
        stripLen = 1;
        excludes = [ "cabal.project.freeze" ];
        sha256 = "0lb5l9vfynr85i9xs53w4mpgczp04ncxz7846n3y91ri34fa87v3";
      })
      # Compat with hashable >= 1.3.4.0
      (fetchpatch {
        name = "hasura-graphql-engine-hashable-1.3.4.0.patch";
        url = "https://github.com/hasura/graphql-engine/commit/e48b2287315fb09005ffd52c0a686dc321171ae2.patch";
        sha256 = "1jppnanmsyl8npyf59s0d8bgjy7bq50vkh5zx4888jy6jqh27jb6";
        stripLen = 1;
      })
      # Compat with unordered-containers >= 0.2.17.0
      (fetchpatch {
        name = "hasura-graphql-engine-unordered-containers-0.2.17.0.patch";
        url = "https://github.com/hasura/graphql-engine/commit/3a1eb3128a2ded2da7c5fef089738890828cce03.patch";
        sha256 = "0vz7s8m8mjvv728vm4q0dvvrirvydaw7xks30b5ddj9f6a72a2f1";
        stripLen = 1;
      })
    ];
    doHaddock = false;
    version = "2.3.1";
  }) (super.graphql-engine.override {
    immortal = self.immortal_0_2_2_1;
    resource-pool = self.hasura-resource-pool;
    ekg-core = self.hasura-ekg-core;
    ekg-json = self.hasura-ekg-json;
  });
  hasura-ekg-json = super.hasura-ekg-json.override {
    ekg-core = self.hasura-ekg-core;
  };
  pg-client = overrideCabal (drv: {
    librarySystemDepends = with pkgs; [ postgresql krb5.dev openssl.dev ];
    testToolDepends = drv.testToolDepends or [] ++ [
      pkgs.postgresql pkgs.postgresqlTestHook
    ];
    # https://github.com/NixOS/nixpkgs/issues/198495
    doCheck = pkgs.postgresql.doCheck;
    preCheck = drv.preCheck or "" + ''
      # empty string means use default connection
      export DATABASE_URL=""
    '';
  }) (super.pg-client.override {
    resource-pool = self.hasura-resource-pool;
    ekg-core = self.hasura-ekg-core;
  });

  hcoord = overrideCabal (drv: {
    # Remove when https://github.com/danfran/hcoord/pull/8 is merged.
    patches = [
      (fetchpatch {
        url = "https://github.com/danfran/hcoord/pull/8/commits/762738b9e4284139f5c21f553667a9975bad688e.patch";
        sha256 = "03r4jg9a6xh7w3jz3g4bs7ff35wa4rrmjgcggq51y0jc1sjqvhyz";
      })
    ];
    # Remove when https://github.com/danfran/hcoord/issues/9 is closed.
    doCheck = false;
  }) super.hcoord;

  # Tests rely on `Int` being 64-bit: https://github.com/hspec/hspec/issues/431.
  # Also, we need QuickCheck-2.14.x to build the test suite, which isn't easy in LTS-16.x.
  # So let's not go there and just disable the tests altogether.
  hspec-core = dontCheck super.hspec-core;

  # tests seem to require a different version of hspec-core
  hspec-contrib = dontCheck super.hspec-contrib;

  # github.com/ucsd-progsys/liquidhaskell/issues/1729
  liquidhaskell = super.liquidhaskell.override { Diff = self.Diff_0_3_4; };
  Diff_0_3_4 = dontCheck super.Diff_0_3_4;

  # The test suite attempts to read `/etc/resolv.conf`, which doesn't work in the sandbox.
  domain-auth = dontCheck super.domain-auth;

  # - Deps are required during the build for testing and also during execution,
  #   so add them to build input and also wrap the resulting binary so they're in
  #   PATH.
  # - Patch can be removed on next package set bump (for v0.2.11)
  update-nix-fetchgit = let deps = [ pkgs.git pkgs.nix pkgs.nix-prefetch-git ];
  in self.generateOptparseApplicativeCompletions [ "update-nix-fetchgit" ] (overrideCabal
    (drv: {
      buildTools = drv.buildTools or [ ] ++ [ pkgs.buildPackages.makeWrapper ];
      postInstall = drv.postInstall or "" + ''
        wrapProgram "$out/bin/update-nix-fetchgit" --prefix 'PATH' ':' "${
          lib.makeBinPath deps
        }"
      '';
    }) (addTestToolDepends deps super.update-nix-fetchgit));

  # Raise version bounds: https://github.com/idontgetoutmuch/binary-low-level/pull/16
  binary-strict = appendPatches [
    (fetchpatch {
      url = "https://github.com/idontgetoutmuch/binary-low-level/pull/16/commits/c16d06a1f274559be0dea0b1f7497753e1b1a8ae.patch";
      sha256 = "sha256-deSbudy+2je1SWapirWZ1IVWtJ0sJVR5O/fnaAaib2g=";
    })
  ] super.binary-strict;

  haskell-language-server = (lib.pipe super.haskell-language-server [
    dontCheck
    (disableCabalFlag "stan") # Sorry stan is totally unmaintained and terrible to get to run. It only works on ghc 8.8 or 8.10 anyways …
  ]).overrideScope (lself: lsuper: {
    hlint = enableCabalFlag "ghc-lib" lsuper.hlint;
    # For most ghc versions, we overrideScope Cabal in the configuration-ghc-???.nix,
    # because some packages, like ormolu, need a newer Cabal version.
    # ghc-paths is special because it depends on Cabal for building
    # its Setup.hs, and therefor declares a Cabal dependency, but does
    # not actually use it as a build dependency.
    # That means ghc-paths can just use the ghc included Cabal version,
    # without causing package-db incoherence and we should do that because
    # otherwise we have different versions of ghc-paths
    # around with have the same abi-hash, which can lead to confusions and conflicts.
    ghc-paths = lsuper.ghc-paths.override { Cabal = null; };
  });

  hls-hlint-plugin = super.hls-hlint-plugin.overrideScope (lself: lsuper: {
    # For "ghc-lib" flag see https://github.com/haskell/haskell-language-server/issues/3185#issuecomment-1250264515
    hlint = enableCabalFlag "ghc-lib" lsuper.hlint;
  });

  # For -f-auto see cabal.project in haskell-language-server.
  ghc-lib-parser-ex = addBuildDepend self.ghc-lib-parser (disableCabalFlag "auto" super.ghc-lib-parser-ex);

  # 2021-05-08: Tests fail: https://github.com/haskell/haskell-language-server/issues/1809
  hls-eval-plugin = dontCheck super.hls-eval-plugin;

  # 2021-06-20: Tests fail: https://github.com/haskell/haskell-language-server/issues/1949
  hls-refine-imports-plugin = dontCheck super.hls-refine-imports-plugin;

  # 2021-09-14: Tests are broken because of undeterministic variable names
  hls-tactics-plugin = dontCheck super.hls-tactics-plugin;

  # 2021-11-20: https://github.com/haskell/haskell-language-server/pull/2373
  hls-explicit-imports-plugin = dontCheck super.hls-explicit-imports-plugin;

  # 2021-11-20: https://github.com/haskell/haskell-language-server/pull/2374
  hls-module-name-plugin = dontCheck super.hls-module-name-plugin;

  # 2022-09-19: https://github.com/haskell/haskell-language-server/issues/3200
  hls-refactor-plugin = dontCheck super.hls-refactor-plugin;

  # 2022-11-18: https://github.com/haskell/haskell-language-server/commit/c1a7527c4fb348bee6093d9794b7d3e0c8d563f2
  hls-fourmolu-plugin = assert super.hls-fourmolu-plugin.version == "1.1.0.0"; doJailbreak super.hls-fourmolu-plugin;

  # 2022-10-27: implicit-hie 0.1.3.0 needs a newer version of Cabal-syntax.
  implicit-hie = super.implicit-hie.override {
    Cabal-syntax = self.Cabal-syntax_3_8_1_0;
  };

  # tests require network
  ghcide = dontCheck super.ghcide;

  # 2020-11-15: nettle tests are pre MonadFail change
  # https://github.com/stbuehler/haskell-nettle/issues/10
  nettle = dontCheck super.nettle;

  # The tests for semver-range need to be updated for the MonadFail change in
  # ghc-8.8:
  # https://github.com/adnelson/semver-range/issues/15
  semver-range = dontCheck super.semver-range;

  # https://github.com/obsidiansystems/dependent-sum/issues/55
  dependent-sum = doJailbreak super.dependent-sum;

  # 2022-03-16 upstream is not updating bounds: https://github.com/srid/rib/issues/169
  rib-core = doJailbreak (super.rib-core.override { relude = doJailbreak super.relude_0_7_0_0; });
  neuron = assert super.neuron.version == "1.0.0.0"; overrideCabal {
    # neuron is soon to be deprecated
    # Fixing another ghc 9.0 bug here
    postPatch = ''
      sed -i 's/asks routeConfigRouteLink/asks (\\x -> routeConfigRouteLink x)/' src/lib/Neuron/Web/Route.hs
    '';
  }
  (doJailbreak (super.neuron.override {
    clay = dontCheck self.clay_0_13_3;
    relude = doJailbreak self.relude_0_7_0_0;
  }));

  reflex-dom-pandoc = super.reflex-dom-pandoc.override { clay = dontCheck self.clay_0_13_3; };

  # 2022-06-19: Disable checks because of https://github.com/reflex-frp/reflex/issues/475
  reflex = dontCheck super.reflex;

  # 2020-11-19: jailbreaking because of pretty-simple bound out of date
  # https://github.com/kowainik/stan/issues/408
  # Tests disabled because of: https://github.com/kowainik/stan/issues/409
  stan = doJailbreak (dontCheck super.stan);

  # Due to tests restricting base in 0.8.0.0 release
  http-media = doJailbreak super.http-media;

  # 2022-03-19: strict upper bounds https://github.com/poscat0x04/hinit/issues/2
  hinit = doJailbreak
    (self.generateOptparseApplicativeCompletions [ "hi" ]
      (super.hinit.override { haskeline = self.haskeline_0_8_2; }));

  # 2020-11-23: https://github.com/Rufflewind/blas-hs/issues/8
  blas-hs = dontCheck super.blas-hs;

  # Strange doctest problems
  # https://github.com/biocad/servant-openapi3/issues/30
  servant-openapi3 = dontCheck super.servant-openapi3;

  # Give hspec 2.10.* correct dependency versions without overrideScope
  hspec_2_10_7 = doDistribute (super.hspec_2_10_7.override {
    hspec-discover = self.hspec-discover_2_10_7;
    hspec-core = self.hspec-core_2_10_7;
  });
  hspec-discover_2_10_7 = super.hspec-discover_2_10_7.override {
    hspec-meta = self.hspec-meta_2_10_5;
  };
  hspec-core_2_10_7 = super.hspec-core_2_10_7.override {
    hspec-meta = self.hspec-meta_2_10_5;
  };

  # Point hspec 2.7.10 to correct dependencies
  hspec_2_7_10 = doDistribute (super.hspec_2_7_10.override {
    hspec-discover = self.hspec-discover_2_7_10;
    hspec-core = self.hspec-core_2_7_10;
  });

  # waiting for aeson bump
  servant-swagger-ui-core = doJailbreak super.servant-swagger-ui-core;

  hercules-ci-agent = self.generateOptparseApplicativeCompletions [ "hercules-ci-agent" ] super.hercules-ci-agent;

  # Test suite doesn't compile with aeson 2.0
  # https://github.com/hercules-ci/hercules-ci-agent/pull/387
  hercules-ci-api-agent = dontCheck super.hercules-ci-api-agent;

  hercules-ci-cli = lib.pipe super.hercules-ci-cli [
    unmarkBroken
    (overrideCabal (drv: { hydraPlatforms = super.hercules-ci-cli.meta.platforms; }))
    # See hercules-ci-optparse-applicative in non-hackage-packages.nix.
    (addBuildDepend super.hercules-ci-optparse-applicative)
    (self.generateOptparseApplicativeCompletions [ "hci" ])
  ];

  pipes-aeson = appendPatches [
    # Dependency of the aeson-2 patch
    (fetchpatch {
      name = "pipes-aeson-add-loop.patch";
      url = "https://github.com/k0001/pipes-aeson/commit/d22133b4a678edbb52bcaec5079dc88ccc0de1d3.patch";
      sha256 = "sha256-5o5ys1P1+QB4rjLCYok5AcPRWCtRiecP/TqCFm8ulVY=";
      includes = ["src/Pipes/Aeson.hs" "src/Pipes/Aeson/Internal.hs" "src/Pipes/Aeson/Unchecked.hs"];
    })
    # https://github.com/k0001/pipes-aeson/pull/20
    (fetchpatch {
      name = "pipes-aeson-aeson-2.patch";
      url = "https://github.com/hercules-ci/pipes-aeson/commit/ac735c9cd459c6ef51ba82325d1c55eb67cb7b2c.patch";
      sha256 = "sha256-viWZ6D5t79x50RXiOjP6UeQ809opgNFYZOP+h+1KJh0=";
      includes = ["src/Pipes/Aeson.hs" "src/Pipes/Aeson/Internal.hs" "src/Pipes/Aeson/Unchecked.hs"];
    })
  ] super.pipes-aeson;

  # Needs bytestring 0.11
  # https://github.com/Gabriella439/Haskell-Pipes-HTTP-Library/pull/17
  pipes-http = doJailbreak super.pipes-http;

  moto-postgresql = appendPatches [
    # https://gitlab.com/k0001/moto/-/merge_requests/3
    (fetchpatch {
      name = "moto-postgresql-monadfail.patch";
      url = "https://gitlab.com/k0001/moto/-/commit/09cc1c11d703c25f6e81325be6482dc7ec6cbf58.patch";
      relative = "moto-postgresql";
      sha256 = "sha256-f2JVX9VveShCeV+T41RQgacpUoh1izfyHlE6VlErkZM=";
    })
  ] (unmarkBroken super.moto-postgresql);

  moto = appendPatches [
    # https://gitlab.com/k0001/moto/-/merge_requests/3
    (fetchpatch {
      name = "moto-ghc-9.0.patch";
      url = "https://gitlab.com/k0001/moto/-/commit/5b6f015a1271765005f03762f1f1aaed3a3198ed.patch";
      relative = "moto";
      sha256 = "sha256-RMa9tk+2ip3Ks73UFv9Ea9GEnElRtzIjdpld1Fx+dno=";
    })
  ] super.moto;

  # Readline uses Distribution.Simple from Cabal 2, in a way that is not
  # compatible with Cabal 3. No upstream repository found so far
  readline = appendPatch ./patches/readline-fix-for-cabal-3.patch super.readline;

  # 2020-12-05: this package requires a newer version of http-client,
  # but it still compiles with older version:
  # https://github.com/turion/essence-of-live-coding/pull/86
  essence-of-live-coding-warp = doJailbreak super.essence-of-live-coding-warp;

  # 2020-12-06: Restrictive upper bounds w.r.t. pandoc-types (https://github.com/owickstrom/pandoc-include-code/issues/27)
  pandoc-include-code = doJailbreak super.pandoc-include-code;

  # DerivingVia is not allowed in safe Haskell
  # https://github.com/strake/util.hs/issues/1
  util = appendConfigureFlags [
    "--ghc-option=-fno-safe-haskell"
    "--haddock-option=--optghc=-fno-safe-haskell"
  ] super.util;
  category = appendConfigureFlags [
    "--ghc-option=-fno-safe-haskell"
    "--haddock-option=--optghc=-fno-safe-haskell"
  ] super.category;
  alg = appendConfigureFlags [
    "--ghc-option=-fno-safe-haskell"
    "--haddock-option=--optghc=-fno-safe-haskell"
  ] super.alg;

  # Break out of overspecified constraint on QuickCheck.
  filepath-bytestring = doJailbreak super.filepath-bytestring;
  haddock-library = doJailbreak super.haddock-library;

  # Test suite has overly strict bounds on tasty, jailbreaking fails.
  # https://github.com/input-output-hk/nothunks/issues/9
  nothunks = dontCheck super.nothunks;

  # Allow building with older versions of http-client.
  http-client-restricted = doJailbreak super.http-client-restricted;

  # Test suite fails, upstream not reachable for simple fix (not responsive on github)
  vivid-osc = dontCheck super.vivid-osc;
  vivid-supercollider = dontCheck super.vivid-supercollider;

  # while waiting for a new release: https://github.com/brendanhay/amazonka/pull/572
  amazonka = appendPatches [
    (fetchpatch {
      relative = "amazonka";
      url = "https://github.com/brendanhay/amazonka/commit/43ddd87b1ebd6af755b166e16336259ec025b337.patch";
      sha256 = "sha256-9Ed3qrLGRaNCdvqWMyg8ydAnqDkFqWKLLoObv/5jG54=";
    })
  ] (doJailbreak super.amazonka);

  # Test suite does not compile.
  feed = dontCheck super.feed;

  spacecookie = overrideCabal (old: {
    buildTools = (old.buildTools or []) ++ [ pkgs.buildPackages.installShellFiles ];
    # let testsuite discover the resulting binary
    preCheck = ''
      export SPACECOOKIE_TEST_BIN=./dist/build/spacecookie/spacecookie
    '' + (old.preCheck or "");
    # install man pages shipped in the sdist
    postInstall = ''
      installManPage docs/man/*
    '' + (old.postInstall or "");
  }) super.spacecookie;

  # Patch and jailbreak can be removed at next release, chatter > 0.9.1.0
  # * Remove dependency on regex-tdfa-text
  # * Jailbreak as bounds on cereal are too strict
  # * Disable test suite which doesn't compile
  #   https://github.com/creswick/chatter/issues/38
  chatter = appendPatch
    (fetchpatch {
      url = "https://github.com/creswick/chatter/commit/e8c15a848130d7d27b8eb5e73e8a0db1366b2e62.patch";
      sha256 = "1dzak8d12h54vss5fxnrclygz0fz9ygbqvxd5aifz5n3vrwwpj3g";
    })
    (dontCheck (doJailbreak (super.chatter.override { regex-tdfa-text = null; })));

  # test suite doesn't compile anymore due to changed hunit/tasty APIs
  fullstop = dontCheck super.fullstop;

  # https://github.com/jgm/pandoc/issues/7163
  pandoc = dontCheck super.pandoc;

  # * doctests don't work without cabal
  #   https://github.com/noinia/hgeometry/issues/132
  # * Too strict version bound on vector-builder
  #   https://github.com/noinia/hgeometry/commit/a6abecb1ce4a7fd96b25cc1a5c65cd4257ecde7a#commitcomment-49282301
  hgeometry-combinatorial = dontCheck (doJailbreak super.hgeometry-combinatorial);

  # Too strict version bounds on ansi-terminal
  # https://github.com/kowainik/co-log/pull/218
  co-log = doJailbreak super.co-log;

  # Test suite has a too strict bound on base
  # https://github.com/jswebtools/language-ecmascript/pull/88
  # Test suite doesn't compile anymore
  language-ecmascript = dontCheck (doJailbreak super.language-ecmascript);

  # Too strict bounds on containers
  # https://github.com/jswebtools/language-ecmascript-analysis/issues/1
  language-ecmascript-analysis = doJailbreak super.language-ecmascript-analysis;

  # Too strict bounds on optparse-applicative
  # https://github.com/faylang/fay/pull/474
  fay = doJailbreak super.fay;

  # Too strict version bounds on cryptonite.
  # Issue reported upstream, no bug tracker url yet.
  darcs = doJailbreak super.darcs;

  # Too strict verion bounds on cryptonite and github.
  # PRs are merged, will be fixed next release or Hackage revision.
  nix-thunk = appendPatches [
    (fetchpatch {
      url = "https://github.com/obsidiansystems/nix-thunk/commit/49d27a85dd39cd9413c99958c67e596756a502b5.patch";
      sha256 = "1p1n0123yrbdqyfk4kx3gq6bdv65l1bxgbsg51ckcwclg54xp2p5";
    })
    (fetchpatch {
      url = "https://github.com/obsidiansystems/nix-thunk/commit/512867c651977265d5d8f456b538f7a364ec8a8b.patch";
      sha256 = "121yg26y4g28k8xv7y1j6c3pxm17vsjn3vi62kkc8g928c47yd02";
    })
  ] super.nix-thunk;

  # list `modbus` in librarySystemDepends, correct to `libmodbus`
  libmodbus = doJailbreak (addExtraLibrary pkgs.libmodbus super.libmodbus);

  # 2021-04-02: Outdated optparse-applicative bound is fixed but not realeased on upstream.
  trial-optparse-applicative = assert super.trial-optparse-applicative.version == "0.0.0.0"; doJailbreak super.trial-optparse-applicative;

  # 2021-04-02: iCalendar is basically unmaintained.
  # There are PRs for bumping the bounds: https://github.com/chrra/iCalendar/pull/46
  iCalendar = overrideCabal {
      # Overriding bounds behind a cabal flag
      preConfigure = ''substituteInPlace iCalendar.cabal --replace "network >=2.6 && <2.7" "network -any"'';
  } (doJailbreak super.iCalendar);

  ginger = doJailbreak super.ginger;

  # Too strict version bounds on cryptonite
  # https://github.com/obsidiansystems/haveibeenpwned/issues/7
  haveibeenpwned = doJailbreak super.haveibeenpwned;

  # Too strict version bounds on ghc-events
  # https://github.com/mpickering/hs-speedscope/issues/16
  hs-speedscope = doJailbreak super.hs-speedscope;

  # Test suite doesn't support base16-bytestring >= 1.0
  # https://github.com/centromere/blake2/issues/6
  blake2 = dontCheck super.blake2;

  # Test suite doesn't support base16-bytestring >= 1.0
  # https://github.com/serokell/haskell-crypto/issues/25
  crypto-sodium = dontCheck super.crypto-sodium;

  # Too strict version bounds on a bunch of libraries:
  # https://github.com/smallhadroncollider/taskell/issues/100
  # May be possible to remove at the next release (1.11.0)
  taskell = doJailbreak super.taskell;

  # Polyfill for GHCs from the integer-simple days that don't bundle ghc-bignum
  ghc-bignum = super.ghc-bignum or self.mkDerivation {
    pname = "ghc-bignum";
    version = "1.0";
    sha256 = "0xl848q8z6qx2bi6xil0d35lra7wshwvysyfblki659d7272b1im";
    description = "GHC BigNum library";
    license = lib.licenses.bsd3;
    # ghc-bignum is not buildable if none of the three backends
    # is explicitly enabled. We enable Native for now as it doesn't
    # depend on anything else as oppossed to GMP and FFI.
    # Apply patch which fixes a compilation failure we encountered.
    # Will need to be kept until we can drop ghc-bignum entirely,
    # i. e. if GHC 8.10.* and 8.8.* have been removed.
    configureFlags = [ "-f" "Native" ];
    patches = [
      (fetchpatch {
        url = "https://gitlab.haskell.org/ghc/ghc/-/commit/08d1588bf38d83140a86817a7a615db486357d4f.patch";
        sha256 = "sha256-Y9WW0KDQ/qY2L9ObPvh1i/6lxXIlprbxzdSBDfiaMtE=";
        relative = "libraries/ghc-bignum";
      })
    ];
  };

  # 2021-04-09: outdated base and alex-tools
  # PR pending https://github.com/glguy/language-lua/pull/6
  language-lua = doJailbreak super.language-lua;

  # 2021-04-09: too strict time bound
  # PR pending https://github.com/zohl/cereal-time/pull/2
  cereal-time = doJailbreak super.cereal-time;

  # 2021-04-16: too strict bounds on QuickCheck and tasty
  # https://github.com/hasufell/lzma-static/issues/1
  lzma-static = doJailbreak super.lzma-static;

  # Too strict version bounds on base:
  # https://github.com/obsidiansystems/database-id/issues/1
  database-id-class = doJailbreak super.database-id-class;

  cabal2nix-unstable = overrideCabal {
    passthru.updateScript = ../../../maintainers/scripts/haskell/update-cabal2nix-unstable.sh;
  } super.cabal2nix-unstable;

  # Too strict version bounds on base
  # https://github.com/gibiansky/IHaskell/issues/1217
  ihaskell-display = doJailbreak super.ihaskell-display;
  ihaskell-basic = doJailbreak super.ihaskell-basic;

  # Fixes too strict version bounds on regex libraries
  # Presumably to be removed at the next release
  # Test suite doesn't support hspec 2.8
  # https://github.com/yi-editor/yi/issues/1124
  yi-language = appendPatch (fetchpatch {
    url = "https://github.com/yi-editor/yi/commit/0d3bcb5ba4c237d57ce33a3dc39b63c56d890765.patch";
    relative = "yi-language";
    sha256 = "sha256-AVQLvul3ufxGQyoXud05qauclNanf6kunip0oJ/9lWQ=";
  }) (dontCheck super.yi-language);

  # 2022-03-16: Upstream is not bumping bounds https://github.com/ghcjs/jsaddle/issues/123
  jsaddle = overrideCabal (drv: {
    # lift conditional version constraint on ref-tf
    postPatch = ''
      sed -i 's/ref-tf.*,/ref-tf,/' jsaddle.cabal
      sed -i 's/attoparsec.*,/attoparsec,/' jsaddle.cabal
      sed -i 's/(!name)/(! name)/' src/Language/Javascript/JSaddle/Object.hs
    '' + (drv.postPatch or "");
  }) (doJailbreak super.jsaddle);

  # 2022-03-22: Jailbreak for base bound: https://github.com/reflex-frp/reflex-dom/pull/433
  reflex-dom = assert super.reflex-dom.version == "0.6.1.1"; doJailbreak super.reflex-dom;

  # Tests need to lookup target triple x86_64-unknown-linux
  # https://github.com/llvm-hs/llvm-hs/issues/334
  llvm-hs = overrideCabal {
    doCheck = pkgs.stdenv.targetPlatform.system == "x86_64-linux";
  } super.llvm-hs;

  # Fix build with bytestring >= 0.11 (GHC 9.2)
  # https://github.com/llvm-hs/llvm-hs/pull/389
  llvm-hs-pure = appendPatches [
    (fetchpatch {
      name = "llvm-hs-pure-bytestring-0.11.patch";
      url = "https://github.com/llvm-hs/llvm-hs/commit/fe8fd556e8d2cc028f61d4d7b4b6bf18c456d090.patch";
      sha256 = "sha256-1d4wQg6JEJL3GwmXQpvbW7VOY5DwjUPmIsLEEur0Kps=";
      relative = "llvm-hs-pure";
      excludes = [ "**/Triple.hs" ]; # doesn't exist in 9.0.0
    })
  ] super.llvm-hs-pure;

  # * Fix build failure by picking patch from 8.5, we need
  #   this version of sbv for petrinizer
  # * Pin version of crackNum that still exposes its library
  sbv_7_13 = appendPatch (fetchpatch {
      url = "https://github.com/LeventErkok/sbv/commit/57014b9c7c67dd9b63619a996e2c66e32c33c958.patch";
      sha256 = "10npa8nh2413n6p6qld795qfkbld08icm02bspmk93y0kabpgmgm";
    })
    (super.sbv_7_13.override {
      crackNum = self.crackNum_2_4;
    });

  # Too strict bounds on dimensional
  # https://github.com/enomsg/science-constants-dimensional/pull/1
  science-constants-dimensional = doJailbreak super.science-constants-dimensional;

  # Tests are flaky on busy machines, upstream doesn't intend to fix
  # https://github.com/merijn/paramtree/issues/4
  paramtree = dontCheck super.paramtree;

  # Too strict version bounds on haskell-gi
  # https://github.com/owickstrom/gi-gtk-declarative/issues/100
  gi-gtk-declarative = doJailbreak super.gi-gtk-declarative;
  gi-gtk-declarative-app-simple = doJailbreak super.gi-gtk-declarative-app-simple;

  # 2022-01-16 haskell-ci needs Cabal 3.6
  haskell-ci = (appendPatches [
    # Allow building with optparse-applicative 0.17* and ShellCheck 0.8.0
    ./patches/haskell-ci-optparse-applicative-0.17-ShellCheck-0.8.patch
  ] super.haskell-ci).overrideScope (self: super: {
    Cabal = self.Cabal_3_6_3_0;
    cabal-install-parsers = self.cabal-install-parsers_0_4_5;
  });

  large-hashable = lib.pipe (super.large-hashable.override {
    # https://github.com/factisresearch/large-hashable/commit/5ec9d2c7233fc4445303564047c992b693e1155c
    utf8-light = null;
  }) [
    # 2022-03-21: use version from git which supports GHC 9.{0,2} and aeson 2.0
    (assert super.large-hashable.version == "0.1.0.4"; overrideSrc {
      version = "unstable-2022-06-10";
      src = pkgs.fetchFromGitHub {
        owner = "factisresearch";
        repo = "large-hashable";
        rev = "4d149c828c185bcf05556d1660f79ff1aec7eaa1";
        sha256 = "141349qcw3m93jw95jcha9rsg2y8sn5ca5j59cv8xmci38k2nam0";
      };
    })
    # Provide newly added dependencies
    (overrideCabal (drv: {
      libraryHaskellDepends = drv.libraryHaskellDepends or [] ++ [
        self.cryptonite
        self.memory
      ];
      testHaskellDepends = drv.testHaskellDepends or [] ++ [
        self.inspection-testing
      ];
    }))
    # https://github.com/factisresearch/large-hashable/issues/24
    (overrideCabal (drv: {
      testFlags = drv.testFlags or [] ++ [
        "-n" "^Data.LargeHashable.Tests.Inspection:genericSumGetsOptimized$"
      ];
    }))
  ];

  # BSON defaults to requiring network instead of network-bsd which is
  # required nowadays: https://github.com/mongodb-haskell/bson/issues/26
  bson = appendConfigureFlag "-f-_old_network" (super.bson.override {
    network = self.network-bsd;
  });

  # Disable flaky tests
  # https://github.com/DavidEichmann/alpaca-netcode/issues/2
  alpaca-netcode = overrideCabal {
    testFlags = [ "--pattern" "!/[NOCI]/" ];
  } super.alpaca-netcode;

  # 2021-05-22: Tests fail sometimes (even consistently on hydra)
  # when running a fs-related test with >= 12 jobs. To work around
  # this, run tests with only a single job.
  # https://github.com/vmchale/libarchive/issues/20
  libarchive = overrideCabal {
    testFlags = [ "-j1" ];
  } super.libarchive;

  # Too strict bounds on QuickCheck
  # https://github.com/muesli4/table-layout/issues/16
  table-layout = doJailbreak super.table-layout;

  # 2021-06-20: Outdated upper bounds
  # https://github.com/Porges/email-validate-hs/issues/58
  email-validate = doJailbreak super.email-validate;

  # https://github.com/plow-technologies/hspec-golden-aeson/issues/17
  hspec-golden-aeson = dontCheck super.hspec-golden-aeson;

  # To strict bound on hspec
  # https://github.com/dagit/zenc/issues/5
  zenc = doJailbreak super.zenc;

  # Release 1.0.0.0 added version bounds (was unrestricted before),
  # but with too strict lower bounds for our lts-18.
  # Disable aeson for now, future release should support it
  graphql =
    assert super.graphql.version == "1.0.3.0";
    appendConfigureFlags [
      "-f-json"
    ] super.graphql;

  # https://github.com/ajscholl/basic-cpuid/pull/1
  basic-cpuid = appendPatch (fetchpatch {
    url = "https://github.com/ajscholl/basic-cpuid/commit/2f2bd7a7b53103fb0cf26883f094db9d7659887c.patch";
    sha256 = "0l15ccfdys100jf50s9rr4p0d0ikn53bkh7a9qlk9i0y0z5jc6x1";
  }) super.basic-cpuid;

  # Needs Cabal >= 3.4
  chs-cabal = super.chs-cabal.override {
    Cabal = self.Cabal_3_6_3_0;
  };

  # 2021-08-18: streamly-posix was released with hspec 2.8.2, but it works with older versions too.
  streamly-posix = doJailbreak super.streamly-posix;

  # 2021-09-14: Tests are flaky.
  hls-splice-plugin = dontCheck super.hls-splice-plugin;

  # 2021-09-18: https://github.com/haskell/haskell-language-server/issues/2205
  hls-stylish-haskell-plugin = doJailbreak super.hls-stylish-haskell-plugin;

  # Necesssary .txt files are not included in sdist.
  # https://github.com/haskell/haskell-language-server/pull/2887
  hls-change-type-signature-plugin = dontCheck super.hls-change-type-signature-plugin;

  # Fixes https://github.com/NixOS/nixpkgs/issues/140613
  # https://github.com/recursion-schemes/recursion-schemes/issues/128
  recursion-schemes = overrideCabal (drv: {
    patches = drv.patches or [] ++ [
      ./patches/recursion-schemes-128.patch
    ];
    # make sure line endings don't break the patch
    prePatch = drv.prePatch or "" + ''
      "${pkgs.buildPackages.dos2unix}/bin/dos2unix" *.cabal
    '';
  }) super.recursion-schemes;

  # 2022-08-30 Too strict bounds on finite-typelits
  # https://github.com/jumper149/blucontrol/issues/1
  blucontrol = doJailbreak super.blucontrol;

  # Fix from https://github.com/brendanhay/gogol/pull/144 which has seen no release
  # Can't use fetchpatch as it required tweaking the line endings as the .cabal
  # file revision on hackage was gifted CRLF line endings
  gogol-core = appendPatch ./patches/gogol-core-144.patch super.gogol-core;

  # Stackage LTS 19 still has 10.*
  hadolint = super.hadolint.override {
    language-docker = self.language-docker_11_0_0;
  };

  nix-tree = super.nix-tree;

  # test suite requires stack to run, https://github.com/dino-/photoname/issues/24
  photoname = dontCheck super.photoname;

  # Upgrade of unordered-containers in Stackage causes ordering-sensitive test to fail
  # https://github.com/commercialhaskell/stackage/issues/6366
  # https://github.com/kapralVV/Unique/issues/9
  # Too strict bounds on hashable
   # https://github.com/kapralVV/Unique/pull/10
  Unique = assert super.Unique.version == "0.4.7.9"; overrideCabal (drv: {
    testFlags = [
      "--skip" "/Data.List.UniqueUnsorted.removeDuplicates/removeDuplicates: simple test/"
      "--skip" "/Data.List.UniqueUnsorted.repeatedBy,repeated,unique/unique: simple test/"
      "--skip" "/Data.List.UniqueUnsorted.repeatedBy,repeated,unique/repeatedBy: simple test/"
    ] ++ drv.testFlags or [];
  }) (doJailbreak super.Unique);

  # https://github.com/AndrewRademacher/aeson-casing/issues/8
  aeson-casing = assert super.aeson-casing.version == "0.2.0.0"; overrideCabal (drv: {
    testFlags = [
      "-p" "! /encode train/"
    ] ++ drv.testFlags or [];
  }) super.aeson-casing;

  # https://github.com/emc2/HUnit-Plus/issues/26
  HUnit-Plus = dontCheck super.HUnit-Plus;
  # https://github.com/ewestern/haskell-postgis/issues/7
  haskell-postgis = overrideCabal (drv: {
    testFlags = [
      "--skip" "/Geo/Hexable/Encodes a linestring/"
    ] ++ drv.testFlags or [];
  }) super.haskell-postgis;
  # https://github.com/ChrisPenner/json-to-haskell/issues/5
  json-to-haskell = overrideCabal (drv: {
    testFlags = [
      "--match" "/should sanitize weird field and record names/"
    ] ++ drv.testFlags or [];
  }) super.json-to-haskell;
  # https://github.com/fieldstrength/aeson-deriving/issues/5
  aeson-deriving = dontCheck super.aeson-deriving;
  # https://github.com/morpheusgraphql/morpheus-graphql/issues/660
  morpheus-graphql-core = overrideCabal (drv: {
    testFlags = [
      "-p" "!/field.unexpected-value/&&!/field.missing-field/&&!/argument.unexpected-value/&&!/argument.missing-field/"
    ] ++ drv.testFlags or [];
  }) super.morpheus-graphql-core;
  morpheus-graphql = overrideCabal (drv: {
    testFlags = [
      "-p" "!/Test Rendering/"
    ] ++ drv.testFlags or [];
  }) super.morpheus-graphql;
  # https://github.com/SupercedeTech/dropbox-client/issues/1
  dropbox = overrideCabal (drv: {
    testFlags = [
      "--skip" "/Dropbox/Dropbox aeson aeson/encodes list folder correctly/"
    ] ++ drv.testFlags or [];
  }) super.dropbox;
  # https://github.com/alonsodomin/haskell-schema/issues/11
  hschema-aeson = overrideCabal (drv: {
    testFlags = [
      "--skip" "/toJsonSerializer/should generate valid JSON/"
    ] ++ drv.testFlags or [];
  }) super.hschema-aeson;
  # https://gitlab.com/k0001/xmlbf/-/issues/32
  xmlbf = overrideCabal (drv: {
    testFlags = [
      "-p" "!/xml: <x b=\"\" a=\"y\"><\\/x>/&&!/xml: <x b=\"z\" a=\"y\"><\\/x>/"
    ] ++ drv.testFlags or [];
  }) super.xmlbf;
  # https://github.com/ssadler/aeson-quick/issues/3
  aeson-quick = overrideCabal (drv: {
    testFlags = [
      "-p" "!/asLens.set/&&!/complex.set/&&!/multipleKeys.set/"
    ] ++ drv.testFlags or [];
  }) super.aeson-quick;
  # https://github.com/minio/minio-hs/issues/165
  minio-hs = overrideCabal (drv: {
    testFlags = [
      "-p" "!/Test mkSelectRequest/"
    ] ++ drv.testFlags or [];
  }) super.minio-hs;

  # Invalid CPP in test suite: https://github.com/cdornan/memory-cd/issues/1
  memory-cd = dontCheck super.memory-cd;

  # https://github.com/haskell/fgl/pull/99
  fgl = doJailbreak super.fgl;
  fgl-arbitrary = doJailbreak super.fgl-arbitrary;

  # raaz-0.3 onwards uses backpack and it does not play nicely with
  # parallel builds using -j
  #
  # See: https://gitlab.haskell.org/ghc/ghc/-/issues/17188
  #
  # Overwrite the build cores
  raaz = overrideCabal (drv: {
    enableParallelBuilding = false;
  }) super.raaz;

  # https://github.com/andreymulik/sdp/issues/3
  sdp = disableLibraryProfiling super.sdp;
  sdp-binary = disableLibraryProfiling super.sdp-binary;
  sdp-deepseq = disableLibraryProfiling super.sdp-deepseq;
  sdp-hashable = disableLibraryProfiling super.sdp-hashable;
  sdp-io = disableLibraryProfiling super.sdp-io;
  sdp-quickcheck = disableLibraryProfiling super.sdp-quickcheck;
  sdp4bytestring = disableLibraryProfiling super.sdp4bytestring;
  sdp4text = disableLibraryProfiling super.sdp4text;
  sdp4unordered = disableLibraryProfiling super.sdp4unordered;
  sdp4vector = disableLibraryProfiling super.sdp4vector;

  # Unnecessarily strict bound on template-haskell
  # https://github.com/tree-sitter/haskell-tree-sitter/issues/298
  tree-sitter = doJailbreak super.tree-sitter;

  # 2022-08-07: Bounds are too restrictive: https://github.com/marcin-rzeznicki/libjwt-typed/issues/2
  # Also, the tests fail.
  libjwt-typed = dontCheck (doJailbreak super.libjwt-typed);

  # Test suite fails to compile
  # https://github.com/kuribas/mfsolve/issues/8
  mfsolve = dontCheck super.mfsolve;

  # https://github.com/peti/hopenssl/issues/5
  hopenssl = super.hopenssl.override { openssl = pkgs.openssl_1_1; };

  # Fixes compilation with GHC 9.0 and above
  # https://hub.darcs.net/shelarcy/regex-compat-tdfa/issue/3
  regex-compat-tdfa = appendPatches [
    ./patches/regex-compat-tdfa-ghc-9.0.patch
  ] (overrideCabal {
    # Revision introduces bound base < 4.15
    revision = null;
    editedCabalFile = null;
  } super.regex-compat-tdfa);

  # https://github.com/kowainik/validation-selective/issues/64
  validation-selective = doJailbreak super.validation-selective;
  # https://github.com/system-f/validation/issues/57
  validation = doJailbreak super.validation;

  # 2022-03-16: strict upper bounds https://github.com/monadfix/shower/issues/18
  shower = doJailbreak (dontCheck super.shower);

  # Test suite isn't supposed to succeed yet, apparently…
  # https://github.com/andrewufrank/uniform-error/blob/f40629ad119e90f8dae85e65e93d7eb149bddd53/test/Uniform/Error_test.hs#L124
  # https://github.com/andrewufrank/uniform-error/issues/2
  uniform-error = dontCheck super.uniform-error;
  # https://github.com/andrewufrank/uniform-fileio/issues/2
  uniform-fileio = dontCheck super.uniform-fileio;

  # The shipped Setup.hs file is broken.
  csv = overrideCabal (drv: { preCompileBuildDriver = "rm Setup.hs"; }) super.csv;

  cabal-fmt = doJailbreak (super.cabal-fmt.override {
    # Needs newer Cabal-syntax version.
    Cabal-syntax = self.Cabal-syntax_3_8_1_0;
  });

  # Tests require ghc-9.2.
  ema = dontCheck super.ema;

  glirc = doJailbreak (super.glirc.override {
    vty = self.vty_5_35_1;
  });

  # 2022-02-25: Unmaintained and to strict upper bounds
  paths = doJailbreak super.paths;

  # 2022-02-26: https://github.com/emilypi/base64/issues/39
  base64 = dontCheck super.base64;

  # 2022-03-16: Upstream stopped updating bounds https://github.com/haskell-hvr/base-noprelude/pull/15
  base-noprelude = doJailbreak super.base-noprelude;

  # 2022-03-16: Bounds need to be loosened https://github.com/obsidiansystems/dependent-sum-aeson-orphans/issues/10
  dependent-sum-aeson-orphans = doJailbreak super.dependent-sum-aeson-orphans;

  # 2022-03-16: package qualified import issue: https://github.com/ghcjs/ghcjs-dom/issues/101
  ghcjs-dom = assert super.ghcjs-dom.version == "0.9.5.0"; overrideCabal (old: {
    postPatch = ''
      sed -i 's/import "jsaddle-dom" GHCJS.DOM.Document/import "ghcjs-dom-jsaddle" GHCJS.DOM.Document/' src/GHCJS/DOM/Document.hs
    '' + (old.postPatch or "");
    })
    super.ghcjs-dom;

  # Too strict bounds on chell: https://github.com/fpco/haskell-filesystem/issues/24
  system-fileio = doJailbreak super.system-fileio;

  # Bounds too strict on base and ghc-prim: https://github.com/tibbe/ekg-core/pull/43 (merged); waiting on hackage release
  ekg-core = assert super.ekg-core.version == "0.1.1.7"; doJailbreak super.ekg-core;
  hasura-ekg-core = doJailbreak super.hasura-ekg-core;

  # https://github.com/Synthetica9/nix-linter/issues/65
  nix-linter = super.nix-linter.overrideScope (self: super: {
    aeson = self.aeson_1_5_6_0;
  });

  # Test suite doesn't support hspec 2.8
  # https://github.com/zellige/hs-geojson/issues/29
  geojson = dontCheck super.geojson;

  # Doesn't support aeson >= 2.0
  # https://github.com/channable/vaultenv/issues/118
  vaultenv = super.vaultenv.overrideScope (self: super: {
    aeson = self.aeson_1_5_6_0;
  });

  # Support network >= 3.1.2
  # https://github.com/erebe/wstunnel/pull/107
  wstunnel = appendPatch (fetchpatch {
    url = "https://github.com/erebe/wstunnel/pull/107/commits/47c1f62bdec1dbe77088d9e3ceb6d872f922ce34.patch";
    sha256 = "sha256-fW5bVbAGQxU/gd9zqgVNclwKraBtUjkKDek7L0c4+O0=";
  }) super.wstunnel;

  # Test data missing from sdist
  # https://github.com/ngless-toolkit/ngless/issues/152
  NGLess = dontCheck super.NGLess;

  # Raise version bounds for hspec
  records-sop = appendPatch (fetchpatch {
    url = "https://github.com/kosmikus/records-sop/pull/11/commits/d88831388ab3041190130fec3cdd679a4217b3c7.patch";
    sha256 = "sha256-O+v/OxvqnlWX3HaDvDIBZnJ+Og3xs/SJqI3gaouU3ZI=";
  }) super.records-sop;

  # Fix build failures for ghc 9 (https://github.com/mokus0/polynomial/pull/20)
  polynomial = appendPatch (fetchpatch {
    name = "haskell-polynomial.20.patch";
    url = "https://github.com/mokus0/polynomial/pull/20.diff";
    sha256 = "1bwivimpi2hiil3zdnl5qkds1inyn239wgxbn3y8l2pwyppnnfl0";
  })
  (overrideCabal (drv: {
    revision = null;
    editedCabalFile = null;
    doCheck = false; # Source dist doesn't include the checks
  })
  super.polynomial);

  # lucid-htmx has restrictive upper bounds on lucid and servant:
  #
  #   Setup: Encountered missing or private dependencies:
  #   lucid >=2.9.12.1 && <=2.11, servant >=0.18.3 && <0.19
  #
  # Can be removed once
  #
  # > https://github.com/MonadicSystems/lucid-htmx/issues/6
  #
  # has been resolved.
  lucid-htmx = doJailbreak super.lucid-htmx;

  # 2022-09-20: Restrictive upper bound on lsp
  futhark = doJailbreak super.futhark;

  # Too strict bounds on hspec
  # https://github.com/klapaucius/vector-hashtables/issues/11
  vector-hashtables = doJailbreak super.vector-hashtables;

  # doctest-parallel is broken with v1-style cabal-install / Setup.hs
  # https://github.com/martijnbastiaan/doctest-parallel/issues/22
  doctest-parallel = dontCheck super.doctest-parallel;
  clash-prelude = dontCheck super.clash-prelude;

  # Too strict upper bound on th-desugar, fixed in 3.1.1
  singletons-th = assert super.singletons-th.version == "3.1"; doJailbreak super.singletons-th;

  # Ships a broken Setup.hs
  # https://github.com/lehins/conduit-aeson/issues/1
  conduit-aeson = overrideCabal (drv: {
    postPatch = ''
      ${drv.postPatch or ""}
      rm Setup.hs
    '';
    # doctest suite uses doctest-parallel which still doesn't work in nixpkgs
    testTarget = "tests";
  }) super.conduit-aeson;

  # Disabling doctests.
  regex-tdfa = overrideCabal {
    testTarget = "regex-tdfa-unittest";
  } super.regex-tdfa;

  # Missing test files https://github.com/kephas/xdg-basedir-compliant/issues/1
  xdg-basedir-compliant = dontCheck super.xdg-basedir-compliant;

  # Test failure after libxcrypt migration, reported upstrem at
  # https://github.com/phadej/crypt-sha512/issues/13
  crypt-sha512 = dontCheck super.crypt-sha512;

  # Too strict upper bound on HTTP
  oeis = doJailbreak super.oeis;

  inherit
    (let
      # We need to build purescript with these dependencies and thus also its reverse
      # dependencies to avoid version mismatches in their dependency closure.
      # TODO(@cdepillabout): maybe unify with the spago overlay in configuration-nix.nix?
      purescriptOverlay = self: super: {
        # As of 2021-11-08, the latest release of `language-javascript` is 0.7.1.0,
        # but it has a problem with parsing the `async` keyword.  It doesn't allow
        # `async` to be used as an object key:
        # https://github.com/erikd/language-javascript/issues/131
        language-javascript = self.language-javascript_0_7_0_0;
      };
    in {
      purescript =
        lib.pipe
          (super.purescript.overrideScope purescriptOverlay)
          ([
            # PureScript uses nodejs to run tests, so the tests have been disabled
            # for now.  If someone is interested in figuring out how to get this
            # working, it seems like it might be possible.
            dontCheck
            # The current version of purescript (0.14.5) has version bounds for LTS-17,
            # but it compiles cleanly using deps in LTS-18 as well.  This jailbreak can
            # likely be removed when purescript-0.14.6 is released.
            doJailbreak
            # Generate shell completions
            (self.generateOptparseApplicativeCompletions [ "purs" ])
          ]);

      purenix = super.purenix.overrideScope purescriptOverlay;
    })
    purescript
    purenix
    ;

  # 2022-11-05: https://github.com/ysangkok/haskell-tzdata/issues/3
  tzdata = dontCheck super.tzdata;

  # 2022-11-15: Needs newer witch package and brick 1.3 which in turn works with text-zipper 0.12
  # Other dependencies are resolved with doJailbreak for both swarm and brick_1_3
  swarm = doJailbreak (super.swarm.override {
    brick = doJailbreak (dontCheck super.brick_1_3);
  });

  # random <1.2
  unfoldable = doJailbreak super.unfoldable;

  # containers <0.6, semigroupoids <5.3
  data-lens = doJailbreak super.data-lens;

  # transformers <0.3
  monads-fd = doJailbreak super.monads-fd;

  # HTF <0.15
  cases = doJailbreak super.cases;

  # exceptions <0.9
  eprocess = doJailbreak super.eprocess;

  # hashable <1.4, mmorph <1.2
  composite-aeson = doJailbreak super.composite-aeson;

  # composite-aeson <0.8, composite-base <0.8
  compdoc = doJailbreak super.compdoc;

  # composite-aeson <0.8, composite-base <0.8
  haskell-coffee = doJailbreak super.haskell-coffee;

  # Test suite doesn't compile anymore
  twitter-types = dontCheck super.twitter-types;

  # base <4.14
  numbered-semigroups = doJailbreak super.numbered-semigroups;

  # Tests open file "data/test_vectors_aserti3-2d_run01.txt" but it doesn't exist
  haskoin-core = dontCheck super.haskoin-core;

  # base <4.9, transformers <0.5
  MonadCatchIO-transformers = doJailbreak super.MonadCatchIO-transformers;

  # unix-compat <0.5
  hxt-cache = doJailbreak super.hxt-cache;

  # base <4.16
  fast-builder = doJailbreak super.fast-builder;

  # QuickCheck <2.14
  term-rewriting = doJailbreak super.term-rewriting;

  # tests can't find the test binary anymore - parseargs-example
  parseargs = dontCheck super.parseargs;

  # base <4.14
  decimal-literals = doJailbreak super.decimal-literals;

  # multiple bounds too strict
  snaplet-sqlite-simple = doJailbreak super.snaplet-sqlite-simple;

  emanote = super.emanote.overrideScope (lself: lsuper: {
    commonmark-extensions = lself.commonmark-extensions_0_2_3_2;
  });

  # doctest <0.19
  polysemy = doJailbreak super.polysemy;

  # multiple bounds too strict
  co-log-polysemy = doJailbreak super.co-log-polysemy;
  co-log-polysemy-formatting = doJailbreak super.co-log-polysemy-formatting;

  # 2022-12-02: Needs newer postgrest package
  # 2022-12-02: Hackage release lags behind actual releases: https://github.com/PostgREST/postgrest/issues/2275
  # 2022-12-02: Too strict bounds: https://github.com/PostgREST/postgrest/issues/2580
  # 2022-12-02: Tests require running postresql server
  postgrest = dontCheck (doJailbreak (overrideSrc rec {
    version = "10.1.1";
    src = pkgs.fetchFromGitHub {
      owner = "PostgREST";
      repo = "postgrest";
      rev = "v${version}";
      sha256 = "sha256-ceSPBH+lzGU1OwjolcaE1BCpkKCJrvMU5G8TPeaJesM=";
    };
  } super.postgrest));

  html-charset = dontCheck super.html-charset;
} // import ./configuration-tensorflow.nix {inherit pkgs haskellLib;} self super<|MERGE_RESOLUTION|>--- conflicted
+++ resolved
@@ -110,13 +110,7 @@
     postPatch = "sed -i s/home/tmp/ test/Spec.hs";
   }) super.shell-conduit;
 
-<<<<<<< HEAD
-  # Too strict upper bound on hedgehog
-  # https://github.com/erikd/wide-word/issues/71
-  wide-word = doJailbreak super.wide-word;
-=======
   cachix = self.generateOptparseApplicativeCompletions [ "cachix" ] super.cachix;
->>>>>>> 04f574a1
 
   # https://github.com/froozen/kademlia/issues/2
   kademlia = dontCheck super.kademlia;
