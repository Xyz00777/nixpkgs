{ stdenv, intltool, fetchurl, libxml2, webkitgtk, highlight
, pkgconfig, gtk3, glib, libnotify, gtkspell3
, wrapGAppsHook, itstool, shared_mime_info, libical, db, gcr, sqlite
, gnome3, librsvg, gdk_pixbuf, libsecret, nss, nspr, icu, libtool
, libcanberra_gtk3, bogofilter, gst_all_1, procps, p11_kit, dconf, openldap}:

let
  majVer = gnome3.version;
in stdenv.mkDerivation rec {
  inherit (import ./src.nix fetchurl) name src;

  doCheck = true;

  propagatedUserEnvPkgs = [ gnome3.gnome_themes_standard
                            gnome3.evolution_data_server ];

  propagatedBuildInputs = [ gnome3.gtkhtml ];

  buildInputs = [ gtk3 glib intltool itstool libxml2 libtool
                  gdk_pixbuf gnome3.defaultIconTheme librsvg db icu
                  gnome3.evolution_data_server libsecret libical gcr
                  webkitgtk shared_mime_info gnome3.gnome_desktop gtkspell3
                  libcanberra_gtk3 bogofilter gnome3.libgdata sqlite
                  gst_all_1.gstreamer gst_all_1.gst-plugins-base p11_kit
                  nss nspr libnotify procps highlight gnome3.libgweather
                  gnome3.gsettings_desktop_schemas dconf
                  gnome3.libgnome_keyring gnome3.glib_networking openldap ];

  nativeBuildInputs = [ pkgconfig wrapGAppsHook ];

<<<<<<< HEAD
  configureFlags = [ "--disable-spamassassin" "--disable-pst-import" "--disable-autoar"
                     "--disable-libcryptui" --with-openldap ];
=======
  configureFlags = [ "--disable-pst-import" "--disable-autoar"
                     "--disable-libcryptui" ];
>>>>>>> 14315cf4

  NIX_CFLAGS_COMPILE = "-I${nss.dev}/include/nss -I${glib.dev}/include/gio-unix-2.0";

  enableParallelBuilding = true;

  requiredSystemFeatures = [ "big-parallel" ];

  meta = with stdenv.lib; {
    homepage = https://wiki.gnome.org/Apps/Evolution;
    description = "Personal information management application that provides integrated mail, calendaring and address book functionality";
    maintainers = gnome3.maintainers;
    license = licenses.lgpl2Plus;
    platforms = platforms.linux;
  };
}<|MERGE_RESOLUTION|>--- conflicted
+++ resolved
@@ -28,13 +28,9 @@
 
   nativeBuildInputs = [ pkgconfig wrapGAppsHook ];
 
-<<<<<<< HEAD
-  configureFlags = [ "--disable-spamassassin" "--disable-pst-import" "--disable-autoar"
-                     "--disable-libcryptui" --with-openldap ];
-=======
+
   configureFlags = [ "--disable-pst-import" "--disable-autoar"
-                     "--disable-libcryptui" ];
->>>>>>> 14315cf4
+                     "--disable-libcryptui" "--with-openldap"];
 
   NIX_CFLAGS_COMPILE = "-I${nss.dev}/include/nss -I${glib.dev}/include/gio-unix-2.0";
 
