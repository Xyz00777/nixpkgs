{ stdenv, fetchurl, pkgconfig, libxml2, gnome3, dconf, nautilus
, gtk3, gsettings-desktop-schemas, vte, intltool, which, libuuid, vala
<<<<<<< HEAD
, desktop-file-utils, itstool, wrapGAppsHook }:
=======
, desktop-file-utils, itstool, wrapGAppsHook, hicolor-icon-theme, glib, pcre2 }:
>>>>>>> 3dc58eda

stdenv.mkDerivation rec {
  pname = "gnome-terminal";
  version = "3.34.0";

  src = fetchurl {
    url = "mirror://gnome/sources/gnome-terminal/${stdenv.lib.versions.majorMinor version}/${pname}-${version}.tar.xz";
    sha256 = "0wcavripfsr691qkcjb71vccffz0wx2q5qh4clwnk1hi8j1hz9l5";
  };

  buildInputs = [
    gtk3 gsettings-desktop-schemas vte libuuid dconf
    # For extension
    nautilus
  ];

  nativeBuildInputs = [
    pkgconfig intltool itstool which libxml2
<<<<<<< HEAD
    vala desktop-file-utils wrapGAppsHook
=======
    vala desktop-file-utils wrapGAppsHook pcre2
    hicolor-icon-theme # for setup-hook
>>>>>>> 3dc58eda
  ];

  NIX_CFLAGS_COMPILE = "-I${glib.dev}/include/gio-unix-2.0";

  # Silly ./configure, it looks for dbus file from gnome-shell in the
  # installation tree of the package it is configuring.
  postPatch = ''
    substituteInPlace configure --replace '$(eval echo $(eval echo $(eval echo ''${dbusinterfacedir})))/org.gnome.ShellSearchProvider2.xml' "${gnome3.gnome-shell}/share/dbus-1/interfaces/org.gnome.ShellSearchProvider2.xml"
    substituteInPlace src/Makefile.in --replace '$(dbusinterfacedir)/org.gnome.ShellSearchProvider2.xml' "${gnome3.gnome-shell}/share/dbus-1/interfaces/org.gnome.ShellSearchProvider2.xml"
  '';

  configureFlags = [ "--disable-migration" ]; # TODO: remove this with 3.30

  passthru = {
    updateScript = gnome3.updateScript {
      packageName = "gnome-terminal";
      attrPath = "gnome3.gnome-terminal";
    };
  };

  enableParallelBuilding = true;

  meta = with stdenv.lib; {
    description = "The GNOME Terminal Emulator";
    homepage = https://wiki.gnome.org/Apps/Terminal;
    platforms = platforms.linux;
    license = licenses.gpl3Plus;
    maintainers = gnome3.maintainers;
  };
}<|MERGE_RESOLUTION|>--- conflicted
+++ resolved
@@ -1,10 +1,6 @@
 { stdenv, fetchurl, pkgconfig, libxml2, gnome3, dconf, nautilus
 , gtk3, gsettings-desktop-schemas, vte, intltool, which, libuuid, vala
-<<<<<<< HEAD
-, desktop-file-utils, itstool, wrapGAppsHook }:
-=======
-, desktop-file-utils, itstool, wrapGAppsHook, hicolor-icon-theme, glib, pcre2 }:
->>>>>>> 3dc58eda
+, desktop-file-utils, itstool, wrapGAppsHook, glib, pcre2 }:
 
 stdenv.mkDerivation rec {
   pname = "gnome-terminal";
@@ -23,12 +19,7 @@
 
   nativeBuildInputs = [
     pkgconfig intltool itstool which libxml2
-<<<<<<< HEAD
-    vala desktop-file-utils wrapGAppsHook
-=======
     vala desktop-file-utils wrapGAppsHook pcre2
-    hicolor-icon-theme # for setup-hook
->>>>>>> 3dc58eda
   ];
 
   NIX_CFLAGS_COMPILE = "-I${glib.dev}/include/gio-unix-2.0";
