{ config, stdenv, fetchFromGitHub, pkgconfig, cmake

# dependencies
, glib, libXinerama

# optional features without extra dependencies
, mpdSupport          ? true
, ibmSupport          ? true # IBM/Lenovo notebooks

# optional features with extra dependencies

# ouch, this is ugly, but this gives the man page
, docsSupport         ? true, docbook2x, libxslt ? null
                            , man ? null, less ? null
                            , docbook_xsl ? null , docbook_xml_dtd_44 ? null

, ncursesSupport      ? true      , ncurses       ? null
, x11Support          ? true      , xlibsWrapper           ? null
, xdamageSupport      ? x11Support, libXdamage    ? null
, doubleBufferSupport ? x11Support
, imlib2Support       ? x11Support, imlib2        ? null

, luaSupport          ? true      , lua           ? null
, luaImlib2Support    ? luaSupport && imlib2Support
, luaCairoSupport     ? luaSupport && x11Support, cairo ? null
, toluapp ? null

, wirelessSupport     ? true      , wirelesstools ? null
, nvidiaSupport       ? false     , libXNVCtrl ? null
, pulseSupport        ? config.pulseaudio or false, libpulseaudio ? null

, curlSupport         ? true      , curl ? null
, rssSupport          ? curlSupport
, weatherMetarSupport ? curlSupport
, weatherXoapSupport  ? curlSupport
, journalSupport      ? true, systemd ? null
, libxml2 ? null
}:

assert docsSupport         -> docbook2x != null && libxslt != null
                           && man != null && less != null
                           && docbook_xsl != null && docbook_xml_dtd_44 != null;

assert ncursesSupport      -> ncurses != null;

assert x11Support          -> xlibsWrapper != null;
assert xdamageSupport      -> x11Support && libXdamage != null;
assert imlib2Support       -> x11Support && imlib2     != null;
assert luaSupport          -> lua != null;
assert luaImlib2Support    -> luaSupport && imlib2Support
                                         && toluapp != null;
assert luaCairoSupport     -> luaSupport && toluapp != null
                                         && cairo   != null;
assert luaCairoSupport || luaImlib2Support
                           -> lua.luaversion == "5.3";

assert wirelessSupport     -> wirelesstools != null;
assert nvidiaSupport       -> libXNVCtrl != null;
assert pulseSupport        -> libpulseaudio != null;

assert curlSupport         -> curl != null;
assert rssSupport          -> curlSupport && libxml2 != null;
assert weatherMetarSupport -> curlSupport;
assert weatherXoapSupport  -> curlSupport && libxml2 != null;
assert journalSupport      -> systemd != null;

with stdenv.lib;

stdenv.mkDerivation rec {
<<<<<<< HEAD
  pname = "conky";
  version = "1.11.3";
=======
  name = "conky-${version}";
  version = "1.11.5";
>>>>>>> ffbb4d26

  src = fetchFromGitHub {
    owner = "brndnmtthws";
    repo = "conky";
    rev = "v${version}";
    sha256 = "1a75ss48mn9pknrxy33dh5rdgm67a5kpddsyqfhlcn1761kfzzyp";
  };

  postPatch = ''
    sed -i -e '/include.*CheckIncludeFile)/i include(CheckIncludeFiles)' \
      cmake/ConkyPlatformChecks.cmake
  '' + optionalString docsSupport ''
    # Drop examples, since they contain non-ASCII characters that break docbook2x :(
    sed -i 's/ Example: .*$//' doc/config_settings.xml

    substituteInPlace cmake/Conky.cmake --replace "# set(RELEASE true)" "set(RELEASE true)"
  '';

  NIX_LDFLAGS = "-lgcc_s";

  nativeBuildInputs = [ cmake pkgconfig ];
  buildInputs = [ glib libXinerama ]
    ++ optionals docsSupport        [ docbook2x docbook_xsl docbook_xml_dtd_44 libxslt man less ]
    ++ optional  ncursesSupport     ncurses
    ++ optional  x11Support         xlibsWrapper
    ++ optional  xdamageSupport     libXdamage
    ++ optional  imlib2Support      imlib2
    ++ optional  luaSupport         lua
    ++ optionals luaImlib2Support   [ toluapp imlib2 ]
    ++ optionals luaCairoSupport    [ toluapp cairo ]
    ++ optional  wirelessSupport    wirelesstools
    ++ optional  curlSupport        curl
    ++ optional  rssSupport         libxml2
    ++ optional  weatherXoapSupport libxml2
    ++ optional  nvidiaSupport      libXNVCtrl
    ++ optional  pulseSupport       libpulseaudio
    ++ optional  journalSupport     systemd
    ;

  cmakeFlags = []
    ++ optional docsSupport         "-DMAINTAINER_MODE=ON"
    ++ optional curlSupport         "-DBUILD_CURL=ON"
    ++ optional (!ibmSupport)       "-DBUILD_IBM=OFF"
    ++ optional imlib2Support       "-DBUILD_IMLIB2=ON"
    ++ optional luaCairoSupport     "-DBUILD_LUA_CAIRO=ON"
    ++ optional luaImlib2Support    "-DBUILD_LUA_IMLIB2=ON"
    ++ optional (!mpdSupport)       "-DBUILD_MPD=OFF"
    ++ optional (!ncursesSupport)   "-DBUILD_NCURSES=OFF"
    ++ optional rssSupport          "-DBUILD_RSS=ON"
    ++ optional (!x11Support)       "-DBUILD_X11=OFF"
    ++ optional xdamageSupport      "-DBUILD_XDAMAGE=ON"
    ++ optional doubleBufferSupport "-DBUILD_XDBE=ON"
    ++ optional weatherMetarSupport "-DBUILD_WEATHER_METAR=ON"
    ++ optional weatherXoapSupport  "-DBUILD_WEATHER_XOAP=ON"
    ++ optional wirelessSupport     "-DBUILD_WLAN=ON"
    ++ optional nvidiaSupport       "-DBUILD_NVIDIA=ON"
    ++ optional pulseSupport        "-DBUILD_PULSEAUDIO=ON"
    ++ optional journalSupport      "-DBUILD_JOURNAL=ON"
    ;

  # `make -f src/CMakeFiles/conky.dir/build.make src/CMakeFiles/conky.dir/conky.cc.o`:
  # src/conky.cc:137:23: fatal error: defconfig.h: No such file or directory
  enableParallelBuilding = false;

  meta = with stdenv.lib; {
    homepage = http://conky.sourceforge.net/;
    description = "Advanced, highly configurable system monitor based on torsmo";
    maintainers = [ maintainers.guibert ];
    license = licenses.gpl3Plus;
    platforms = platforms.linux;
  };
}<|MERGE_RESOLUTION|>--- conflicted
+++ resolved
@@ -67,13 +67,8 @@
 with stdenv.lib;
 
 stdenv.mkDerivation rec {
-<<<<<<< HEAD
   pname = "conky";
-  version = "1.11.3";
-=======
-  name = "conky-${version}";
   version = "1.11.5";
->>>>>>> ffbb4d26
 
   src = fetchFromGitHub {
     owner = "brndnmtthws";
