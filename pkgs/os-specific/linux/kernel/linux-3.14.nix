{ stdenv, fetchurl, perl, buildLinux, ... } @ args:

import ./generic.nix (args // rec {
<<<<<<< HEAD
  version = "3.14.53";
=======
  version = "3.14.56";
>>>>>>> a7d573f2
  # Remember to update grsecurity!
  extraMeta.branch = "3.14";

  src = fetchurl {
    url = "mirror://kernel/linux/kernel/v3.x/linux-${version}.tar.xz";
<<<<<<< HEAD
    sha256 = "0zqaqa7gs895p521c82jggak9zlmiwmkfarh2ykvh423sxjbvs5i";
=======
    sha256 = "1ggvjrz51nfhj7amn3v2nd0b0x8dnz68k9cldzl729cqp9gsc3hf";
>>>>>>> a7d573f2
  };

  features.iwlwifi = true;
  features.efiBootStub = true;
  features.needsCifsUtils = true;
  features.canDisableNetfilterConntrackHelpers = true;
  features.netfilterRPFilter = true;
} // (args.argsOverride or {}))<|MERGE_RESOLUTION|>--- conflicted
+++ resolved
@@ -1,21 +1,13 @@
 { stdenv, fetchurl, perl, buildLinux, ... } @ args:
 
 import ./generic.nix (args // rec {
-<<<<<<< HEAD
-  version = "3.14.53";
-=======
   version = "3.14.56";
->>>>>>> a7d573f2
   # Remember to update grsecurity!
   extraMeta.branch = "3.14";
 
   src = fetchurl {
     url = "mirror://kernel/linux/kernel/v3.x/linux-${version}.tar.xz";
-<<<<<<< HEAD
-    sha256 = "0zqaqa7gs895p521c82jggak9zlmiwmkfarh2ykvh423sxjbvs5i";
-=======
     sha256 = "1ggvjrz51nfhj7amn3v2nd0b0x8dnz68k9cldzl729cqp9gsc3hf";
->>>>>>> a7d573f2
   };
 
   features.iwlwifi = true;
