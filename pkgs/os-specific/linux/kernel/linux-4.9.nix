{ stdenv, buildPackages, hostPlatform, fetchurl, perl, buildLinux, ... } @ args:

buildLinux (args // rec {
<<<<<<< HEAD
  version = "4.9.85";
=======
  version = "4.9.86";
>>>>>>> da86dadb
  extraMeta.branch = "4.9";

  src = fetchurl {
    url = "mirror://kernel/linux/kernel/v4.x/linux-${version}.tar.xz";
<<<<<<< HEAD
    sha256 = "1hb5v5ycgg5wbv28s8vxw804blfshpf82chrwspdbl2vwkp17zl0";
=======
    sha256 = "11bf1jcxn5gwd1g99ml2kn65vkpciq8hdz7xc0bjy66gxysnxkx7";
>>>>>>> da86dadb
  };
} // (args.argsOverride or {}))<|MERGE_RESOLUTION|>--- conflicted
+++ resolved
@@ -1,19 +1,11 @@
 { stdenv, buildPackages, hostPlatform, fetchurl, perl, buildLinux, ... } @ args:
 
 buildLinux (args // rec {
-<<<<<<< HEAD
-  version = "4.9.85";
-=======
   version = "4.9.86";
->>>>>>> da86dadb
   extraMeta.branch = "4.9";
 
   src = fetchurl {
     url = "mirror://kernel/linux/kernel/v4.x/linux-${version}.tar.xz";
-<<<<<<< HEAD
-    sha256 = "1hb5v5ycgg5wbv28s8vxw804blfshpf82chrwspdbl2vwkp17zl0";
-=======
     sha256 = "11bf1jcxn5gwd1g99ml2kn65vkpciq8hdz7xc0bjy66gxysnxkx7";
->>>>>>> da86dadb
   };
 } // (args.argsOverride or {}))