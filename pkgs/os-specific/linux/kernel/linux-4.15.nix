--- conflicted
+++ resolved
@@ -2,13 +2,8 @@
 
 with stdenv.lib;
 
-<<<<<<< HEAD
-import ./generic.nix (args // rec {
-  version = "4.15.2";
-=======
 buildLinux (args // rec {
   version = "4.15.1";
->>>>>>> 30d031b5
 
   # modDirVersion needs to be x.y.z, will automatically add .0 if needed
   modDirVersion = concatStrings (intersperse "." (take 3 (splitString "." "${version}.0")));
