{ stdenv, fetchFromGitHub, fetchpatch, mono, v8 }:

# There are some similarities with the pinta derivation. We should
# have a helper to make it easy to package these Mono apps.

stdenv.mkDerivation rec {
  name = "EventStore-${version}";
  version = "3.5.0";
  src = fetchFromGitHub {
    owner  = "EventStore";
    repo   = "EventStore";
    rev    = "oss-v${version}";
    sha256 = "0dp5914hxwdzw62q49wavqfqkw3jy0dvml09y7gh8frnbiajcxq9";
  };

  buildPhase = ''
<<<<<<< HEAD
    ln -s ${v8}/lib/libv8.so src/libs/libv8.so
    ln -s ${icu.out}/lib/libicui18n.so src/libs/libicui18n.so
    ln -s ${icu.out}/lib/libicuuc.so src/libs/libicuuc.so
=======
    mkdir -p src/libs/x64/nixos
    pushd src/EventStore.Projections.v8Integration
    cc -o ../libs/x64/nixos/libjs1.so -fPIC -lv8 -shared -std=c++0x *.cpp
    popd
>>>>>>> a26357ee

    patchShebangs build.sh
    ./build.sh ${version} release nixos
  '';

  installPhase = ''
    mkdir -p $out/{bin,lib/eventstore/clusternode}
    cp -r bin/clusternode/* $out/lib/eventstore/clusternode/
    cat > $out/bin/clusternode << EOF
    #!/bin/sh
    exec ${mono}/bin/mono $out/lib/eventstore/clusternode/EventStore.ClusterNode.exe "\$@"
    EOF
    chmod +x $out/bin/clusternode
  '';

  buildInputs = [ v8 mono ];

  phases = [ "unpackPhase" "buildPhase" "installPhase" ];
  dontStrip = true;

  meta = {
    homepage = https://geteventstore.com/;
    description = "Event sourcing database with processing logic in JavaScript";
    license = stdenv.lib.licenses.bsd3;
    maintainers = with stdenv.lib.maintainers; [ puffnfresh ];
    platforms = [ "x86_64-linux" ];
  };
}<|MERGE_RESOLUTION|>--- conflicted
+++ resolved
@@ -14,16 +14,10 @@
   };
 
   buildPhase = ''
-<<<<<<< HEAD
-    ln -s ${v8}/lib/libv8.so src/libs/libv8.so
-    ln -s ${icu.out}/lib/libicui18n.so src/libs/libicui18n.so
-    ln -s ${icu.out}/lib/libicuuc.so src/libs/libicuuc.so
-=======
     mkdir -p src/libs/x64/nixos
     pushd src/EventStore.Projections.v8Integration
     cc -o ../libs/x64/nixos/libjs1.so -fPIC -lv8 -shared -std=c++0x *.cpp
     popd
->>>>>>> a26357ee
 
     patchShebangs build.sh
     ./build.sh ${version} release nixos
