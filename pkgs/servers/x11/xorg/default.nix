# THIS IS A GENERATED FILE.  DO NOT EDIT!
args: with args;

let

  overrides = import ./overrides.nix {inherit args xorg;};

  xorg = rec {

  applewmproto = (stdenv.mkDerivation ((if overrides ? applewmproto then overrides.applewmproto else x: x) {
    name = "applewmproto-1.4.2";
    builder = ./builder.sh;
    src = fetchurl {
      url = mirror://xorg/X11R7.7/src/everything/applewmproto-1.4.2.tar.bz2;
      sha256 = "1zi4p07mp6jmk030p4gmglwxcwp0lzs5mi31y1b4rp8lsqxdxizw";
    };
    buildInputs = [pkgconfig ];
  })) // {inherit ;};
    
  bdftopcf = (stdenv.mkDerivation ((if overrides ? bdftopcf then overrides.bdftopcf else x: x) {
    name = "bdftopcf-1.0.3";
    builder = ./builder.sh;
    src = fetchurl {
      url = mirror://xorg/X11R7.7/src/everything/bdftopcf-1.0.3.tar.bz2;
      sha256 = "02hx981f7jfwylxj21s91yvv4h597nqqzz3vd6ar81zyn84b944w";
    };
    buildInputs = [pkgconfig libXfont ];
  })) // {inherit libXfont ;};
    
  bigreqsproto = (stdenv.mkDerivation ((if overrides ? bigreqsproto then overrides.bigreqsproto else x: x) {
    name = "bigreqsproto-1.1.2";
    builder = ./builder.sh;
    src = fetchurl {
      url = mirror://xorg/X11R7.7/src/everything/bigreqsproto-1.1.2.tar.bz2;
      sha256 = "07hvfm84scz8zjw14riiln2v4w03jlhp756ypwhq27g48jmic8a6";
    };
    buildInputs = [pkgconfig ];
  })) // {inherit ;};
    
  compositeproto = (stdenv.mkDerivation ((if overrides ? compositeproto then overrides.compositeproto else x: x) {
    name = "compositeproto-0.4.2";
    builder = ./builder.sh;
    src = fetchurl {
      url = mirror://xorg/X11R7.7/src/everything/compositeproto-0.4.2.tar.bz2;
      sha256 = "1z0crmf669hirw4s7972mmp8xig80kfndja9h559haqbpvq5k4q4";
    };
    buildInputs = [pkgconfig ];
  })) // {inherit ;};
    
  damageproto = (stdenv.mkDerivation ((if overrides ? damageproto then overrides.damageproto else x: x) {
    name = "damageproto-1.2.1";
    builder = ./builder.sh;
    src = fetchurl {
      url = mirror://xorg/X11R7.7/src/everything/damageproto-1.2.1.tar.bz2;
      sha256 = "0nzwr5pv9hg7c21n995pdiv0zqhs91yz3r8rn3aska4ykcp12z2w";
    };
    buildInputs = [pkgconfig ];
  })) // {inherit ;};
    
  dmxproto = (stdenv.mkDerivation ((if overrides ? dmxproto then overrides.dmxproto else x: x) {
    name = "dmxproto-2.3.1";
    builder = ./builder.sh;
    src = fetchurl {
      url = mirror://xorg/X11R7.7/src/everything/dmxproto-2.3.1.tar.bz2;
      sha256 = "02b5x9dkgajizm8dqyx2w6hmqx3v25l67mgf35nj6sz0lgk52877";
    };
    buildInputs = [pkgconfig ];
  })) // {inherit ;};
    
  dri2proto = (stdenv.mkDerivation ((if overrides ? dri2proto then overrides.dri2proto else x: x) {
    name = "dri2proto-2.8";
    builder = ./builder.sh;
    src = fetchurl {
      url = mirror://xorg/individual/proto/dri2proto-2.8.tar.bz2;
      sha256 = "015az1vfdqmil1yay5nlsmpf6cf7vcbpslxjb72cfkzlvrv59dgr";
    };
    buildInputs = [pkgconfig ];
  })) // {inherit ;};
    
  encodings = (stdenv.mkDerivation ((if overrides ? encodings then overrides.encodings else x: x) {
    name = "encodings-1.0.4";
    builder = ./builder.sh;
    src = fetchurl {
      url = mirror://xorg/X11R7.7/src/everything/encodings-1.0.4.tar.bz2;
      sha256 = "0ffmaw80vmfwdgvdkp6495xgsqszb6s0iira5j0j6pd4i0lk3mnf";
    };
    buildInputs = [pkgconfig ];
  })) // {inherit ;};
    
  fixesproto = (stdenv.mkDerivation ((if overrides ? fixesproto then overrides.fixesproto else x: x) {
    name = "fixesproto-5.0";
    builder = ./builder.sh;
    src = fetchurl {
      url = mirror://xorg/X11R7.7/src/everything/fixesproto-5.0.tar.bz2;
      sha256 = "1ki4wiq2iivx5g4w5ckzbjbap759kfqd72yg18m3zpbb4hqkybxs";
    };
    buildInputs = [pkgconfig xextproto ];
  })) // {inherit xextproto ;};
    
  fontadobe100dpi = (stdenv.mkDerivation ((if overrides ? fontadobe100dpi then overrides.fontadobe100dpi else x: x) {
    name = "font-adobe-100dpi-1.0.3";
    builder = ./builder.sh;
    src = fetchurl {
      url = mirror://xorg/X11R7.7/src/everything/font-adobe-100dpi-1.0.3.tar.bz2;
      sha256 = "0m60f5bd0caambrk8ksknb5dks7wzsg7g7xaf0j21jxmx8rq9h5j";
    };
    buildInputs = [pkgconfig bdftopcf fontutil mkfontdir mkfontscale ]; configureFlags = "--with-fontrootdir=$(out)/lib/X11/fonts"; 
  })) // {inherit bdftopcf fontutil mkfontdir mkfontscale ;};
    
  fontadobe75dpi = (stdenv.mkDerivation ((if overrides ? fontadobe75dpi then overrides.fontadobe75dpi else x: x) {
    name = "font-adobe-75dpi-1.0.3";
    builder = ./builder.sh;
    src = fetchurl {
      url = mirror://xorg/X11R7.7/src/everything/font-adobe-75dpi-1.0.3.tar.bz2;
      sha256 = "02advcv9lyxpvrjv8bjh1b797lzg6jvhipclz49z8r8y98g4l0n6";
    };
    buildInputs = [pkgconfig bdftopcf fontutil mkfontdir mkfontscale ]; configureFlags = "--with-fontrootdir=$(out)/lib/X11/fonts"; 
  })) // {inherit bdftopcf fontutil mkfontdir mkfontscale ;};
    
  fontadobeutopia100dpi = (stdenv.mkDerivation ((if overrides ? fontadobeutopia100dpi then overrides.fontadobeutopia100dpi else x: x) {
    name = "font-adobe-utopia-100dpi-1.0.4";
    builder = ./builder.sh;
    src = fetchurl {
      url = mirror://xorg/X11R7.7/src/everything/font-adobe-utopia-100dpi-1.0.4.tar.bz2;
      sha256 = "19dd9znam1ah72jmdh7i6ny2ss2r6m21z9v0l43xvikw48zmwvyi";
    };
    buildInputs = [pkgconfig bdftopcf fontutil mkfontdir mkfontscale ]; configureFlags = "--with-fontrootdir=$(out)/lib/X11/fonts"; 
  })) // {inherit bdftopcf fontutil mkfontdir mkfontscale ;};
    
  fontadobeutopia75dpi = (stdenv.mkDerivation ((if overrides ? fontadobeutopia75dpi then overrides.fontadobeutopia75dpi else x: x) {
    name = "font-adobe-utopia-75dpi-1.0.4";
    builder = ./builder.sh;
    src = fetchurl {
      url = mirror://xorg/X11R7.7/src/everything/font-adobe-utopia-75dpi-1.0.4.tar.bz2;
      sha256 = "152wigpph5wvl4k9m3l4mchxxisgsnzlx033mn5iqrpkc6f72cl7";
    };
    buildInputs = [pkgconfig bdftopcf fontutil mkfontdir mkfontscale ]; configureFlags = "--with-fontrootdir=$(out)/lib/X11/fonts"; 
  })) // {inherit bdftopcf fontutil mkfontdir mkfontscale ;};
    
  fontadobeutopiatype1 = (stdenv.mkDerivation ((if overrides ? fontadobeutopiatype1 then overrides.fontadobeutopiatype1 else x: x) {
    name = "font-adobe-utopia-type1-1.0.4";
    builder = ./builder.sh;
    src = fetchurl {
      url = mirror://xorg/X11R7.7/src/everything/font-adobe-utopia-type1-1.0.4.tar.bz2;
      sha256 = "0xw0pdnzj5jljsbbhakc6q9ha2qnca1jr81zk7w70yl9bw83b54p";
    };
    buildInputs = [pkgconfig mkfontdir mkfontscale ]; configureFlags = "--with-fontrootdir=$(out)/lib/X11/fonts"; 
  })) // {inherit mkfontdir mkfontscale ;};
    
  fontalias = (stdenv.mkDerivation ((if overrides ? fontalias then overrides.fontalias else x: x) {
    name = "font-alias-1.0.3";
    builder = ./builder.sh;
    src = fetchurl {
      url = mirror://xorg/X11R7.7/src/everything/font-alias-1.0.3.tar.bz2;
      sha256 = "16ic8wfwwr3jicaml7b5a0sk6plcgc1kg84w02881yhwmqm3nicb";
    };
    buildInputs = [pkgconfig ];
  })) // {inherit ;};
    
  fontarabicmisc = (stdenv.mkDerivation ((if overrides ? fontarabicmisc then overrides.fontarabicmisc else x: x) {
    name = "font-arabic-misc-1.0.3";
    builder = ./builder.sh;
    src = fetchurl {
      url = mirror://xorg/X11R7.7/src/everything/font-arabic-misc-1.0.3.tar.bz2;
      sha256 = "1x246dfnxnmflzf0qzy62k8jdpkb6jkgspcjgbk8jcq9lw99npah";
    };
    buildInputs = [pkgconfig bdftopcf mkfontdir ]; configureFlags = "--with-fontrootdir=$(out)/lib/X11/fonts"; 
  })) // {inherit bdftopcf mkfontdir ;};
    
  fontbh100dpi = (stdenv.mkDerivation ((if overrides ? fontbh100dpi then overrides.fontbh100dpi else x: x) {
    name = "font-bh-100dpi-1.0.3";
    builder = ./builder.sh;
    src = fetchurl {
      url = mirror://xorg/X11R7.7/src/everything/font-bh-100dpi-1.0.3.tar.bz2;
      sha256 = "10cl4gm38dw68jzln99ijix730y7cbx8np096gmpjjwff1i73h13";
    };
    buildInputs = [pkgconfig bdftopcf fontutil mkfontdir mkfontscale ]; configureFlags = "--with-fontrootdir=$(out)/lib/X11/fonts"; 
  })) // {inherit bdftopcf fontutil mkfontdir mkfontscale ;};
    
  fontbh75dpi = (stdenv.mkDerivation ((if overrides ? fontbh75dpi then overrides.fontbh75dpi else x: x) {
    name = "font-bh-75dpi-1.0.3";
    builder = ./builder.sh;
    src = fetchurl {
      url = mirror://xorg/X11R7.7/src/everything/font-bh-75dpi-1.0.3.tar.bz2;
      sha256 = "073jmhf0sr2j1l8da97pzsqj805f7mf9r2gy92j4diljmi8sm1il";
    };
    buildInputs = [pkgconfig bdftopcf fontutil mkfontdir mkfontscale ]; configureFlags = "--with-fontrootdir=$(out)/lib/X11/fonts"; 
  })) // {inherit bdftopcf fontutil mkfontdir mkfontscale ;};
    
  fontbhlucidatypewriter100dpi = (stdenv.mkDerivation ((if overrides ? fontbhlucidatypewriter100dpi then overrides.fontbhlucidatypewriter100dpi else x: x) {
    name = "font-bh-lucidatypewriter-100dpi-1.0.3";
    builder = ./builder.sh;
    src = fetchurl {
      url = mirror://xorg/X11R7.7/src/everything/font-bh-lucidatypewriter-100dpi-1.0.3.tar.bz2;
      sha256 = "1fqzckxdzjv4802iad2fdrkpaxl4w0hhs9lxlkyraq2kq9ik7a32";
    };
    buildInputs = [pkgconfig bdftopcf fontutil mkfontdir mkfontscale ]; configureFlags = "--with-fontrootdir=$(out)/lib/X11/fonts"; 
  })) // {inherit bdftopcf fontutil mkfontdir mkfontscale ;};
    
  fontbhlucidatypewriter75dpi = (stdenv.mkDerivation ((if overrides ? fontbhlucidatypewriter75dpi then overrides.fontbhlucidatypewriter75dpi else x: x) {
    name = "font-bh-lucidatypewriter-75dpi-1.0.3";
    builder = ./builder.sh;
    src = fetchurl {
      url = mirror://xorg/X11R7.7/src/everything/font-bh-lucidatypewriter-75dpi-1.0.3.tar.bz2;
      sha256 = "0cfbxdp5m12cm7jsh3my0lym9328cgm7fa9faz2hqj05wbxnmhaa";
    };
    buildInputs = [pkgconfig bdftopcf fontutil mkfontdir mkfontscale ]; configureFlags = "--with-fontrootdir=$(out)/lib/X11/fonts"; 
  })) // {inherit bdftopcf fontutil mkfontdir mkfontscale ;};
    
  fontbhttf = (stdenv.mkDerivation ((if overrides ? fontbhttf then overrides.fontbhttf else x: x) {
    name = "font-bh-ttf-1.0.3";
    builder = ./builder.sh;
    src = fetchurl {
      url = mirror://xorg/X11R7.7/src/everything/font-bh-ttf-1.0.3.tar.bz2;
      sha256 = "0pyjmc0ha288d4i4j0si4dh3ncf3jiwwjljvddrb0k8v4xiyljqv";
    };
    buildInputs = [pkgconfig mkfontdir mkfontscale ]; configureFlags = "--with-fontrootdir=$(out)/lib/X11/fonts"; 
  })) // {inherit mkfontdir mkfontscale ;};
    
  fontbhtype1 = (stdenv.mkDerivation ((if overrides ? fontbhtype1 then overrides.fontbhtype1 else x: x) {
    name = "font-bh-type1-1.0.3";
    builder = ./builder.sh;
    src = fetchurl {
      url = mirror://xorg/X11R7.7/src/everything/font-bh-type1-1.0.3.tar.bz2;
      sha256 = "1hb3iav089albp4sdgnlh50k47cdjif9p4axm0kkjvs8jyi5a53n";
    };
    buildInputs = [pkgconfig mkfontdir mkfontscale ]; configureFlags = "--with-fontrootdir=$(out)/lib/X11/fonts"; 
  })) // {inherit mkfontdir mkfontscale ;};
    
  fontbitstream100dpi = (stdenv.mkDerivation ((if overrides ? fontbitstream100dpi then overrides.fontbitstream100dpi else x: x) {
    name = "font-bitstream-100dpi-1.0.3";
    builder = ./builder.sh;
    src = fetchurl {
      url = mirror://xorg/X11R7.7/src/everything/font-bitstream-100dpi-1.0.3.tar.bz2;
      sha256 = "1kmn9jbck3vghz6rj3bhc3h0w6gh0qiaqm90cjkqsz1x9r2dgq7b";
    };
    buildInputs = [pkgconfig bdftopcf mkfontdir ]; configureFlags = "--with-fontrootdir=$(out)/lib/X11/fonts"; 
  })) // {inherit bdftopcf mkfontdir ;};
    
  fontbitstream75dpi = (stdenv.mkDerivation ((if overrides ? fontbitstream75dpi then overrides.fontbitstream75dpi else x: x) {
    name = "font-bitstream-75dpi-1.0.3";
    builder = ./builder.sh;
    src = fetchurl {
      url = mirror://xorg/X11R7.7/src/everything/font-bitstream-75dpi-1.0.3.tar.bz2;
      sha256 = "13plbifkvfvdfym6gjbgy9wx2xbdxi9hfrl1k22xayy02135wgxs";
    };
    buildInputs = [pkgconfig bdftopcf mkfontdir ]; configureFlags = "--with-fontrootdir=$(out)/lib/X11/fonts"; 
  })) // {inherit bdftopcf mkfontdir ;};
    
  fontbitstreamtype1 = (stdenv.mkDerivation ((if overrides ? fontbitstreamtype1 then overrides.fontbitstreamtype1 else x: x) {
    name = "font-bitstream-type1-1.0.3";
    builder = ./builder.sh;
    src = fetchurl {
      url = mirror://xorg/X11R7.7/src/everything/font-bitstream-type1-1.0.3.tar.bz2;
      sha256 = "1256z0jhcf5gbh1d03593qdwnag708rxqa032izmfb5dmmlhbsn6";
    };
    buildInputs = [pkgconfig mkfontdir mkfontscale ]; configureFlags = "--with-fontrootdir=$(out)/lib/X11/fonts"; 
  })) // {inherit mkfontdir mkfontscale ;};
    
  fontcronyxcyrillic = (stdenv.mkDerivation ((if overrides ? fontcronyxcyrillic then overrides.fontcronyxcyrillic else x: x) {
    name = "font-cronyx-cyrillic-1.0.3";
    builder = ./builder.sh;
    src = fetchurl {
      url = mirror://xorg/X11R7.7/src/everything/font-cronyx-cyrillic-1.0.3.tar.bz2;
      sha256 = "0ai1v4n61k8j9x2a1knvfbl2xjxk3xxmqaq3p9vpqrspc69k31kf";
    };
    buildInputs = [pkgconfig bdftopcf mkfontdir ]; configureFlags = "--with-fontrootdir=$(out)/lib/X11/fonts"; 
  })) // {inherit bdftopcf mkfontdir ;};
    
  fontcursormisc = (stdenv.mkDerivation ((if overrides ? fontcursormisc then overrides.fontcursormisc else x: x) {
    name = "font-cursor-misc-1.0.3";
    builder = ./builder.sh;
    src = fetchurl {
      url = mirror://xorg/X11R7.7/src/everything/font-cursor-misc-1.0.3.tar.bz2;
      sha256 = "0dd6vfiagjc4zmvlskrbjz85jfqhf060cpys8j0y1qpcbsrkwdhp";
    };
    buildInputs = [pkgconfig bdftopcf mkfontdir ]; configureFlags = "--with-fontrootdir=$(out)/lib/X11/fonts"; 
  })) // {inherit bdftopcf mkfontdir ;};
    
  fontdaewoomisc = (stdenv.mkDerivation ((if overrides ? fontdaewoomisc then overrides.fontdaewoomisc else x: x) {
    name = "font-daewoo-misc-1.0.3";
    builder = ./builder.sh;
    src = fetchurl {
      url = mirror://xorg/X11R7.7/src/everything/font-daewoo-misc-1.0.3.tar.bz2;
      sha256 = "1s2bbhizzgbbbn5wqs3vw53n619cclxksljvm759h9p1prqdwrdw";
    };
    buildInputs = [pkgconfig bdftopcf mkfontdir ]; configureFlags = "--with-fontrootdir=$(out)/lib/X11/fonts"; 
  })) // {inherit bdftopcf mkfontdir ;};
    
  fontdecmisc = (stdenv.mkDerivation ((if overrides ? fontdecmisc then overrides.fontdecmisc else x: x) {
    name = "font-dec-misc-1.0.3";
    builder = ./builder.sh;
    src = fetchurl {
      url = mirror://xorg/X11R7.7/src/everything/font-dec-misc-1.0.3.tar.bz2;
      sha256 = "0yzza0l4zwyy7accr1s8ab7fjqkpwggqydbm2vc19scdby5xz7g1";
    };
    buildInputs = [pkgconfig bdftopcf mkfontdir ]; configureFlags = "--with-fontrootdir=$(out)/lib/X11/fonts"; 
  })) // {inherit bdftopcf mkfontdir ;};
    
  fontibmtype1 = (stdenv.mkDerivation ((if overrides ? fontibmtype1 then overrides.fontibmtype1 else x: x) {
    name = "font-ibm-type1-1.0.3";
    builder = ./builder.sh;
    src = fetchurl {
      url = mirror://xorg/X11R7.7/src/everything/font-ibm-type1-1.0.3.tar.bz2;
      sha256 = "1pyjll4adch3z5cg663s6vhi02k8m6488f0mrasg81ssvg9jinzx";
    };
    buildInputs = [pkgconfig mkfontdir mkfontscale ]; configureFlags = "--with-fontrootdir=$(out)/lib/X11/fonts"; 
  })) // {inherit mkfontdir mkfontscale ;};
    
  fontisasmisc = (stdenv.mkDerivation ((if overrides ? fontisasmisc then overrides.fontisasmisc else x: x) {
    name = "font-isas-misc-1.0.3";
    builder = ./builder.sh;
    src = fetchurl {
      url = mirror://xorg/X11R7.7/src/everything/font-isas-misc-1.0.3.tar.bz2;
      sha256 = "0rx8q02rkx673a7skkpnvfkg28i8gmqzgf25s9yi0lar915sn92q";
    };
    buildInputs = [pkgconfig bdftopcf mkfontdir ]; configureFlags = "--with-fontrootdir=$(out)/lib/X11/fonts"; 
  })) // {inherit bdftopcf mkfontdir ;};
    
  fontjismisc = (stdenv.mkDerivation ((if overrides ? fontjismisc then overrides.fontjismisc else x: x) {
    name = "font-jis-misc-1.0.3";
    builder = ./builder.sh;
    src = fetchurl {
      url = mirror://xorg/X11R7.7/src/everything/font-jis-misc-1.0.3.tar.bz2;
      sha256 = "0rdc3xdz12pnv951538q6wilx8mrdndpkphpbblszsv7nc8cw61b";
    };
    buildInputs = [pkgconfig bdftopcf mkfontdir ]; configureFlags = "--with-fontrootdir=$(out)/lib/X11/fonts"; 
  })) // {inherit bdftopcf mkfontdir ;};
    
  fontmicromisc = (stdenv.mkDerivation ((if overrides ? fontmicromisc then overrides.fontmicromisc else x: x) {
    name = "font-micro-misc-1.0.3";
    builder = ./builder.sh;
    src = fetchurl {
      url = mirror://xorg/X11R7.7/src/everything/font-micro-misc-1.0.3.tar.bz2;
      sha256 = "1dldxlh54zq1yzfnrh83j5vm0k4ijprrs5yl18gm3n9j1z0q2cws";
    };
    buildInputs = [pkgconfig bdftopcf mkfontdir ]; configureFlags = "--with-fontrootdir=$(out)/lib/X11/fonts"; 
  })) // {inherit bdftopcf mkfontdir ;};
    
  fontmisccyrillic = (stdenv.mkDerivation ((if overrides ? fontmisccyrillic then overrides.fontmisccyrillic else x: x) {
    name = "font-misc-cyrillic-1.0.3";
    builder = ./builder.sh;
    src = fetchurl {
      url = mirror://xorg/X11R7.7/src/everything/font-misc-cyrillic-1.0.3.tar.bz2;
      sha256 = "0q2ybxs8wvylvw95j6x9i800rismsmx4b587alwbfqiw6biy63z4";
    };
    buildInputs = [pkgconfig bdftopcf mkfontdir ]; configureFlags = "--with-fontrootdir=$(out)/lib/X11/fonts"; 
  })) // {inherit bdftopcf mkfontdir ;};
    
  fontmiscethiopic = (stdenv.mkDerivation ((if overrides ? fontmiscethiopic then overrides.fontmiscethiopic else x: x) {
    name = "font-misc-ethiopic-1.0.3";
    builder = ./builder.sh;
    src = fetchurl {
      url = mirror://xorg/X11R7.7/src/everything/font-misc-ethiopic-1.0.3.tar.bz2;
      sha256 = "19cq7iq0pfad0nc2v28n681fdq3fcw1l1hzaq0wpkgpx7bc1zjsk";
    };
    buildInputs = [pkgconfig mkfontdir mkfontscale ]; configureFlags = "--with-fontrootdir=$(out)/lib/X11/fonts"; 
  })) // {inherit mkfontdir mkfontscale ;};
    
  fontmiscmeltho = (stdenv.mkDerivation ((if overrides ? fontmiscmeltho then overrides.fontmiscmeltho else x: x) {
    name = "font-misc-meltho-1.0.3";
    builder = ./builder.sh;
    src = fetchurl {
      url = mirror://xorg/X11R7.7/src/everything/font-misc-meltho-1.0.3.tar.bz2;
      sha256 = "148793fqwzrc3bmh2vlw5fdiwjc2n7vs25cic35gfp452czk489p";
    };
    buildInputs = [pkgconfig mkfontdir mkfontscale ]; configureFlags = "--with-fontrootdir=$(out)/lib/X11/fonts"; 
  })) // {inherit mkfontdir mkfontscale ;};
    
  fontmiscmisc = (stdenv.mkDerivation ((if overrides ? fontmiscmisc then overrides.fontmiscmisc else x: x) {
    name = "font-misc-misc-1.1.2";
    builder = ./builder.sh;
    src = fetchurl {
      url = mirror://xorg/X11R7.7/src/everything/font-misc-misc-1.1.2.tar.bz2;
      sha256 = "150pq6n8n984fah34n3k133kggn9v0c5k07igv29sxp1wi07krxq";
    };
    buildInputs = [pkgconfig bdftopcf fontutil mkfontdir mkfontscale ]; configureFlags = "--with-fontrootdir=$(out)/lib/X11/fonts"; 
  })) // {inherit bdftopcf fontutil mkfontdir mkfontscale ;};
    
  fontmuttmisc = (stdenv.mkDerivation ((if overrides ? fontmuttmisc then overrides.fontmuttmisc else x: x) {
    name = "font-mutt-misc-1.0.3";
    builder = ./builder.sh;
    src = fetchurl {
      url = mirror://xorg/X11R7.7/src/everything/font-mutt-misc-1.0.3.tar.bz2;
      sha256 = "13qghgr1zzpv64m0p42195k1kc77pksiv059fdvijz1n6kdplpxx";
    };
    buildInputs = [pkgconfig bdftopcf mkfontdir ]; configureFlags = "--with-fontrootdir=$(out)/lib/X11/fonts"; 
  })) // {inherit bdftopcf mkfontdir ;};
    
  fontschumachermisc = (stdenv.mkDerivation ((if overrides ? fontschumachermisc then overrides.fontschumachermisc else x: x) {
    name = "font-schumacher-misc-1.1.2";
    builder = ./builder.sh;
    src = fetchurl {
      url = mirror://xorg/X11R7.7/src/everything/font-schumacher-misc-1.1.2.tar.bz2;
      sha256 = "0nkym3n48b4v36y4s927bbkjnsmicajarnf6vlp7wxp0as304i74";
    };
    buildInputs = [pkgconfig bdftopcf fontutil mkfontdir mkfontscale ]; configureFlags = "--with-fontrootdir=$(out)/lib/X11/fonts"; 
  })) // {inherit bdftopcf fontutil mkfontdir mkfontscale ;};
    
  fontscreencyrillic = (stdenv.mkDerivation ((if overrides ? fontscreencyrillic then overrides.fontscreencyrillic else x: x) {
    name = "font-screen-cyrillic-1.0.4";
    builder = ./builder.sh;
    src = fetchurl {
      url = mirror://xorg/X11R7.7/src/everything/font-screen-cyrillic-1.0.4.tar.bz2;
      sha256 = "0yayf1qlv7irf58nngddz2f1q04qkpr5jwp4aja2j5gyvzl32hl2";
    };
    buildInputs = [pkgconfig bdftopcf mkfontdir ]; configureFlags = "--with-fontrootdir=$(out)/lib/X11/fonts"; 
  })) // {inherit bdftopcf mkfontdir ;};
    
  fontsonymisc = (stdenv.mkDerivation ((if overrides ? fontsonymisc then overrides.fontsonymisc else x: x) {
    name = "font-sony-misc-1.0.3";
    builder = ./builder.sh;
    src = fetchurl {
      url = mirror://xorg/X11R7.7/src/everything/font-sony-misc-1.0.3.tar.bz2;
      sha256 = "1xfgcx4gsgik5mkgkca31fj3w72jw9iw76qyrajrsz1lp8ka6hr0";
    };
    buildInputs = [pkgconfig bdftopcf mkfontdir ]; configureFlags = "--with-fontrootdir=$(out)/lib/X11/fonts"; 
  })) // {inherit bdftopcf mkfontdir ;};
    
  fontsproto = (stdenv.mkDerivation ((if overrides ? fontsproto then overrides.fontsproto else x: x) {
    name = "fontsproto-2.1.2";
    builder = ./builder.sh;
    src = fetchurl {
      url = mirror://xorg/X11R7.7/src/everything/fontsproto-2.1.2.tar.bz2;
      sha256 = "1ab8mbqxdwvdz4k5x4xb9c4n5w7i1xw276cbpk4z7a1nlpjrg746";
    };
    buildInputs = [pkgconfig ];
  })) // {inherit ;};
    
  fontsunmisc = (stdenv.mkDerivation ((if overrides ? fontsunmisc then overrides.fontsunmisc else x: x) {
    name = "font-sun-misc-1.0.3";
    builder = ./builder.sh;
    src = fetchurl {
      url = mirror://xorg/X11R7.7/src/everything/font-sun-misc-1.0.3.tar.bz2;
      sha256 = "1q6jcqrffg9q5f5raivzwx9ffvf7r11g6g0b125na1bhpz5ly7s8";
    };
    buildInputs = [pkgconfig bdftopcf mkfontdir ]; configureFlags = "--with-fontrootdir=$(out)/lib/X11/fonts"; 
  })) // {inherit bdftopcf mkfontdir ;};
    
  fontutil = (stdenv.mkDerivation ((if overrides ? fontutil then overrides.fontutil else x: x) {
    name = "font-util-1.3.0";
    builder = ./builder.sh;
    src = fetchurl {
      url = mirror://xorg/X11R7.7/src/everything/font-util-1.3.0.tar.bz2;
      sha256 = "15cijajwhjzpy3ydc817zz8x5z4gbkyv3fps687jbq544mbfbafz";
    };
    buildInputs = [pkgconfig ];
  })) // {inherit ;};
    
  fontwinitzkicyrillic = (stdenv.mkDerivation ((if overrides ? fontwinitzkicyrillic then overrides.fontwinitzkicyrillic else x: x) {
    name = "font-winitzki-cyrillic-1.0.3";
    builder = ./builder.sh;
    src = fetchurl {
      url = mirror://xorg/X11R7.7/src/everything/font-winitzki-cyrillic-1.0.3.tar.bz2;
      sha256 = "181n1bgq8vxfxqicmy1jpm1hnr6gwn1kdhl6hr4frjigs1ikpldb";
    };
    buildInputs = [pkgconfig bdftopcf mkfontdir ]; configureFlags = "--with-fontrootdir=$(out)/lib/X11/fonts"; 
  })) // {inherit bdftopcf mkfontdir ;};
    
  fontxfree86type1 = (stdenv.mkDerivation ((if overrides ? fontxfree86type1 then overrides.fontxfree86type1 else x: x) {
    name = "font-xfree86-type1-1.0.4";
    builder = ./builder.sh;
    src = fetchurl {
      url = mirror://xorg/X11R7.7/src/everything/font-xfree86-type1-1.0.4.tar.bz2;
      sha256 = "0jp3zc0qfdaqfkgzrb44vi9vi0a8ygb35wp082yz7rvvxhmg9sya";
    };
    buildInputs = [pkgconfig mkfontdir mkfontscale ]; configureFlags = "--with-fontrootdir=$(out)/lib/X11/fonts"; 
  })) // {inherit mkfontdir mkfontscale ;};
    
  gccmakedep = (stdenv.mkDerivation ((if overrides ? gccmakedep then overrides.gccmakedep else x: x) {
    name = "gccmakedep-1.0.2";
    builder = ./builder.sh;
    src = fetchurl {
      url = mirror://xorg/individual/util/gccmakedep-1.0.2.tar.bz2;
      sha256 = "04dfamx3fvkvqfgs6xy2a6yqbxjrj4777ylxp38g60hhbdl4jg86";
    };
    buildInputs = [pkgconfig ];
  })) // {inherit ;};
    
  glproto = (stdenv.mkDerivation ((if overrides ? glproto then overrides.glproto else x: x) {
    name = "glproto-1.4.16";
    builder = ./builder.sh;
    src = fetchurl {
      url = mirror://xorg/individual/proto/glproto-1.4.16.tar.bz2;
      sha256 = "13arnb4bz5pn89bxbh3shr8gihkhyznpjnq3zzr05msygwx6dpal";
    };
    buildInputs = [pkgconfig ];
  })) // {inherit ;};
    
  iceauth = (stdenv.mkDerivation ((if overrides ? iceauth then overrides.iceauth else x: x) {
    name = "iceauth-1.0.5";
    builder = ./builder.sh;
    src = fetchurl {
      url = mirror://xorg/X11R7.7/src/everything/iceauth-1.0.5.tar.bz2;
      sha256 = "1aq6v671s2x5rc6zn0rgxb4wddg4vq94mckw3cpwl7ccrjjvd5hl";
    };
    buildInputs = [pkgconfig libICE xproto ];
  })) // {inherit libICE xproto ;};
    
  imake = (stdenv.mkDerivation ((if overrides ? imake then overrides.imake else x: x) {
    name = "imake-1.0.5";
    builder = ./builder.sh;
    src = fetchurl {
      url = mirror://xorg/individual/util/imake-1.0.5.tar.bz2;
      sha256 = "1h8ww97aymm10l9qn21n1b9x5ypjrqr10qpf48jjcbc9fg77gklr";
    };
    buildInputs = [pkgconfig xproto ];
  })) // {inherit xproto ;};
    
  inputproto = (stdenv.mkDerivation ((if overrides ? inputproto then overrides.inputproto else x: x) {
    name = "inputproto-2.2";
    builder = ./builder.sh;
    src = fetchurl {
      url = mirror://xorg/X11R7.7/src/everything/inputproto-2.2.tar.bz2;
      sha256 = "1c5wqamfsd8g5i8kya5pjfmcac8q5zq1l3vclh6p96f24nmicxfy";
    };
    buildInputs = [pkgconfig ];
  })) // {inherit ;};
    
  kbproto = (stdenv.mkDerivation ((if overrides ? kbproto then overrides.kbproto else x: x) {
    name = "kbproto-1.0.6";
    builder = ./builder.sh;
    src = fetchurl {
      url = mirror://xorg/X11R7.7/src/everything/kbproto-1.0.6.tar.bz2;
      sha256 = "0yal11hhpiisy3w8wmacsdzzzcnc3xwnswxz8k7zri40xc5aqz03";
    };
    buildInputs = [pkgconfig ];
  })) // {inherit ;};
    
  libAppleWM = (stdenv.mkDerivation ((if overrides ? libAppleWM then overrides.libAppleWM else x: x) {
    name = "libAppleWM-1.4.1";
    builder = ./builder.sh;
    src = fetchurl {
      url = mirror://xorg/X11R7.7/src/everything/libAppleWM-1.4.1.tar.bz2;
      sha256 = "0r8x28n45q89x91mz8mv0zkkcxi8wazkac886fyvflhiv2y8ap2y";
    };
    buildInputs = [pkgconfig applewmproto libX11 libXext xextproto ];
  })) // {inherit applewmproto libX11 libXext xextproto ;};
    
  libFS = (stdenv.mkDerivation ((if overrides ? libFS then overrides.libFS else x: x) {
    name = "libFS-1.0.4";
    builder = ./builder.sh;
    src = fetchurl {
      url = mirror://xorg/X11R7.7/src/everything/libFS-1.0.4.tar.bz2;
      sha256 = "05c3bqgn5m7j4kx8wvy0p36faq6f9jv5yq12m6033m4lflg7cwvh";
    };
    buildInputs = [pkgconfig fontsproto xproto xtrans ];
  })) // {inherit fontsproto xproto xtrans ;};
    
  libICE = (stdenv.mkDerivation ((if overrides ? libICE then overrides.libICE else x: x) {
    name = "libICE-1.0.8";
    builder = ./builder.sh;
    src = fetchurl {
      url = mirror://xorg/X11R7.7/src/everything/libICE-1.0.8.tar.bz2;
      sha256 = "07mp13pb3s73kj7y490gnx619znzwk91mlf8kdw0rzq29ll93a94";
    };
    buildInputs = [pkgconfig xproto xtrans ];
  })) // {inherit xproto xtrans ;};
    
  libSM = (stdenv.mkDerivation ((if overrides ? libSM then overrides.libSM else x: x) {
    name = "libSM-1.2.1";
    builder = ./builder.sh;
    src = fetchurl {
      url = mirror://xorg/X11R7.7/src/everything/libSM-1.2.1.tar.bz2;
      sha256 = "07bzi6xwlhq36f60qfspjbz0qjj7zcgayi1vp4ihgx34kib1vhck";
    };
    buildInputs = [pkgconfig libICE libuuid xproto xtrans ];
  })) // {inherit libICE libuuid xproto xtrans ;};
    
  libWindowsWM = (stdenv.mkDerivation ((if overrides ? libWindowsWM then overrides.libWindowsWM else x: x) {
    name = "libWindowsWM-1.0.1";
    builder = ./builder.sh;
    src = fetchurl {
      url = mirror://xorg/X11R7.7/src/everything/libWindowsWM-1.0.1.tar.bz2;
      sha256 = "1p0flwb67xawyv6yhri9w17m1i4lji5qnd0gq8v1vsfb8zw7rw15";
    };
    buildInputs = [pkgconfig windowswmproto libX11 libXext xextproto ];
  })) // {inherit windowswmproto libX11 libXext xextproto ;};
    
<<<<<<< HEAD
  libX11 = (stdenvMulti.mkDerivation ((if overrides ? libX11 then overrides.libX11 else x: x) {
    name = "libX11-1.4.1";
=======
  libX11 = (stdenv.mkDerivation ((if overrides ? libX11 then overrides.libX11 else x: x) {
    name = "libX11-1.5.0";
>>>>>>> 8c4a613f
    builder = ./builder.sh;
    src = fetchurl {
      url = mirror://xorg/X11R7.7/src/everything/libX11-1.5.0.tar.bz2;
      sha256 = "11jdpl15bxwpwv0knpkh990s8jvlybng3dx477pkrz1bx7byz0n3";
    };
    outputs = [ "dev" "out" "man" ];
    buildInputs = [pkgconfig inputproto kbproto libxcb xextproto xf86bigfontproto xproto xtrans ];
  })) // {inherit inputproto kbproto libxcb xextproto xf86bigfontproto xproto xtrans ;};
    
  libXScrnSaver = (stdenv.mkDerivation ((if overrides ? libXScrnSaver then overrides.libXScrnSaver else x: x) {
    name = "libXScrnSaver-1.2.2";
    builder = ./builder.sh;
    src = fetchurl {
      url = mirror://xorg/X11R7.7/src/everything/libXScrnSaver-1.2.2.tar.bz2;
      sha256 = "07ff4r20nkkrj7h08f9fwamds9b3imj8jz5iz6y38zqw6jkyzwcg";
    };
    buildInputs = [pkgconfig scrnsaverproto libX11 libXext xextproto ];
  })) // {inherit scrnsaverproto libX11 libXext xextproto ;};
    
<<<<<<< HEAD
  libXau = (stdenvMulti.mkDerivation ((if overrides ? libXau then overrides.libXau else x: x) {
    name = "libXau-1.0.6";
=======
  libXau = (stdenv.mkDerivation ((if overrides ? libXau then overrides.libXau else x: x) {
    name = "libXau-1.0.7";
>>>>>>> 8c4a613f
    builder = ./builder.sh;
    src = fetchurl {
      url = mirror://xorg/X11R7.7/src/everything/libXau-1.0.7.tar.bz2;
      sha256 = "12d4f7sdv2pjxhk0lcay0pahccddszkw579dc59daqi37r8bllvi";
    };
    outputs = [ "dev" "out" "man" ];
    buildInputs = [pkgconfig xproto ];
  })) // {inherit xproto ;};
    
  libXaw = (stdenv.mkDerivation ((if overrides ? libXaw then overrides.libXaw else x: x) {
    name = "libXaw-1.0.11";
    builder = ./builder.sh;
    src = fetchurl {
      url = mirror://xorg/X11R7.7/src/everything/libXaw-1.0.11.tar.bz2;
      sha256 = "14ll7ndf5njc30hz2w197qvwp7fqj7y14wq4p1cyxlbipfn79a47";
    };
    buildInputs = [pkgconfig libX11 libXext xextproto libXmu libXpm xproto libXt ];
  })) // {inherit libX11 libXext xextproto libXmu libXpm xproto libXt ;};
    
  libXcomposite = (stdenvMulti.mkDerivation ((if overrides ? libXcomposite then overrides.libXcomposite else x: x) {
    name = "libXcomposite-0.4.3";
    builder = ./builder.sh;
    src = fetchurl {
      url = mirror://xorg/X11R7.7/src/everything/libXcomposite-0.4.3.tar.bz2;
      sha256 = "1b8sniijb85v4my6v30ma9yqnwl4hkclci9l1hqxnipfyhl4sa9j";
    };
    outputs = [ "dev" "out" "man" ];
    buildInputs = [pkgconfig compositeproto libX11 libXfixes xproto ];
  })) // {inherit compositeproto libX11 libXfixes xproto ;};
    
  libXcursor = (stdenv.mkDerivation ((if overrides ? libXcursor then overrides.libXcursor else x: x) {
    name = "libXcursor-1.1.13";
    builder = ./builder.sh;
    src = fetchurl {
      url = mirror://xorg/X11R7.7/src/everything/libXcursor-1.1.13.tar.bz2;
      sha256 = "13xd1dyb06gwdwb0bxb22fkgdlmis6wrljm2xk6fhz0v9bg2g27p";
    };
    buildInputs = [pkgconfig fixesproto libX11 libXfixes xproto libXrender ];
  })) // {inherit fixesproto libX11 libXfixes xproto libXrender ;};
    
  libXdamage = (stdenv.mkDerivation ((if overrides ? libXdamage then overrides.libXdamage else x: x) {
    name = "libXdamage-1.1.3";
    builder = ./builder.sh;
    src = fetchurl {
      url = mirror://xorg/X11R7.7/src/everything/libXdamage-1.1.3.tar.bz2;
      sha256 = "1a678bwap74sqczbr2z4y4fvbr35km3inkm8bi1igjyk4v46jqdw";
    };
    buildInputs = [pkgconfig damageproto fixesproto libX11 xextproto libXfixes xproto ];
  })) // {inherit damageproto fixesproto libX11 xextproto libXfixes xproto ;};
    
<<<<<<< HEAD
  libXdmcp = (stdenvMulti.mkDerivation ((if overrides ? libXdmcp then overrides.libXdmcp else x: x) {
    name = "libXdmcp-1.1.0";
=======
  libXdmcp = (stdenv.mkDerivation ((if overrides ? libXdmcp then overrides.libXdmcp else x: x) {
    name = "libXdmcp-1.1.1";
>>>>>>> 8c4a613f
    builder = ./builder.sh;
    src = fetchurl {
      url = mirror://xorg/X11R7.7/src/everything/libXdmcp-1.1.1.tar.bz2;
      sha256 = "13highx4xpgkiwykpcl7z2laslrjc4pzi4h617ny9p7r6116vkls";
    };
    outputs = [ "dev" "out" "doc" ];
    buildInputs = [pkgconfig xproto ];
  })) // {inherit xproto ;};
    
<<<<<<< HEAD
  libXext = (stdenvMulti.mkDerivation ((if overrides ? libXext then overrides.libXext else x: x) {
    name = "libXext-1.2.0";
=======
  libXext = (stdenv.mkDerivation ((if overrides ? libXext then overrides.libXext else x: x) {
    name = "libXext-1.3.1";
>>>>>>> 8c4a613f
    builder = ./builder.sh;
    src = fetchurl {
      url = mirror://xorg/X11R7.7/src/everything/libXext-1.3.1.tar.bz2;
      sha256 = "0ng8clhn7srbkadxjc7ih3z3v27v9ny0aa0dqkgddgxpgrhrq8jn";
    };
    outputs = [ "dev" "out" "man" "doc" ];
    buildInputs = [pkgconfig libX11 xextproto xproto ];
  })) // {inherit libX11 xextproto xproto ;};
    
<<<<<<< HEAD
  libXfixes = (stdenvMulti.mkDerivation ((if overrides ? libXfixes then overrides.libXfixes else x: x) {
    name = "libXfixes-4.0.5";
=======
  libXfixes = (stdenv.mkDerivation ((if overrides ? libXfixes then overrides.libXfixes else x: x) {
    name = "libXfixes-5.0";
>>>>>>> 8c4a613f
    builder = ./builder.sh;
    src = fetchurl {
      url = mirror://xorg/X11R7.7/src/everything/libXfixes-5.0.tar.bz2;
      sha256 = "1qx2rmwhmca2n7rgafy0arp15k5vwhdhhh6v6mx76hlj29328yjk";
    };
    outputs = [ "dev" "out" "man" ];
    buildInputs = [pkgconfig fixesproto libX11 xextproto xproto ];
  })) // {inherit fixesproto libX11 xextproto xproto ;};
    
  libXfont = (stdenv.mkDerivation ((if overrides ? libXfont then overrides.libXfont else x: x) {
    name = "libXfont-1.4.5";
    builder = ./builder.sh;
    src = fetchurl {
      url = mirror://xorg/X11R7.7/src/everything/libXfont-1.4.5.tar.bz2;
      sha256 = "0w3irg00k6b6mziddnacln9q2rkf5848b04nvjqwv5bb1fw6zydv";
    };
    buildInputs = [pkgconfig libfontenc fontsproto freetype xproto xtrans zlib ];
  })) // {inherit libfontenc fontsproto freetype xproto xtrans zlib ;};
    
<<<<<<< HEAD
  libXft = (stdenvMulti.mkDerivation ((if overrides ? libXft then overrides.libXft else x: x) {
    name = "libXft-2.2.0";
=======
  libXft = (stdenv.mkDerivation ((if overrides ? libXft then overrides.libXft else x: x) {
    name = "libXft-2.3.1";
>>>>>>> 8c4a613f
    builder = ./builder.sh;
    src = fetchurl {
      url = mirror://xorg/X11R7.7/src/everything/libXft-2.3.1.tar.bz2;
      sha256 = "1gdv6559cdz1lfw73x7wsvax1fkvphmayrymprljhyyb5nwk5kkz";
    };
<<<<<<< HEAD
    outputs = [ "dev" "out" "man" ];
    buildInputs = [pkgconfig fontconfig freetype xproto libXrender ];
  })) // {inherit fontconfig freetype xproto libXrender ;};
    
  libXi = (stdenvMulti.mkDerivation ((if overrides ? libXi then overrides.libXi else x: x) {
    name = "libXi-1.4.1";
=======
    buildInputs = [pkgconfig fontconfig freetype libX11 xproto libXrender ];
  })) // {inherit fontconfig freetype libX11 xproto libXrender ;};
    
  libXi = (stdenv.mkDerivation ((if overrides ? libXi then overrides.libXi else x: x) {
    name = "libXi-1.6.1";
>>>>>>> 8c4a613f
    builder = ./builder.sh;
    src = fetchurl {
      url = mirror://xorg/X11R7.7/src/everything/libXi-1.6.1.tar.bz2;
      sha256 = "029ihw4jq8mng8rx7a3jdvq64jm1zdkqidca93zmxv4jf9yn5qzj";
    };
    outputs = [ "dev" "out" "man" "doc" ];
    buildInputs = [pkgconfig inputproto libX11 libXext xextproto xproto ];
  })) // {inherit inputproto libX11 libXext xextproto xproto ;};
    
<<<<<<< HEAD
  libXinerama = (stdenvMulti.mkDerivation ((if overrides ? libXinerama then overrides.libXinerama else x: x) {
    name = "libXinerama-1.1.1";
=======
  libXinerama = (stdenv.mkDerivation ((if overrides ? libXinerama then overrides.libXinerama else x: x) {
    name = "libXinerama-1.1.2";
>>>>>>> 8c4a613f
    builder = ./builder.sh;
    src = fetchurl {
      url = mirror://xorg/X11R7.7/src/everything/libXinerama-1.1.2.tar.bz2;
      sha256 = "1b3aq1762hxzchd9ndavdjlksq93991s0g2z6spf8wl3v0pprrx4";
    };
    outputs = [ "dev" "out" "man" ];
    buildInputs = [pkgconfig libX11 libXext xextproto xineramaproto ];
  })) // {inherit libX11 libXext xextproto xineramaproto ;};
    
  libXmu = (stdenv.mkDerivation ((if overrides ? libXmu then overrides.libXmu else x: x) {
    name = "libXmu-1.1.1";
    builder = ./builder.sh;
    src = fetchurl {
      url = mirror://xorg/X11R7.7/src/everything/libXmu-1.1.1.tar.bz2;
      sha256 = "1pbym8rrznxqd60zwf7w4xpf27sa72bky2knginqcfnca32q343h";
    };
    buildInputs = [pkgconfig libX11 libXext xextproto xproto libXt ];
  })) // {inherit libX11 libXext xextproto xproto libXt ;};
    
  libXp = (stdenv.mkDerivation ((if overrides ? libXp then overrides.libXp else x: x) {
    name = "libXp-1.0.1";
    builder = ./builder.sh;
    src = fetchurl {
      url = mirror://xorg/individual/lib/libXp-1.0.1.tar.bz2;
      sha256 = "1lj3cjg9ygbmclxvayy5v88kkndpy9jq6y68p13dc5jn01hg5lbi";
    };
    buildInputs = [pkgconfig printproto libX11 libXau libXext xextproto ];
  })) // {inherit printproto libX11 libXau libXext xextproto ;};
    
  libXpm = (stdenv.mkDerivation ((if overrides ? libXpm then overrides.libXpm else x: x) {
    name = "libXpm-3.5.10";
    builder = ./builder.sh;
    src = fetchurl {
      url = mirror://xorg/X11R7.7/src/everything/libXpm-3.5.10.tar.bz2;
      sha256 = "0dd737ch4q9gr151wff1m3q2j7wf3pip4y81601xdrsh8wipxnx6";
    };
    buildInputs = [pkgconfig libX11 libXext xextproto xproto libXt ];
  })) // {inherit libX11 libXext xextproto xproto libXt ;};
    
<<<<<<< HEAD
  libXrandr = (stdenvMulti.mkDerivation ((if overrides ? libXrandr then overrides.libXrandr else x: x) {
    name = "libXrandr-1.3.1";
=======
  libXrandr = (stdenv.mkDerivation ((if overrides ? libXrandr then overrides.libXrandr else x: x) {
    name = "libXrandr-1.4.0";
>>>>>>> 8c4a613f
    builder = ./builder.sh;
    src = fetchurl {
      url = mirror://xorg/individual/lib/libXrandr-1.4.0.tar.bz2;
      sha256 = "1hzm2ndra4nf8xxzm4lzd225zj05hzbzcq464q2znah15ynd0fh3";
    };
    outputs = [ "dev" "out" "man" ];
    buildInputs = [pkgconfig randrproto renderproto libX11 libXext xextproto xproto libXrender ];
  })) // {inherit randrproto renderproto libX11 libXext xextproto xproto libXrender ;};
    
<<<<<<< HEAD
  libXrender = (stdenvMulti.mkDerivation ((if overrides ? libXrender then overrides.libXrender else x: x) {
    name = "libXrender-0.9.6";
=======
  libXrender = (stdenv.mkDerivation ((if overrides ? libXrender then overrides.libXrender else x: x) {
    name = "libXrender-0.9.7";
>>>>>>> 8c4a613f
    builder = ./builder.sh;
    src = fetchurl {
      url = mirror://xorg/X11R7.7/src/everything/libXrender-0.9.7.tar.bz2;
      sha256 = "1rmvja2gkf5v0k2n1bcghw8v98m2kfn3af0rbmsda5dwr69npd7r";
    };
    outputs = [ "dev" "out" "doc" ];
    buildInputs = [pkgconfig renderproto libX11 xproto ];
  })) // {inherit renderproto libX11 xproto ;};
    
  libXres = (stdenv.mkDerivation ((if overrides ? libXres then overrides.libXres else x: x) {
    name = "libXres-1.0.6";
    builder = ./builder.sh;
    src = fetchurl {
      url = mirror://xorg/X11R7.7/src/everything/libXres-1.0.6.tar.bz2;
      sha256 = "1478pm70gdi6l70r4jpkyyg2am9wv6xh53z9ibwq5cg84p4n31pz";
    };
    buildInputs = [pkgconfig resourceproto libX11 libXext xextproto xproto ];
  })) // {inherit resourceproto libX11 libXext xextproto xproto ;};
    
  libXt = (stdenv.mkDerivation ((if overrides ? libXt then overrides.libXt else x: x) {
    name = "libXt-1.1.3";
    builder = ./builder.sh;
    src = fetchurl {
      url = mirror://xorg/X11R7.7/src/everything/libXt-1.1.3.tar.bz2;
      sha256 = "1g85gwnhs7lg5f01gfi1cpb916xc3spm1fjlv2f4xz2zzk1r7dcd";
    };
    buildInputs = [pkgconfig libICE kbproto libSM libX11 xproto ];
  })) // {inherit libICE kbproto libSM libX11 xproto ;};
    
  libXtst = (stdenv.mkDerivation ((if overrides ? libXtst then overrides.libXtst else x: x) {
    name = "libXtst-1.2.1";
    builder = ./builder.sh;
    src = fetchurl {
      url = mirror://xorg/X11R7.7/src/everything/libXtst-1.2.1.tar.bz2;
      sha256 = "1q750hjplq1rfyxkr4545z1y2a1wfnc828ynvbws7b4jwdk3xsky";
    };
    buildInputs = [pkgconfig inputproto recordproto libX11 libXext xextproto libXi ];
  })) // {inherit inputproto recordproto libX11 libXext xextproto libXi ;};
    
  libXv = (stdenv.mkDerivation ((if overrides ? libXv then overrides.libXv else x: x) {
    name = "libXv-1.0.7";
    builder = ./builder.sh;
    src = fetchurl {
      url = mirror://xorg/X11R7.7/src/everything/libXv-1.0.7.tar.bz2;
      sha256 = "044hllz013afhzywwpxz007l4zjy99bv9im065rqd30zckmllrjx";
    };
    buildInputs = [pkgconfig videoproto libX11 libXext xextproto xproto ];
  })) // {inherit videoproto libX11 libXext xextproto xproto ;};
    
  libXvMC = (stdenv.mkDerivation ((if overrides ? libXvMC then overrides.libXvMC else x: x) {
    name = "libXvMC-1.0.7";
    builder = ./builder.sh;
    src = fetchurl {
      url = mirror://xorg/X11R7.7/src/everything/libXvMC-1.0.7.tar.bz2;
      sha256 = "18yf6ysc01pqkbk9704914ghalq1sl2hfdjmwggxm8qqhpy8bw18";
    };
    buildInputs = [pkgconfig videoproto libX11 libXext xextproto xproto libXv ];
  })) // {inherit videoproto libX11 libXext xextproto xproto libXv ;};
    
  libXxf86dga = (stdenv.mkDerivation ((if overrides ? libXxf86dga then overrides.libXxf86dga else x: x) {
    name = "libXxf86dga-1.1.3";
    builder = ./builder.sh;
    src = fetchurl {
      url = mirror://xorg/X11R7.7/src/everything/libXxf86dga-1.1.3.tar.bz2;
      sha256 = "15291ddhyr54sribwbg8hxx2psgzm5gh0pgkw5yrf3zgvdsa67sm";
    };
    buildInputs = [pkgconfig libX11 libXext xextproto xf86dgaproto xproto ];
  })) // {inherit libX11 libXext xextproto xf86dgaproto xproto ;};
    
  libXxf86misc = (stdenv.mkDerivation ((if overrides ? libXxf86misc then overrides.libXxf86misc else x: x) {
    name = "libXxf86misc-1.0.3";
    builder = ./builder.sh;
    src = fetchurl {
      url = mirror://xorg/individual/lib/libXxf86misc-1.0.3.tar.bz2;
      sha256 = "0nvbq9y6k6m9hxdvg3crycqsnnxf1859wrisqcs37z9fhq044gsn";
    };
    buildInputs = [pkgconfig libX11 libXext xextproto xf86miscproto xproto ];
  })) // {inherit libX11 libXext xextproto xf86miscproto xproto ;};
    
  libXxf86vm = (stdenv.mkDerivation ((if overrides ? libXxf86vm then overrides.libXxf86vm else x: x) {
    name = "libXxf86vm-1.1.2";
    builder = ./builder.sh;
    src = fetchurl {
      url = mirror://xorg/X11R7.7/src/everything/libXxf86vm-1.1.2.tar.bz2;
      sha256 = "117w92xz39rcqcahspi48nc04cc9110x1dycpf3vbcb6p0pifr55";
    };
    buildInputs = [pkgconfig libX11 libXext xextproto xf86vidmodeproto xproto ];
  })) // {inherit libX11 libXext xextproto xf86vidmodeproto xproto ;};
    
  libdmx = (stdenv.mkDerivation ((if overrides ? libdmx then overrides.libdmx else x: x) {
    name = "libdmx-1.1.2";
    builder = ./builder.sh;
    src = fetchurl {
      url = mirror://xorg/X11R7.7/src/everything/libdmx-1.1.2.tar.bz2;
      sha256 = "1fiq73sfxcbyjval118ialwrzxhzb08xsxmg69adcs47i9j0p1x7";
    };
    buildInputs = [pkgconfig dmxproto libX11 libXext xextproto ];
  })) // {inherit dmxproto libX11 libXext xextproto ;};
    
  libfontenc = (stdenv.mkDerivation ((if overrides ? libfontenc then overrides.libfontenc else x: x) {
    name = "libfontenc-1.1.1";
    builder = ./builder.sh;
    src = fetchurl {
      url = mirror://xorg/X11R7.7/src/everything/libfontenc-1.1.1.tar.bz2;
      sha256 = "0zq1483xy31sssq0h3xxf8y1v4q14cp8rv164ayn7fsn30pq2wny";
    };
    buildInputs = [pkgconfig xproto zlib ];
  })) // {inherit xproto zlib ;};
    
  libpciaccess = (stdenv.mkDerivation ((if overrides ? libpciaccess then overrides.libpciaccess else x: x) {
    name = "libpciaccess-0.13.1";
    builder = ./builder.sh;
    src = fetchurl {
      url = mirror://xorg/X11R7.7/src/everything/libpciaccess-0.13.1.tar.bz2;
      sha256 = "11509lkgd5j4g5wy0g13z4sf31h50hqx3jfwb2i4q6k98pv6iar7";
    };
    buildInputs = [pkgconfig zlib ];
  })) // {inherit zlib ;};
    
  libpthreadstubs = (stdenv.mkDerivation ((if overrides ? libpthreadstubs then overrides.libpthreadstubs else x: x) {
    name = "libpthread-stubs-0.3";
    builder = ./builder.sh;
    src = fetchurl {
      url = mirror://xorg/X11R7.7/src/everything/libpthread-stubs-0.3.tar.bz2;
      sha256 = "16bjv3in19l84hbri41iayvvg4ls9gv1ma0x0qlbmwy67i7dbdim";
    };
    buildInputs = [pkgconfig ];
  })) // {inherit ;};
    
<<<<<<< HEAD
  libxcb = (stdenvMulti.mkDerivation ((if overrides ? libxcb then overrides.libxcb else x: x) {
    name = "libxcb-1.7";
=======
  libxcb = (stdenv.mkDerivation ((if overrides ? libxcb then overrides.libxcb else x: x) {
    name = "libxcb-1.9";
>>>>>>> 8c4a613f
    builder = ./builder.sh;
    src = fetchurl {
      url = mirror://xorg/individual/xcb/libxcb-1.9.tar.bz2;
      sha256 = "15icn78x610dvvgnji6b3pyn8nd88lz68hq0w73pcadf78mycmw8";
    };
    outputs = [ "dev" "out" "doc" ];
    buildInputs = [pkgconfig libxslt libpthreadstubs python libXau xcbproto libXdmcp ];
  })) // {inherit libxslt libpthreadstubs python libXau xcbproto libXdmcp ;};
    
  libxkbfile = (stdenv.mkDerivation ((if overrides ? libxkbfile then overrides.libxkbfile else x: x) {
    name = "libxkbfile-1.0.8";
    builder = ./builder.sh;
    src = fetchurl {
      url = mirror://xorg/X11R7.7/src/everything/libxkbfile-1.0.8.tar.bz2;
      sha256 = "0flg5arw6n3njagmsi4i4l0zl5bfx866a1h9ydc3bi1pqlclxaca";
    };
    buildInputs = [pkgconfig kbproto libX11 ];
  })) // {inherit kbproto libX11 ;};
    
  lndir = (stdenv.mkDerivation ((if overrides ? lndir then overrides.lndir else x: x) {
    name = "lndir-1.0.3";
    builder = ./builder.sh;
    src = fetchurl {
      url = mirror://xorg/individual/util/lndir-1.0.3.tar.bz2;
      sha256 = "0pdngiy8zdhsiqx2am75yfcl36l7kd7d7nl0rss8shcdvsqgmx29";
    };
    buildInputs = [pkgconfig xproto ];
  })) // {inherit xproto ;};
    
  luit = (stdenv.mkDerivation ((if overrides ? luit then overrides.luit else x: x) {
    name = "luit-1.1.1";
    builder = ./builder.sh;
    src = fetchurl {
      url = mirror://xorg/X11R7.7/src/everything/luit-1.1.1.tar.bz2;
      sha256 = "0dn694mk56x6hdk6y9ylx4f128h5jcin278gnw2gb807rf3ygc1h";
    };
    buildInputs = [pkgconfig libfontenc ];
  })) // {inherit libfontenc ;};
    
  makedepend = (stdenv.mkDerivation ((if overrides ? makedepend then overrides.makedepend else x: x) {
    name = "makedepend-1.0.4";
    builder = ./builder.sh;
    src = fetchurl {
      url = mirror://xorg/X11R7.7/src/everything/makedepend-1.0.4.tar.bz2;
      sha256 = "1zpp2b9dfvlnfj2i1mzdyn785rpl7vih5lap7kcpiv80xspbhmmb";
    };
    buildInputs = [pkgconfig xproto ];
  })) // {inherit xproto ;};
    
  mkfontdir = (stdenv.mkDerivation ((if overrides ? mkfontdir then overrides.mkfontdir else x: x) {
    name = "mkfontdir-1.0.7";
    builder = ./builder.sh;
    src = fetchurl {
      url = mirror://xorg/X11R7.7/src/everything/mkfontdir-1.0.7.tar.bz2;
      sha256 = "0c3563kw9fg15dpgx4dwvl12qz6sdqdns1pxa574hc7i5m42mman";
    };
    buildInputs = [pkgconfig ];
  })) // {inherit ;};
    
  mkfontscale = (stdenv.mkDerivation ((if overrides ? mkfontscale then overrides.mkfontscale else x: x) {
    name = "mkfontscale-1.1.0";
    builder = ./builder.sh;
    src = fetchurl {
      url = mirror://xorg/X11R7.7/src/everything/mkfontscale-1.1.0.tar.bz2;
      sha256 = "1539h3ws66vcql6sf2831bcs0r4d9b05lcgpswkw33lvcxighmff";
    };
    buildInputs = [pkgconfig libfontenc freetype xproto zlib ];
  })) // {inherit libfontenc freetype xproto zlib ;};
    
  pixman = (stdenv.mkDerivation ((if overrides ? pixman then overrides.pixman else x: x) {
    name = "pixman-0.26.2";
    builder = ./builder.sh;
    src = fetchurl {
      url = mirror://xorg/individual/lib/pixman-0.26.2.tar.bz2;
      sha256 = "0z34jb75wpbyj3gxn34icd8j81fk5d6s6qnwp2ncz7m8icf6afqr";
    };
    buildInputs = [pkgconfig libpng perl ];
  })) // {inherit libpng perl ;};
    
  printproto = (stdenv.mkDerivation ((if overrides ? printproto then overrides.printproto else x: x) {
    name = "printproto-1.0.5";
    builder = ./builder.sh;
    src = fetchurl {
      url = mirror://xorg/individual/proto/printproto-1.0.5.tar.bz2;
      sha256 = "06liap8n4s25sgp27d371cc7yg9a08dxcr3pmdjp761vyin3360j";
    };
    buildInputs = [pkgconfig libXau ];
  })) // {inherit libXau ;};
    
  randrproto = (stdenv.mkDerivation ((if overrides ? randrproto then overrides.randrproto else x: x) {
    name = "randrproto-1.4.0";
    builder = ./builder.sh;
    src = fetchurl {
      url = mirror://xorg/individual/proto/randrproto-1.4.0.tar.bz2;
      sha256 = "1kq9h93qdnniiivry8jmhlgwn9fbx9xp5r9cmzfihlx5cs62xi45";
    };
    buildInputs = [pkgconfig ];
  })) // {inherit ;};
    
  recordproto = (stdenv.mkDerivation ((if overrides ? recordproto then overrides.recordproto else x: x) {
    name = "recordproto-1.14.2";
    builder = ./builder.sh;
    src = fetchurl {
      url = mirror://xorg/X11R7.7/src/everything/recordproto-1.14.2.tar.bz2;
      sha256 = "0w3kgr1zabwf79bpc28dcnj0fpni6r53rpi82ngjbalj5s6m8xx7";
    };
    buildInputs = [pkgconfig ];
  })) // {inherit ;};
    
  renderproto = (stdenv.mkDerivation ((if overrides ? renderproto then overrides.renderproto else x: x) {
    name = "renderproto-0.11.1";
    builder = ./builder.sh;
    src = fetchurl {
      url = mirror://xorg/X11R7.7/src/everything/renderproto-0.11.1.tar.bz2;
      sha256 = "0dr5xw6s0qmqg0q5pdkb4jkdhaja0vbfqla79qh5j1xjj9dmlwq6";
    };
    buildInputs = [pkgconfig ];
  })) // {inherit ;};
    
  resourceproto = (stdenv.mkDerivation ((if overrides ? resourceproto then overrides.resourceproto else x: x) {
    name = "resourceproto-1.2.0";
    builder = ./builder.sh;
    src = fetchurl {
      url = mirror://xorg/X11R7.7/src/everything/resourceproto-1.2.0.tar.bz2;
      sha256 = "0638iyfiiyjw1hg3139pai0j6m65gkskrvd9684zgc6ydcx00riw";
    };
    buildInputs = [pkgconfig ];
  })) // {inherit ;};
    
  scrnsaverproto = (stdenv.mkDerivation ((if overrides ? scrnsaverproto then overrides.scrnsaverproto else x: x) {
    name = "scrnsaverproto-1.2.2";
    builder = ./builder.sh;
    src = fetchurl {
      url = mirror://xorg/X11R7.7/src/everything/scrnsaverproto-1.2.2.tar.bz2;
      sha256 = "0rfdbfwd35d761xkfifcscx56q0n56043ixlmv70r4v4l66hmdwb";
    };
    buildInputs = [pkgconfig ];
  })) // {inherit ;};
    
  sessreg = (stdenv.mkDerivation ((if overrides ? sessreg then overrides.sessreg else x: x) {
    name = "sessreg-1.0.7";
    builder = ./builder.sh;
    src = fetchurl {
      url = mirror://xorg/X11R7.7/src/everything/sessreg-1.0.7.tar.bz2;
      sha256 = "0lifgjxdvc6lwyjk90slddnr12fsv88ldy6qhklr5av409cfwd47";
    };
    buildInputs = [pkgconfig xproto ];
  })) // {inherit xproto ;};
    
  setxkbmap = (stdenv.mkDerivation ((if overrides ? setxkbmap then overrides.setxkbmap else x: x) {
    name = "setxkbmap-1.3.0";
    builder = ./builder.sh;
    src = fetchurl {
      url = mirror://xorg/X11R7.7/src/everything/setxkbmap-1.3.0.tar.bz2;
      sha256 = "1inygpvlgc6vr5h9laxw9lnvafnccl3fy0g5n9ll28iq3yfmqc1x";
    };
    buildInputs = [pkgconfig libX11 libxkbfile ];
  })) // {inherit libX11 libxkbfile ;};
    
  smproxy = (stdenv.mkDerivation ((if overrides ? smproxy then overrides.smproxy else x: x) {
    name = "smproxy-1.0.5";
    builder = ./builder.sh;
    src = fetchurl {
      url = mirror://xorg/X11R7.7/src/everything/smproxy-1.0.5.tar.bz2;
      sha256 = "02fn5wa1gs2jap6sr9j9yk6zsvz82j8l61pf74iyqwa99q4wnb67";
    };
    buildInputs = [pkgconfig libICE libSM libXmu libXt ];
  })) // {inherit libICE libSM libXmu libXt ;};
    
  twm = (stdenv.mkDerivation ((if overrides ? twm then overrides.twm else x: x) {
    name = "twm-1.0.7";
    builder = ./builder.sh;
    src = fetchurl {
      url = mirror://xorg/individual/app/twm-1.0.7.tar.bz2;
      sha256 = "0i6dbf5vafi5hm4bcmnj6r412cncjlv9hkkbr6bzlh15qvg56p8g";
    };
    buildInputs = [pkgconfig libICE libSM libX11 libXext libXmu xproto libXt ];
  })) // {inherit libICE libSM libX11 libXext libXmu xproto libXt ;};
    
  utilmacros = (stdenv.mkDerivation ((if overrides ? utilmacros then overrides.utilmacros else x: x) {
    name = "util-macros-1.17";
    builder = ./builder.sh;
    src = fetchurl {
      url = mirror://xorg/X11R7.7/src/everything/util-macros-1.17.tar.bz2;
      sha256 = "1vbmrcn5n3wp4pyw0n4c3pyvzlc4yf7jzgngavfdq5zwfbgfsybx";
    };
    buildInputs = [pkgconfig ];
  })) // {inherit ;};
    
  videoproto = (stdenv.mkDerivation ((if overrides ? videoproto then overrides.videoproto else x: x) {
    name = "videoproto-2.3.1";
    builder = ./builder.sh;
    src = fetchurl {
      url = mirror://xorg/X11R7.7/src/everything/videoproto-2.3.1.tar.bz2;
      sha256 = "0nk3i6gwkqq1w8zwn7bxz344pi1dwcjrmf6hr330h7hxjcj6viry";
    };
    buildInputs = [pkgconfig ];
  })) // {inherit ;};
    
  windowswmproto = (stdenv.mkDerivation ((if overrides ? windowswmproto then overrides.windowswmproto else x: x) {
    name = "windowswmproto-1.0.4";
    builder = ./builder.sh;
    src = fetchurl {
      url = mirror://xorg/X11R7.7/src/everything/windowswmproto-1.0.4.tar.bz2;
      sha256 = "0syjxgy4m8l94qrm03nvn5k6bkxc8knnlld1gbllym97nvnv0ny0";
    };
    buildInputs = [pkgconfig ];
  })) // {inherit ;};
    
  x11perf = (stdenv.mkDerivation ((if overrides ? x11perf then overrides.x11perf else x: x) {
    name = "x11perf-1.5.4";
    builder = ./builder.sh;
    src = fetchurl {
      url = mirror://xorg/X11R7.7/src/everything/x11perf-1.5.4.tar.bz2;
      sha256 = "111iwpxhnxjiq44w96zf0kszg5zpgv1g3ayx18v4nhdzl9bqivi4";
    };
    buildInputs = [pkgconfig libX11 libXext libXft libXmu libXrender ];
  })) // {inherit libX11 libXext libXft libXmu libXrender ;};
    
  xauth = (stdenv.mkDerivation ((if overrides ? xauth then overrides.xauth else x: x) {
    name = "xauth-1.0.7";
    builder = ./builder.sh;
    src = fetchurl {
      url = mirror://xorg/X11R7.7/src/everything/xauth-1.0.7.tar.bz2;
      sha256 = "1382wdfiakgckbw1xxavzh1nm34q21b1zzy96qp7ws66xc48rxw4";
    };
    buildInputs = [pkgconfig libX11 libXau libXext libXmu ];
  })) // {inherit libX11 libXau libXext libXmu ;};
    
  xbacklight = (stdenv.mkDerivation ((if overrides ? xbacklight then overrides.xbacklight else x: x) {
    name = "xbacklight-1.2.0";
    builder = ./builder.sh;
    src = fetchurl {
      url = mirror://xorg/individual/app/xbacklight-1.2.0.tar.bz2;
      sha256 = "199n9qszjiz82nbjz6ychh0xl15igm535mv0830wk4m59w9xclji";
    };
    buildInputs = [pkgconfig libxcb xcbutil ];
  })) // {inherit libxcb xcbutil ;};
    
  xbitmaps = (stdenv.mkDerivation ((if overrides ? xbitmaps then overrides.xbitmaps else x: x) {
    name = "xbitmaps-1.1.1";
    builder = ./builder.sh;
    src = fetchurl {
      url = mirror://xorg/X11R7.7/src/everything/xbitmaps-1.1.1.tar.bz2;
      sha256 = "178ym90kwidia6nas4qr5n5yqh698vv8r02js0r4vg3b6lsb0w9n";
    };
    buildInputs = [pkgconfig ];
  })) // {inherit ;};
    
  xcbproto = (stdenv.mkDerivation ((if overrides ? xcbproto then overrides.xcbproto else x: x) {
    name = "xcb-proto-1.8";
    builder = ./builder.sh;
    src = fetchurl {
      url = mirror://xorg/individual/xcb/xcb-proto-1.8.tar.bz2;
      sha256 = "1c11652h9sjynw3scm1pn5z3a6ci888pq7hij8q5n8qrl33icg93";
    };
    buildInputs = [pkgconfig python ];
  })) // {inherit python ;};
    
  xcbutil = (stdenv.mkDerivation ((if overrides ? xcbutil then overrides.xcbutil else x: x) {
    name = "xcb-util-0.3.9";
    builder = ./builder.sh;
    src = fetchurl {
      url = mirror://xorg/individual/xcb/xcb-util-0.3.9.tar.bz2;
      sha256 = "1i0qbhqkcdlbbsj7ifkyjsffl61whj24d3zlg5pxf3xj1af2a4f6";
    };
    buildInputs = [pkgconfig gperf m4 libxcb xproto ];
  })) // {inherit gperf m4 libxcb xproto ;};
    
  xcbutilimage = (stdenv.mkDerivation ((if overrides ? xcbutilimage then overrides.xcbutilimage else x: x) {
    name = "xcb-util-image-0.3.9";
    builder = ./builder.sh;
    src = fetchurl {
      url = mirror://xorg/individual/xcb/xcb-util-image-0.3.9.tar.bz2;
      sha256 = "1pr1l1nkg197gyl9d0fpwmn72jqpxjfgn9y13q4gawg1m873qnnk";
    };
    buildInputs = [pkgconfig gperf m4 libxcb xcbutil xproto ];
  })) // {inherit gperf m4 libxcb xcbutil xproto ;};
    
  xcbutilkeysyms = (stdenv.mkDerivation ((if overrides ? xcbutilkeysyms then overrides.xcbutilkeysyms else x: x) {
    name = "xcb-util-keysyms-0.3.9";
    builder = ./builder.sh;
    src = fetchurl {
      url = mirror://xorg/individual/xcb/xcb-util-keysyms-0.3.9.tar.bz2;
      sha256 = "0vjwk7vrcfnlhiadv445c6skfxmdrg5v4qf81y8s2s5xagqarqbv";
    };
    buildInputs = [pkgconfig gperf m4 libxcb xproto ];
  })) // {inherit gperf m4 libxcb xproto ;};
    
  xcbutilrenderutil = (stdenv.mkDerivation ((if overrides ? xcbutilrenderutil then overrides.xcbutilrenderutil else x: x) {
    name = "xcb-util-renderutil-0.3.8";
    builder = ./builder.sh;
    src = fetchurl {
      url = http://xcb.freedesktop.org/dist/xcb-util-renderutil-0.3.8.tar.bz2;
      sha256 = "0lkl9ij9b447c0br2qc5qsynjn09c4fdz7sd6yp7pyi8az2sb2cp";
    };
    buildInputs = [pkgconfig gperf m4 libxcb xproto ];
  })) // {inherit gperf m4 libxcb xproto ;};
    
  xcbutilwm = (stdenv.mkDerivation ((if overrides ? xcbutilwm then overrides.xcbutilwm else x: x) {
    name = "xcb-util-wm-0.3.9";
    builder = ./builder.sh;
    src = fetchurl {
      url = mirror://xorg/individual/xcb/xcb-util-wm-0.3.9.tar.bz2;
      sha256 = "0c30fj33gvwzwhyz1dhsfwni0ai16bxpvxb4l6c6s7vvj7drp3q3";
    };
    buildInputs = [pkgconfig gperf m4 libxcb xproto ];
  })) // {inherit gperf m4 libxcb xproto ;};
    
  xclock = (stdenv.mkDerivation ((if overrides ? xclock then overrides.xclock else x: x) {
    name = "xclock-1.0.6";
    builder = ./builder.sh;
    src = fetchurl {
      url = mirror://xorg/individual/app/xclock-1.0.6.tar.bz2;
      sha256 = "1l1zxr69p0734fnx9rdqw79ahr273hr050sm8xdc0n51n1bnzfr1";
    };
    buildInputs = [pkgconfig libX11 libXaw libXft libxkbfile libXmu libXrender libXt ];
  })) // {inherit libX11 libXaw libXft libxkbfile libXmu libXrender libXt ;};
    
  xcmiscproto = (stdenv.mkDerivation ((if overrides ? xcmiscproto then overrides.xcmiscproto else x: x) {
    name = "xcmiscproto-1.2.2";
    builder = ./builder.sh;
    src = fetchurl {
      url = mirror://xorg/X11R7.7/src/everything/xcmiscproto-1.2.2.tar.bz2;
      sha256 = "1pyjv45wivnwap2wvsbrzdvjc5ql8bakkbkrvcv6q9bjjf33ccmi";
    };
    buildInputs = [pkgconfig ];
  })) // {inherit ;};
    
  xcmsdb = (stdenv.mkDerivation ((if overrides ? xcmsdb then overrides.xcmsdb else x: x) {
    name = "xcmsdb-1.0.4";
    builder = ./builder.sh;
    src = fetchurl {
      url = mirror://xorg/X11R7.7/src/everything/xcmsdb-1.0.4.tar.bz2;
      sha256 = "03ms731l3kvaldq7ycbd30j6134b61i3gbll4b2gl022wyzbjq74";
    };
    buildInputs = [pkgconfig libX11 ];
  })) // {inherit libX11 ;};
    
  xcursorgen = (stdenv.mkDerivation ((if overrides ? xcursorgen then overrides.xcursorgen else x: x) {
    name = "xcursorgen-1.0.5";
    builder = ./builder.sh;
    src = fetchurl {
      url = mirror://xorg/X11R7.7/src/everything/xcursorgen-1.0.5.tar.bz2;
      sha256 = "10f5wk1326mm45gvgpf4m2p0j80fcd0i4c52zikahb91zah72wdw";
    };
    buildInputs = [pkgconfig libpng libX11 libXcursor ];
  })) // {inherit libpng libX11 libXcursor ;};
    
  xcursorthemes = (stdenv.mkDerivation ((if overrides ? xcursorthemes then overrides.xcursorthemes else x: x) {
    name = "xcursor-themes-1.0.3";
    builder = ./builder.sh;
    src = fetchurl {
      url = mirror://xorg/X11R7.7/src/everything/xcursor-themes-1.0.3.tar.bz2;
      sha256 = "1is4bak0qkkhv63mfa5l7492r475586y52yzfxyv3psppn662ilr";
    };
    buildInputs = [pkgconfig libXcursor ];
  })) // {inherit libXcursor ;};
    
  xdm = (stdenv.mkDerivation ((if overrides ? xdm then overrides.xdm else x: x) {
    name = "xdm-1.1.11";
    builder = ./builder.sh;
    src = fetchurl {
      url = mirror://xorg/individual/app/xdm-1.1.11.tar.bz2;
      sha256 = "0iqw11977lpr9nk1is4fca84d531vck0mq7jldwl44m0vrnl5nnl";
    };
    buildInputs = [pkgconfig libX11 libXau libXaw libXdmcp libXext libXft libXinerama libXmu libXpm libXt ];
  })) // {inherit libX11 libXau libXaw libXdmcp libXext libXft libXinerama libXmu libXpm libXt ;};
    
  xdpyinfo = (stdenv.mkDerivation ((if overrides ? xdpyinfo then overrides.xdpyinfo else x: x) {
    name = "xdpyinfo-1.3.0";
    builder = ./builder.sh;
    src = fetchurl {
      url = mirror://xorg/X11R7.7/src/everything/xdpyinfo-1.3.0.tar.bz2;
      sha256 = "0gypsvpmay3lsh3b1dg29pjxv95pkrr21d4w6ys02mrbld24kvi3";
    };
    buildInputs = [pkgconfig libdmx libX11 libxcb libXcomposite libXext libXi libXinerama libXrender libXtst libXxf86dga libXxf86misc libXxf86vm ];
  })) // {inherit libdmx libX11 libxcb libXcomposite libXext libXi libXinerama libXrender libXtst libXxf86dga libXxf86misc libXxf86vm ;};
    
  xdriinfo = (stdenv.mkDerivation ((if overrides ? xdriinfo then overrides.xdriinfo else x: x) {
    name = "xdriinfo-1.0.4";
    builder = ./builder.sh;
    src = fetchurl {
      url = mirror://xorg/X11R7.7/src/everything/xdriinfo-1.0.4.tar.bz2;
      sha256 = "076bjix941znyjmh3j5jjsnhp2gv2iq53d0ks29mvvv87cyy9iim";
    };
    buildInputs = [pkgconfig glproto libX11 ];
  })) // {inherit glproto libX11 ;};
    
  xev = (stdenv.mkDerivation ((if overrides ? xev then overrides.xev else x: x) {
    name = "xev-1.2.0";
    builder = ./builder.sh;
    src = fetchurl {
      url = mirror://xorg/X11R7.7/src/everything/xev-1.2.0.tar.bz2;
      sha256 = "13xk5z7vy87rnn4574z0jfzymdivyc7pl4axim81sx0pmdysg1ip";
    };
    buildInputs = [pkgconfig libX11 xproto libXrandr ];
  })) // {inherit libX11 xproto libXrandr ;};
    
  xextproto = (stdenv.mkDerivation ((if overrides ? xextproto then overrides.xextproto else x: x) {
    name = "xextproto-7.2.1";
    builder = ./builder.sh;
    src = fetchurl {
      url = mirror://xorg/X11R7.7/src/everything/xextproto-7.2.1.tar.bz2;
      sha256 = "06kdanbnprxvgl56l5h0lqj4b0f1fbb1ndha33mv5wvy802v2lvw";
    };
    buildInputs = [pkgconfig ];
  })) // {inherit ;};
    
  xeyes = (stdenv.mkDerivation ((if overrides ? xeyes then overrides.xeyes else x: x) {
    name = "xeyes-1.1.1";
    builder = ./builder.sh;
    src = fetchurl {
      url = mirror://xorg/individual/app/xeyes-1.1.1.tar.bz2;
      sha256 = "08d5x2kar5kg4yammw6hhk10iva6jmh8cqq176a1z7nm1il9hplp";
    };
    buildInputs = [pkgconfig libX11 libXext libXmu libXrender libXt ];
  })) // {inherit libX11 libXext libXmu libXrender libXt ;};
    
  xf86bigfontproto = (stdenv.mkDerivation ((if overrides ? xf86bigfontproto then overrides.xf86bigfontproto else x: x) {
    name = "xf86bigfontproto-1.2.0";
    builder = ./builder.sh;
    src = fetchurl {
      url = mirror://xorg/X11R7.7/src/everything/xf86bigfontproto-1.2.0.tar.bz2;
      sha256 = "0j0n7sj5xfjpmmgx6n5x556rw21hdd18fwmavp95wps7qki214ms";
    };
    buildInputs = [pkgconfig ];
  })) // {inherit ;};
    
  xf86dgaproto = (stdenv.mkDerivation ((if overrides ? xf86dgaproto then overrides.xf86dgaproto else x: x) {
    name = "xf86dgaproto-2.1";
    builder = ./builder.sh;
    src = fetchurl {
      url = mirror://xorg/X11R7.7/src/everything/xf86dgaproto-2.1.tar.bz2;
      sha256 = "0l4hx48207mx0hp09026r6gy9nl3asbq0c75hri19wp1118zcpmc";
    };
    buildInputs = [pkgconfig ];
  })) // {inherit ;};
    
  xf86driproto = (stdenv.mkDerivation ((if overrides ? xf86driproto then overrides.xf86driproto else x: x) {
    name = "xf86driproto-2.1.1";
    builder = ./builder.sh;
    src = fetchurl {
      url = mirror://xorg/X11R7.7/src/everything/xf86driproto-2.1.1.tar.bz2;
      sha256 = "07v69m0g2dfzb653jni4x656jlr7l84c1k39j8qc8vfb45r8sjww";
    };
    buildInputs = [pkgconfig ];
  })) // {inherit ;};
    
  xf86inputevdev = (stdenv.mkDerivation ((if overrides ? xf86inputevdev then overrides.xf86inputevdev else x: x) {
    name = "xf86-input-evdev-2.7.3";
    builder = ./builder.sh;
    src = fetchurl {
      url = mirror://xorg/individual/driver/xf86-input-evdev-2.7.3.tar.bz2;
      sha256 = "01557w1kmsaqdsc42pxyypig10l5r5vh9axz9g22hg9cc09r8f7b";
    };
    buildInputs = [pkgconfig inputproto udev xorgserver xproto ];
  })) // {inherit inputproto udev xorgserver xproto ;};
    
  xf86inputjoystick = (stdenv.mkDerivation ((if overrides ? xf86inputjoystick then overrides.xf86inputjoystick else x: x) {
    name = "xf86-input-joystick-1.6.1";
    builder = ./builder.sh;
    src = fetchurl {
      url = mirror://xorg/X11R7.7/src/everything/xf86-input-joystick-1.6.1.tar.bz2;
      sha256 = "1xgpkdmfw4ahjlva97gs9sllzw8nlpa8mxj59g28fxhak67mvv8x";
    };
    buildInputs = [pkgconfig inputproto kbproto xorgserver xproto ];
  })) // {inherit inputproto kbproto xorgserver xproto ;};
    
  xf86inputkeyboard = (stdenv.mkDerivation ((if overrides ? xf86inputkeyboard then overrides.xf86inputkeyboard else x: x) {
    name = "xf86-input-keyboard-1.6.1";
    builder = ./builder.sh;
    src = fetchurl {
      url = mirror://xorg/X11R7.7/src/everything/xf86-input-keyboard-1.6.1.tar.bz2;
      sha256 = "1hwc1bjw5mxv186xbrxiky0agfglwqg8fsxqdh4br1vzgxpck7ma";
    };
    buildInputs = [pkgconfig inputproto xorgserver xproto ];
  })) // {inherit inputproto xorgserver xproto ;};
    
  xf86inputmouse = (stdenv.mkDerivation ((if overrides ? xf86inputmouse then overrides.xf86inputmouse else x: x) {
    name = "xf86-input-mouse-1.7.2";
    builder = ./builder.sh;
    src = fetchurl {
      url = mirror://xorg/X11R7.7/src/everything/xf86-input-mouse-1.7.2.tar.bz2;
      sha256 = "0fs1lwnycyv3d0m6l2wrnlgvbs8qw66d93hwlnmrsswfq5bp6ark";
    };
    buildInputs = [pkgconfig inputproto xorgserver xproto ];
  })) // {inherit inputproto xorgserver xproto ;};
    
  xf86inputsynaptics = (stdenv.mkDerivation ((if overrides ? xf86inputsynaptics then overrides.xf86inputsynaptics else x: x) {
    name = "xf86-input-synaptics-1.6.2";
    builder = ./builder.sh;
    src = fetchurl {
      url = mirror://xorg/individual/driver/xf86-input-synaptics-1.6.2.tar.bz2;
      sha256 = "082rlbyw63sashjbwd7dd0a0smp5n8yv9bihy19c706lhnhddxy3";
    };
    buildInputs = [pkgconfig inputproto randrproto recordproto libX11 libXi xorgserver xproto libXtst ];
  })) // {inherit inputproto randrproto recordproto libX11 libXi xorgserver xproto libXtst ;};
    
  xf86inputvmmouse = (stdenv.mkDerivation ((if overrides ? xf86inputvmmouse then overrides.xf86inputvmmouse else x: x) {
    name = "xf86-input-vmmouse-12.9.0";
    builder = ./builder.sh;
    src = fetchurl {
      url = mirror://xorg/individual/driver/xf86-input-vmmouse-12.9.0.tar.bz2;
      sha256 = "1gwrna96f0p4gpjhin8yx01y5xvns2j15f7hw1jvqf7fpzv01kzv";
    };
    buildInputs = [pkgconfig inputproto randrproto xorgserver xproto ];
  })) // {inherit inputproto randrproto xorgserver xproto ;};
    
  xf86inputvoid = (stdenv.mkDerivation ((if overrides ? xf86inputvoid then overrides.xf86inputvoid else x: x) {
    name = "xf86-input-void-1.4.0";
    builder = ./builder.sh;
    src = fetchurl {
      url = mirror://xorg/X11R7.7/src/everything/xf86-input-void-1.4.0.tar.bz2;
      sha256 = "01bmk324fq48wydvy1qrnxbw6qz0fjd0i80g0n4cqr1c4mjmif9a";
    };
    buildInputs = [pkgconfig xorgserver xproto ];
  })) // {inherit xorgserver xproto ;};
    
  xf86miscproto = (stdenv.mkDerivation ((if overrides ? xf86miscproto then overrides.xf86miscproto else x: x) {
    name = "xf86miscproto-0.9.3";
    builder = ./builder.sh;
    src = fetchurl {
      url = mirror://xorg/individual/proto/xf86miscproto-0.9.3.tar.bz2;
      sha256 = "15dhcdpv61fyj6rhzrhnwri9hlw8rjfy05z1vik118lc99mfrf25";
    };
    buildInputs = [pkgconfig ];
  })) // {inherit ;};
    
  xf86videoark = (stdenv.mkDerivation ((if overrides ? xf86videoark then overrides.xf86videoark else x: x) {
    name = "xf86-video-ark-0.7.4";
    builder = ./builder.sh;
    src = fetchurl {
      url = mirror://xorg/X11R7.7/src/everything/xf86-video-ark-0.7.4.tar.bz2;
      sha256 = "194zc35ivfh3vcxcilf9nbi88c2di8kbh84x535cljlpiajdnk5x";
    };
    buildInputs = [pkgconfig fontsproto libpciaccess randrproto renderproto xextproto xorgserver xproto ];
  })) // {inherit fontsproto libpciaccess randrproto renderproto xextproto xorgserver xproto ;};
    
  xf86videoast = (stdenv.mkDerivation ((if overrides ? xf86videoast then overrides.xf86videoast else x: x) {
    name = "xf86-video-ast-0.93.10";
    builder = ./builder.sh;
    src = fetchurl {
      url = mirror://xorg/X11R7.7/src/everything/xf86-video-ast-0.93.10.tar.bz2;
      sha256 = "1q64z8qqa0ix3cymqiwk1s3sphd1fvvz30lvyxhgkgciygz6dm69";
    };
    buildInputs = [pkgconfig fontsproto libpciaccess randrproto renderproto videoproto xextproto xorgserver xproto ];
  })) // {inherit fontsproto libpciaccess randrproto renderproto videoproto xextproto xorgserver xproto ;};
    
  xf86videoati = (stdenv.mkDerivation ((if overrides ? xf86videoati then overrides.xf86videoati else x: x) {
    name = "xf86-video-ati-6.14.4";
    builder = ./builder.sh;
    src = fetchurl {
      url = mirror://xorg/individual/driver/xf86-video-ati-6.14.4.tar.bz2;
      sha256 = "11gg6xn65vym75769hzgzpkjsyhlkrw4zw3ncngriq7vz1g47zjg";
    };
    buildInputs = [pkgconfig fontsproto libdrm udev libpciaccess randrproto renderproto videoproto xextproto xf86driproto xorgserver xproto ];
  })) // {inherit fontsproto libdrm udev libpciaccess randrproto renderproto videoproto xextproto xf86driproto xorgserver xproto ;};
    
  xf86videocirrus = (stdenv.mkDerivation ((if overrides ? xf86videocirrus then overrides.xf86videocirrus else x: x) {
    name = "xf86-video-cirrus-1.5.1";
    builder = ./builder.sh;
    src = fetchurl {
      url = mirror://xorg/individual/driver/xf86-video-cirrus-1.5.1.tar.bz2;
      sha256 = "0my54x52fsa82bsh196hz79750xjlv8ddbvin7230ck7pnf44md9";
    };
    buildInputs = [pkgconfig fontsproto libpciaccess randrproto renderproto videoproto xextproto xorgserver xproto ];
  })) // {inherit fontsproto libpciaccess randrproto renderproto videoproto xextproto xorgserver xproto ;};
    
  xf86videodummy = (stdenv.mkDerivation ((if overrides ? xf86videodummy then overrides.xf86videodummy else x: x) {
    name = "xf86-video-dummy-0.3.5";
    builder = ./builder.sh;
    src = fetchurl {
      url = mirror://xorg/X11R7.7/src/everything/xf86-video-dummy-0.3.5.tar.bz2;
      sha256 = "0pyr50kqh7g84r4p0x09ay5kxax20dip9sh8h3cbd4xv8cswdbfm";
    };
    buildInputs = [pkgconfig fontsproto randrproto renderproto videoproto xf86dgaproto xorgserver xproto ];
  })) // {inherit fontsproto randrproto renderproto videoproto xf86dgaproto xorgserver xproto ;};
    
  xf86videofbdev = (stdenv.mkDerivation ((if overrides ? xf86videofbdev then overrides.xf86videofbdev else x: x) {
    name = "xf86-video-fbdev-0.4.3";
    builder = ./builder.sh;
    src = fetchurl {
      url = mirror://xorg/individual/driver/xf86-video-fbdev-0.4.3.tar.bz2;
      sha256 = "0ca8khgy3wv0fys7s4087apvnp8j86blxj5m5m70l10hs5x06yzz";
    };
    buildInputs = [pkgconfig fontsproto libpciaccess randrproto renderproto videoproto xorgserver xproto ];
  })) // {inherit fontsproto libpciaccess randrproto renderproto videoproto xorgserver xproto ;};
    
  xf86videogeode = (stdenv.mkDerivation ((if overrides ? xf86videogeode then overrides.xf86videogeode else x: x) {
    name = "xf86-video-geode-2.11.13";
    builder = ./builder.sh;
    src = fetchurl {
      url = mirror://xorg/X11R7.7/src/everything/xf86-video-geode-2.11.13.tar.bz2;
      sha256 = "09p2cjd2fb7h32k9qs4wp7qvhfn2zv454spv5mfplv7w2jis4863";
    };
    buildInputs = [pkgconfig fontsproto libpciaccess randrproto renderproto videoproto xextproto xorgserver xproto ];
  })) // {inherit fontsproto libpciaccess randrproto renderproto videoproto xextproto xorgserver xproto ;};
    
  xf86videoglide = (stdenv.mkDerivation ((if overrides ? xf86videoglide then overrides.xf86videoglide else x: x) {
    name = "xf86-video-glide-1.2.0";
    builder = ./builder.sh;
    src = fetchurl {
      url = mirror://xorg/X11R7.7/src/everything/xf86-video-glide-1.2.0.tar.bz2;
      sha256 = "0byapm9mnpqk3wijfnnan3d22ii5cw6dmg4xn1625iiz89j5vs1l";
    };
    buildInputs = [pkgconfig xextproto xorgserver xproto ];
  })) // {inherit xextproto xorgserver xproto ;};
    
  xf86videoglint = (stdenv.mkDerivation ((if overrides ? xf86videoglint then overrides.xf86videoglint else x: x) {
    name = "xf86-video-glint-1.2.7";
    builder = ./builder.sh;
    src = fetchurl {
      url = mirror://xorg/X11R7.7/src/everything/xf86-video-glint-1.2.7.tar.bz2;
      sha256 = "0nf36jryabpncqq4m6sfsnmzk00f7gvfmjnl8l8sfy7w6sa6iacs";
    };
    buildInputs = [pkgconfig libpciaccess videoproto xextproto xf86dgaproto xorgserver xproto ];
  })) // {inherit libpciaccess videoproto xextproto xf86dgaproto xorgserver xproto ;};
    
  xf86videoi128 = (stdenv.mkDerivation ((if overrides ? xf86videoi128 then overrides.xf86videoi128 else x: x) {
    name = "xf86-video-i128-1.3.5";
    builder = ./builder.sh;
    src = fetchurl {
      url = mirror://xorg/X11R7.7/src/everything/xf86-video-i128-1.3.5.tar.bz2;
      sha256 = "1sik8ck410hb2885vy7rlc590hw5br8lr2fzxgmv55jyawgfpv9y";
    };
    buildInputs = [pkgconfig fontsproto libpciaccess randrproto renderproto videoproto xextproto xorgserver xproto ];
  })) // {inherit fontsproto libpciaccess randrproto renderproto videoproto xextproto xorgserver xproto ;};
    
  xf86videointel = (stdenv.mkDerivation ((if overrides ? xf86videointel then overrides.xf86videointel else x: x) {
    name = "xf86-video-intel-2.20.19";
    builder = ./builder.sh;
    src = fetchurl {
      url = mirror://xorg/individual/driver/xf86-video-intel-2.20.19.tar.bz2;
      sha256 = "0k67vcf0aqhv9zmy1arxyjdl7fsrg90cjm0ryyhamghq67z0xcmr";
    };
    buildInputs = [pkgconfig dri2proto fontsproto libdrm udev libpciaccess pixman randrproto renderproto libX11 xcbutil libxcb libXext xextproto xf86driproto libXfixes xorgserver xproto libXrender libXvMC ];
  })) // {inherit dri2proto fontsproto libdrm udev libpciaccess pixman randrproto renderproto libX11 xcbutil libxcb libXext xextproto xf86driproto libXfixes xorgserver xproto libXrender libXvMC ;};
    
  xf86videointel_2_14_901 = (stdenv.mkDerivation ((if overrides ? xf86videointel_2_14_901 then overrides.xf86videointel_2_14_901 else x: x) {
    name = "xf86-video-intel-2.14.901";
    builder = ./builder.sh;
    src = fetchurl {
      url = mirror://xorg/individual/driver/xf86-video-intel-2.14.901.tar.bz2;
      sha256 = "1hm3zn96ahmirvx1iv87sk7fl7g8a6h1j7560gyw7y5b3l1zmg5r";
    };
    buildInputs = [pkgconfig dri2proto fontsproto libdrm udev libpciaccess randrproto renderproto libX11 xcbutil libxcb libXext xextproto xf86driproto libXfixes xorgserver xproto libXvMC ];
  })) // {inherit dri2proto fontsproto libdrm udev libpciaccess randrproto renderproto libX11 xcbutil libxcb libXext xextproto xf86driproto libXfixes xorgserver xproto libXvMC ;};
    
  xf86videointel_2_17_0 = (stdenv.mkDerivation ((if overrides ? xf86videointel_2_17_0 then overrides.xf86videointel_2_17_0 else x: x) {
    name = "xf86-video-intel-2.17.0";
    builder = ./builder.sh;
    src = fetchurl {
      url = mirror://xorg/individual/driver/xf86-video-intel-2.17.0.tar.bz2;
      sha256 = "11s3vjp0lrfmb4bv848fd5bajj77j3rf451lm0qyylnclbr5114b";
    };
    buildInputs = [pkgconfig dri2proto fontsproto libdrm udev libpciaccess pixman randrproto renderproto libX11 xcbutil libxcb libXext xextproto xf86driproto libXfixes xorgserver xproto libXrender libXvMC ];
  })) // {inherit dri2proto fontsproto libdrm udev libpciaccess pixman randrproto renderproto libX11 xcbutil libxcb libXext xextproto xf86driproto libXfixes xorgserver xproto libXrender libXvMC ;};
    
  xf86videomach64 = (stdenv.mkDerivation ((if overrides ? xf86videomach64 then overrides.xf86videomach64 else x: x) {
    name = "xf86-video-mach64-6.9.1";
    builder = ./builder.sh;
    src = fetchurl {
      url = mirror://xorg/X11R7.7/src/everything/xf86-video-mach64-6.9.1.tar.bz2;
      sha256 = "0kl3kvpc2ny48z89313i9fi4cxzwb2pllvxcr9j5ly680ygx8slz";
    };
    buildInputs = [pkgconfig fontsproto libdrm libpciaccess randrproto renderproto videoproto xextproto xf86driproto xorgserver xproto ];
  })) // {inherit fontsproto libdrm libpciaccess randrproto renderproto videoproto xextproto xf86driproto xorgserver xproto ;};
    
  xf86videomga = (stdenv.mkDerivation ((if overrides ? xf86videomga then overrides.xf86videomga else x: x) {
    name = "xf86-video-mga-1.5.0";
    builder = ./builder.sh;
    src = fetchurl {
      url = mirror://xorg/X11R7.7/src/everything/xf86-video-mga-1.5.0.tar.bz2;
      sha256 = "03l3wz5kz0hmxmzqqbkgn7pf9d956jlag04rb701a0fr1mw3v66a";
    };
    buildInputs = [pkgconfig fontsproto libdrm libpciaccess randrproto renderproto videoproto xextproto xf86driproto xorgserver xproto ];
  })) // {inherit fontsproto libdrm libpciaccess randrproto renderproto videoproto xextproto xf86driproto xorgserver xproto ;};
    
  xf86videoneomagic = (stdenv.mkDerivation ((if overrides ? xf86videoneomagic then overrides.xf86videoneomagic else x: x) {
    name = "xf86-video-neomagic-1.2.6";
    builder = ./builder.sh;
    src = fetchurl {
      url = mirror://xorg/X11R7.7/src/everything/xf86-video-neomagic-1.2.6.tar.bz2;
      sha256 = "124qci48xrk0w2jy91n7vqs7s6q397zyiqqszhmkx6ld7six57mi";
    };
    buildInputs = [pkgconfig fontsproto libpciaccess randrproto renderproto videoproto xextproto xf86dgaproto xorgserver xproto ];
  })) // {inherit fontsproto libpciaccess randrproto renderproto videoproto xextproto xf86dgaproto xorgserver xproto ;};
    
  xf86videonewport = (stdenv.mkDerivation ((if overrides ? xf86videonewport then overrides.xf86videonewport else x: x) {
    name = "xf86-video-newport-0.2.4";
    builder = ./builder.sh;
    src = fetchurl {
      url = mirror://xorg/X11R7.7/src/everything/xf86-video-newport-0.2.4.tar.bz2;
      sha256 = "1yafmp23jrfdmc094i6a4dsizapsc9v0pl65cpc8w1kvn7343k4i";
    };
    buildInputs = [pkgconfig fontsproto randrproto renderproto videoproto xorgserver xproto ];
  })) // {inherit fontsproto randrproto renderproto videoproto xorgserver xproto ;};
    
  xf86videonv = (stdenv.mkDerivation ((if overrides ? xf86videonv then overrides.xf86videonv else x: x) {
    name = "xf86-video-nv-2.1.20";
    builder = ./builder.sh;
    src = fetchurl {
      url = mirror://xorg/individual/driver/xf86-video-nv-2.1.20.tar.bz2;
      sha256 = "1gqh1khc4zalip5hh2nksgs7i3piqq18nncgmsx9qvzi05azd5c3";
    };
    buildInputs = [pkgconfig fontsproto libpciaccess randrproto renderproto videoproto xextproto xorgserver xproto ];
  })) // {inherit fontsproto libpciaccess randrproto renderproto videoproto xextproto xorgserver xproto ;};
    
  xf86videoopenchrome = (stdenv.mkDerivation ((if overrides ? xf86videoopenchrome then overrides.xf86videoopenchrome else x: x) {
    name = "xf86-video-openchrome-0.2.906";
    builder = ./builder.sh;
    src = fetchurl {
      url = mirror://xorg/X11R7.7/src/everything/xf86-video-openchrome-0.2.906.tar.bz2;
      sha256 = "0hgzn1r7ig94xbr9dvq0bp1nxqlfp2ki8823jca3f22a2kf8wmg7";
    };
    buildInputs = [pkgconfig fontsproto libdrm libpciaccess randrproto renderproto videoproto libX11 libXext xextproto xf86driproto xorgserver xproto libXvMC ];
  })) // {inherit fontsproto libdrm libpciaccess randrproto renderproto videoproto libX11 libXext xextproto xf86driproto xorgserver xproto libXvMC ;};
    
  xf86videor128 = (stdenv.mkDerivation ((if overrides ? xf86videor128 then overrides.xf86videor128 else x: x) {
    name = "xf86-video-r128-6.8.2";
    builder = ./builder.sh;
    src = fetchurl {
      url = mirror://xorg/X11R7.7/src/everything/xf86-video-r128-6.8.2.tar.bz2;
      sha256 = "1c84x40k9qz9dnf5qs6nnjcgz7px6mpc3rbk8mj62zhp7mf16hbv";
    };
    buildInputs = [pkgconfig fontsproto libdrm libpciaccess randrproto renderproto videoproto xextproto xf86driproto xf86miscproto xorgserver xproto ];
  })) // {inherit fontsproto libdrm libpciaccess randrproto renderproto videoproto xextproto xf86driproto xf86miscproto xorgserver xproto ;};
    
  xf86videosavage = (stdenv.mkDerivation ((if overrides ? xf86videosavage then overrides.xf86videosavage else x: x) {
    name = "xf86-video-savage-2.3.4";
    builder = ./builder.sh;
    src = fetchurl {
      url = mirror://xorg/X11R7.7/src/everything/xf86-video-savage-2.3.4.tar.bz2;
      sha256 = "0jdy4wv3k3ylx3lajjcbsg37z2hf6366a1jvv16sv1ln6dk6lris";
    };
    buildInputs = [pkgconfig fontsproto libdrm libpciaccess randrproto renderproto videoproto xextproto xf86driproto xorgserver xproto ];
  })) // {inherit fontsproto libdrm libpciaccess randrproto renderproto videoproto xextproto xf86driproto xorgserver xproto ;};
    
  xf86videosiliconmotion = (stdenv.mkDerivation ((if overrides ? xf86videosiliconmotion then overrides.xf86videosiliconmotion else x: x) {
    name = "xf86-video-siliconmotion-1.7.6";
    builder = ./builder.sh;
    src = fetchurl {
      url = mirror://xorg/X11R7.7/src/everything/xf86-video-siliconmotion-1.7.6.tar.bz2;
      sha256 = "01sdl6ky1vmvmfgx2d44i35rqafi0z07xdy40cvindcr2k91p7x5";
    };
    buildInputs = [pkgconfig fontsproto libpciaccess videoproto xextproto xorgserver xproto ];
  })) // {inherit fontsproto libpciaccess videoproto xextproto xorgserver xproto ;};
    
  xf86videosis = (stdenv.mkDerivation ((if overrides ? xf86videosis then overrides.xf86videosis else x: x) {
    name = "xf86-video-sis-0.10.4";
    builder = ./builder.sh;
    src = fetchurl {
      url = mirror://xorg/X11R7.7/src/everything/xf86-video-sis-0.10.4.tar.bz2;
      sha256 = "03diq0l93lfsipmwkpdb2ysgbxxryl6yakpghzc3fksjxa01112f";
    };
    buildInputs = [pkgconfig fontsproto libdrm libpciaccess randrproto renderproto videoproto xextproto xf86dgaproto xf86driproto xineramaproto xorgserver xproto ];
  })) // {inherit fontsproto libdrm libpciaccess randrproto renderproto videoproto xextproto xf86dgaproto xf86driproto xineramaproto xorgserver xproto ;};
    
  xf86videosuncg6 = (stdenv.mkDerivation ((if overrides ? xf86videosuncg6 then overrides.xf86videosuncg6 else x: x) {
    name = "xf86-video-suncg6-1.1.1";
    builder = ./builder.sh;
    src = fetchurl {
      url = mirror://xorg/X11R7.7/src/everything/xf86-video-suncg6-1.1.1.tar.bz2;
      sha256 = "07w0hm63fiy5l3cpcjsl0ig8z84z9r36xm0cmnpiv3g75dy6q8fi";
    };
    buildInputs = [pkgconfig fontsproto randrproto renderproto xorgserver xproto ];
  })) // {inherit fontsproto randrproto renderproto xorgserver xproto ;};
    
  xf86videosunffb = (stdenv.mkDerivation ((if overrides ? xf86videosunffb then overrides.xf86videosunffb else x: x) {
    name = "xf86-video-sunffb-1.2.1";
    builder = ./builder.sh;
    src = fetchurl {
      url = mirror://xorg/X11R7.7/src/everything/xf86-video-sunffb-1.2.1.tar.bz2;
      sha256 = "04byax4sc1fn183vyyq0q11q730k16h2by4ggjky7s36wgv7ldzx";
    };
    buildInputs = [pkgconfig fontsproto randrproto renderproto xextproto xorgserver xproto ];
  })) // {inherit fontsproto randrproto renderproto xextproto xorgserver xproto ;};
    
  xf86videotdfx = (stdenv.mkDerivation ((if overrides ? xf86videotdfx then overrides.xf86videotdfx else x: x) {
    name = "xf86-video-tdfx-1.4.4";
    builder = ./builder.sh;
    src = fetchurl {
      url = mirror://xorg/X11R7.7/src/everything/xf86-video-tdfx-1.4.4.tar.bz2;
      sha256 = "124gsi30rj547jjd7gvv7xykfnwlyrxw0gcacamby7pvl3g33fg0";
    };
    buildInputs = [pkgconfig fontsproto libdrm libpciaccess randrproto renderproto videoproto xextproto xf86driproto xorgserver xproto ];
  })) // {inherit fontsproto libdrm libpciaccess randrproto renderproto videoproto xextproto xf86driproto xorgserver xproto ;};
    
  xf86videotga = (stdenv.mkDerivation ((if overrides ? xf86videotga then overrides.xf86videotga else x: x) {
    name = "xf86-video-tga-1.2.1";
    builder = ./builder.sh;
    src = fetchurl {
      url = mirror://xorg/X11R7.7/src/everything/xf86-video-tga-1.2.1.tar.bz2;
      sha256 = "0mdqrn02zzkdnmhg4vh9djaawg6b2p82g5qbj66z8b30yr77b93h";
    };
    buildInputs = [pkgconfig fontsproto libpciaccess randrproto renderproto videoproto xextproto xf86dgaproto xorgserver xproto ];
  })) // {inherit fontsproto libpciaccess randrproto renderproto videoproto xextproto xf86dgaproto xorgserver xproto ;};
    
  xf86videotrident = (stdenv.mkDerivation ((if overrides ? xf86videotrident then overrides.xf86videotrident else x: x) {
    name = "xf86-video-trident-1.3.5";
    builder = ./builder.sh;
    src = fetchurl {
      url = mirror://xorg/X11R7.7/src/everything/xf86-video-trident-1.3.5.tar.bz2;
      sha256 = "02y5pzdp0a1c12jr8gghbrzgbyfbgq67x7kd7n4f323pmf8x1csb";
    };
    buildInputs = [pkgconfig fontsproto libpciaccess randrproto renderproto videoproto xextproto xf86dgaproto xorgserver xproto ];
  })) // {inherit fontsproto libpciaccess randrproto renderproto videoproto xextproto xf86dgaproto xorgserver xproto ;};
    
  xf86videov4l = (stdenv.mkDerivation ((if overrides ? xf86videov4l then overrides.xf86videov4l else x: x) {
    name = "xf86-video-v4l-0.2.0";
    builder = ./builder.sh;
    src = fetchurl {
      url = mirror://xorg/X11R7.7/src/everything/xf86-video-v4l-0.2.0.tar.bz2;
      sha256 = "0pcjc75hgbih3qvhpsx8d4fljysfk025slxcqyyhr45dzch93zyb";
    };
    buildInputs = [pkgconfig randrproto videoproto xorgserver xproto ];
  })) // {inherit randrproto videoproto xorgserver xproto ;};
    
  xf86videovesa = (stdenv.mkDerivation ((if overrides ? xf86videovesa then overrides.xf86videovesa else x: x) {
    name = "xf86-video-vesa-2.3.2";
    builder = ./builder.sh;
    src = fetchurl {
      url = mirror://xorg/individual/driver/xf86-video-vesa-2.3.2.tar.bz2;
      sha256 = "1qqf97baii1dcsm3y8gqw674j4r8llhkbqsavhyn11iwmvzifjhl";
    };
    buildInputs = [pkgconfig fontsproto libpciaccess randrproto renderproto xextproto xorgserver xproto ];
  })) // {inherit fontsproto libpciaccess randrproto renderproto xextproto xorgserver xproto ;};
    
  xf86videovmware = (stdenv.mkDerivation ((if overrides ? xf86videovmware then overrides.xf86videovmware else x: x) {
    name = "xf86-video-vmware-12.0.2";
    builder = ./builder.sh;
    src = fetchurl {
      url = mirror://xorg/X11R7.7/src/everything/xf86-video-vmware-12.0.2.tar.bz2;
      sha256 = "0isiwx516gww8hfk3vy7js83yziyjym9mq2zjadyq1a8v5gqf9y8";
    };
    buildInputs = [pkgconfig fontsproto libdrm libpciaccess randrproto renderproto videoproto libX11 libXext xextproto xineramaproto xorgserver xproto ];
  })) // {inherit fontsproto libdrm libpciaccess randrproto renderproto videoproto libX11 libXext xextproto xineramaproto xorgserver xproto ;};
    
  xf86videovoodoo = (stdenv.mkDerivation ((if overrides ? xf86videovoodoo then overrides.xf86videovoodoo else x: x) {
    name = "xf86-video-voodoo-1.2.4";
    builder = ./builder.sh;
    src = fetchurl {
      url = mirror://xorg/X11R7.7/src/everything/xf86-video-voodoo-1.2.4.tar.bz2;
      sha256 = "0ha748yz92yzn6hp2rhin3il8f4j2rs4vkgdvqkagnv1ryxkh0ph";
    };
    buildInputs = [pkgconfig fontsproto libpciaccess randrproto renderproto xextproto xf86dgaproto xorgserver xproto ];
  })) // {inherit fontsproto libpciaccess randrproto renderproto xextproto xf86dgaproto xorgserver xproto ;};
    
  xf86videowsfb = (stdenv.mkDerivation ((if overrides ? xf86videowsfb then overrides.xf86videowsfb else x: x) {
    name = "xf86-video-wsfb-0.4.0";
    builder = ./builder.sh;
    src = fetchurl {
      url = mirror://xorg/X11R7.7/src/everything/xf86-video-wsfb-0.4.0.tar.bz2;
      sha256 = "0hr8397wpd0by1hc47fqqrnaw3qdqd8aqgwgzv38w5k3l3jy6p4p";
    };
    buildInputs = [pkgconfig xorgserver xproto ];
  })) // {inherit xorgserver xproto ;};
    
  xf86vidmodeproto = (stdenv.mkDerivation ((if overrides ? xf86vidmodeproto then overrides.xf86vidmodeproto else x: x) {
    name = "xf86vidmodeproto-2.3.1";
    builder = ./builder.sh;
    src = fetchurl {
      url = mirror://xorg/X11R7.7/src/everything/xf86vidmodeproto-2.3.1.tar.bz2;
      sha256 = "0w47d7gfa8zizh2bshdr2rffvbr4jqjv019mdgyh6cmplyd4kna5";
    };
    buildInputs = [pkgconfig ];
  })) // {inherit ;};
    
  xfs = (stdenv.mkDerivation ((if overrides ? xfs then overrides.xfs else x: x) {
    name = "xfs-1.1.2";
    builder = ./builder.sh;
    src = fetchurl {
      url = mirror://xorg/individual/app/xfs-1.1.2.tar.bz2;
      sha256 = "17g34yq789grnic83cqj5khq0knda1w2rgabhjflsyw9wg663shd";
    };
    buildInputs = [pkgconfig libXfont xproto xtrans ];
  })) // {inherit libXfont xproto xtrans ;};
    
  xgamma = (stdenv.mkDerivation ((if overrides ? xgamma then overrides.xgamma else x: x) {
    name = "xgamma-1.0.5";
    builder = ./builder.sh;
    src = fetchurl {
      url = mirror://xorg/X11R7.7/src/everything/xgamma-1.0.5.tar.bz2;
      sha256 = "0463sawps86jnxn121ramsz4sicy3az5wa5wsq4rqm8dm3za48p3";
    };
    buildInputs = [pkgconfig libX11 libXxf86vm ];
  })) // {inherit libX11 libXxf86vm ;};
    
  xhost = (stdenv.mkDerivation ((if overrides ? xhost then overrides.xhost else x: x) {
    name = "xhost-1.0.5";
    builder = ./builder.sh;
    src = fetchurl {
      url = mirror://xorg/X11R7.7/src/everything/xhost-1.0.5.tar.bz2;
      sha256 = "0l483y6wfrjh37j16b41kpi2nc7ss5rvndafpbaylrs87ygx2w18";
    };
    buildInputs = [pkgconfig libX11 libXau libXmu ];
  })) // {inherit libX11 libXau libXmu ;};
    
  xineramaproto = (stdenv.mkDerivation ((if overrides ? xineramaproto then overrides.xineramaproto else x: x) {
    name = "xineramaproto-1.2.1";
    builder = ./builder.sh;
    src = fetchurl {
      url = mirror://xorg/X11R7.7/src/everything/xineramaproto-1.2.1.tar.bz2;
      sha256 = "0ns8abd27x7gbp4r44z3wc5k9zqxxj8zjnazqpcyr4n17nxp8xcp";
    };
    buildInputs = [pkgconfig ];
  })) // {inherit ;};
    
  xinit = (stdenv.mkDerivation ((if overrides ? xinit then overrides.xinit else x: x) {
    name = "xinit-1.3.2";
    builder = ./builder.sh;
    src = fetchurl {
      url = mirror://xorg/individual/app/xinit-1.3.2.tar.bz2;
      sha256 = "0d821rlqwyn2js7bkzicyp894n9gqv1hahxs285pas1zm3d7z1m1";
    };
    buildInputs = [pkgconfig libX11 ];
  })) // {inherit libX11 ;};
    
  xinput = (stdenv.mkDerivation ((if overrides ? xinput then overrides.xinput else x: x) {
    name = "xinput-1.6.0";
    builder = ./builder.sh;
    src = fetchurl {
      url = mirror://xorg/X11R7.7/src/everything/xinput-1.6.0.tar.bz2;
      sha256 = "0zl4cdgnzh9shz20yn7hz889v4nkbyqwx0nb7dh6arn7abchgc2a";
    };
    buildInputs = [pkgconfig inputproto libX11 libXext libXi libXinerama libXrandr ];
  })) // {inherit inputproto libX11 libXext libXi libXinerama libXrandr ;};
    
  xkbcomp = (stdenv.mkDerivation ((if overrides ? xkbcomp then overrides.xkbcomp else x: x) {
    name = "xkbcomp-1.2.4";
    builder = ./builder.sh;
    src = fetchurl {
      url = mirror://xorg/X11R7.7/src/everything/xkbcomp-1.2.4.tar.bz2;
      sha256 = "0bas1d2wjiy5zy9d0g92d2p9pwv4aapfbfidi7hxy8ax8jmwkl4i";
    };
    buildInputs = [pkgconfig libX11 libxkbfile xproto ];
  })) // {inherit libX11 libxkbfile xproto ;};
    
  xkbevd = (stdenv.mkDerivation ((if overrides ? xkbevd then overrides.xkbevd else x: x) {
    name = "xkbevd-1.1.3";
    builder = ./builder.sh;
    src = fetchurl {
      url = mirror://xorg/X11R7.7/src/everything/xkbevd-1.1.3.tar.bz2;
      sha256 = "05h1xcnbalndbrryyqs8wzy9h3wz655vc0ymhlk2q4aik17licjm";
    };
    buildInputs = [pkgconfig libX11 libxkbfile ];
  })) // {inherit libX11 libxkbfile ;};
    
  xkbutils = (stdenv.mkDerivation ((if overrides ? xkbutils then overrides.xkbutils else x: x) {
    name = "xkbutils-1.0.3";
    builder = ./builder.sh;
    src = fetchurl {
      url = mirror://xorg/X11R7.7/src/everything/xkbutils-1.0.3.tar.bz2;
      sha256 = "1ga913pw6chssf2016kjyjl6ar2lj83pa497w97ak2kq603sy2g4";
    };
    buildInputs = [pkgconfig inputproto libX11 libXaw xproto libXt ];
  })) // {inherit inputproto libX11 libXaw xproto libXt ;};
    
  xkeyboardconfig = (stdenv.mkDerivation ((if overrides ? xkeyboardconfig then overrides.xkeyboardconfig else x: x) {
    name = "xkeyboard-config-2.6";
    builder = ./builder.sh;
    src = fetchurl {
      url = mirror://xorg/X11R7.7/src/everything/xkeyboard-config-2.6.tar.bz2;
      sha256 = "1nmb7ma8rqryicc5xqrn2hm5pwp5lkf7nj28bwbf63mz2r0mk892";
    };
    buildInputs = [pkgconfig ];
  })) // {inherit ;};
    
  xkill = (stdenv.mkDerivation ((if overrides ? xkill then overrides.xkill else x: x) {
    name = "xkill-1.0.3";
    builder = ./builder.sh;
    src = fetchurl {
      url = mirror://xorg/X11R7.7/src/everything/xkill-1.0.3.tar.bz2;
      sha256 = "1ac110qbb9a4x1dim3vaghvdk3jc708i2p3f4rmag33458khg0xx";
    };
    buildInputs = [pkgconfig libX11 libXmu ];
  })) // {inherit libX11 libXmu ;};
    
  xlsatoms = (stdenv.mkDerivation ((if overrides ? xlsatoms then overrides.xlsatoms else x: x) {
    name = "xlsatoms-1.1.1";
    builder = ./builder.sh;
    src = fetchurl {
      url = mirror://xorg/X11R7.7/src/everything/xlsatoms-1.1.1.tar.bz2;
      sha256 = "1y9nfl8s7njxbnci8c20j986xixharasgg40vdw92y593j6dk2rv";
    };
    buildInputs = [pkgconfig libxcb ];
  })) // {inherit libxcb ;};
    
  xlsclients = (stdenv.mkDerivation ((if overrides ? xlsclients then overrides.xlsclients else x: x) {
    name = "xlsclients-1.1.2";
    builder = ./builder.sh;
    src = fetchurl {
      url = mirror://xorg/X11R7.7/src/everything/xlsclients-1.1.2.tar.bz2;
      sha256 = "1l97j15mg4wfzpm81wlpzagfjff7v4fwn7s2z2rpksk3gfcg7r8w";
    };
    buildInputs = [pkgconfig libxcb ];
  })) // {inherit libxcb ;};
    
  xmessage = (stdenv.mkDerivation ((if overrides ? xmessage then overrides.xmessage else x: x) {
    name = "xmessage-1.0.3";
    builder = ./builder.sh;
    src = fetchurl {
      url = mirror://xorg/individual/app/xmessage-1.0.3.tar.bz2;
      sha256 = "0nrxidff0pcd1ampfzj91ai74j6mx613j5kqk3j0c4xdshx5v8yg";
    };
    buildInputs = [pkgconfig libXaw libXt ];
  })) // {inherit libXaw libXt ;};
    
  xmodmap = (stdenv.mkDerivation ((if overrides ? xmodmap then overrides.xmodmap else x: x) {
    name = "xmodmap-1.0.7";
    builder = ./builder.sh;
    src = fetchurl {
      url = mirror://xorg/X11R7.7/src/everything/xmodmap-1.0.7.tar.bz2;
      sha256 = "1dg47lay4vhrl9mfq3cfc6741a0m2n8wd4ljagd21ix3qklys8pg";
    };
    buildInputs = [pkgconfig libX11 xproto ];
  })) // {inherit libX11 xproto ;};
    
  xorgcffiles = (stdenv.mkDerivation ((if overrides ? xorgcffiles then overrides.xorgcffiles else x: x) {
    name = "xorg-cf-files-1.0.4";
    builder = ./builder.sh;
    src = fetchurl {
      url = mirror://xorg/individual/util/xorg-cf-files-1.0.4.tar.bz2;
      sha256 = "0s86h66b3w4623m88fg2csp41cnr08qc8i3gkj85k3wpwj1wxs9n";
    };
    buildInputs = [pkgconfig ];
  })) // {inherit ;};
    
  xorgdocs = (stdenv.mkDerivation ((if overrides ? xorgdocs then overrides.xorgdocs else x: x) {
    name = "xorg-docs-1.7";
    builder = ./builder.sh;
    src = fetchurl {
      url = mirror://xorg/X11R7.7/src/everything/xorg-docs-1.7.tar.bz2;
      sha256 = "0prphdba6kgr1bxk7r07wxxx6x6pqjw6prr5qclypsb5sf5r3cdr";
    };
    buildInputs = [pkgconfig ];
  })) // {inherit ;};
    
  xorgserver = (stdenv.mkDerivation ((if overrides ? xorgserver then overrides.xorgserver else x: x) {
    name = "xorg-server-1.12.4";
    builder = ./builder.sh;
    src = fetchurl {
      url = mirror://xorg/individual/xserver/xorg-server-1.12.4.tar.bz2;
      sha256 = "1xscr6rf0q15hv3hmm51xhwk0c0rx7a2swkj14ygp8vb60sprh4a";
    };
    buildInputs = [pkgconfig renderproto libdrm openssl libX11 libXau libXaw libXdmcp libXfixes libxkbfile libXmu libXpm libXrender libXres libXt libXv ];
  })) // {inherit renderproto libdrm openssl libX11 libXau libXaw libXdmcp libXfixes libxkbfile libXmu libXpm libXrender libXres libXt libXv ;};

  xorgserver_1_13_0 = (stdenv.mkDerivation ((if overrides ? xorgserver_1_13_0 then overrides.xorgserver_1_13_0 else x: x) {
    name = "xorg-server-1.13.0";
    builder = ./builder.sh;
    src = fetchurl {
      url = mirror://xorg/individual/xserver/xorg-server-1.13.0.tar.bz2;
      sha256 = "12pjis236ss3402cg1iy749cylajjp27m3j2jbwd8yh8075r32sl";
    };
    buildInputs = [pkgconfig renderproto libdrm openssl libX11 libXau libXaw libXdmcp libXfixes libxkbfile libXmu libXpm libXrender libXres libXt libXv pixman glproto ];
  })) // {inherit renderproto libdrm openssl libX11 libXau libXaw libXdmcp libXfixes libxkbfile libXmu libXpm libXrender libXres libXt libXv pixman glproto ;};
    
  xorgsgmldoctools = (stdenv.mkDerivation ((if overrides ? xorgsgmldoctools then overrides.xorgsgmldoctools else x: x) {
    name = "xorg-sgml-doctools-1.11";
    builder = ./builder.sh;
    src = fetchurl {
      url = mirror://xorg/X11R7.7/src/everything/xorg-sgml-doctools-1.11.tar.bz2;
      sha256 = "0k5pffyi5bx8dmfn033cyhgd3gf6viqj3x769fqixifwhbgy2777";
    };
    buildInputs = [pkgconfig ];
  })) // {inherit ;};
    
  xpr = (stdenv.mkDerivation ((if overrides ? xpr then overrides.xpr else x: x) {
    name = "xpr-1.0.4";
    builder = ./builder.sh;
    src = fetchurl {
      url = mirror://xorg/X11R7.7/src/everything/xpr-1.0.4.tar.bz2;
      sha256 = "1dbcv26w2yand2qy7b3h5rbvw1mdmdd57jw88v53sgdr3vrqvngy";
    };
    buildInputs = [pkgconfig libX11 libXmu xproto ];
  })) // {inherit libX11 libXmu xproto ;};
    
  xprop = (stdenv.mkDerivation ((if overrides ? xprop then overrides.xprop else x: x) {
    name = "xprop-1.2.1";
    builder = ./builder.sh;
    src = fetchurl {
      url = mirror://xorg/X11R7.7/src/everything/xprop-1.2.1.tar.bz2;
      sha256 = "18zi2any13zlb7f34fzyw6lkiwkd6k2scp3b800a1f4rj0c7m407";
    };
    buildInputs = [pkgconfig libX11 xproto ];
  })) // {inherit libX11 xproto ;};
    
  xproto = (stdenv.mkDerivation ((if overrides ? xproto then overrides.xproto else x: x) {
    name = "xproto-7.0.23";
    builder = ./builder.sh;
    src = fetchurl {
      url = mirror://xorg/X11R7.7/src/everything/xproto-7.0.23.tar.bz2;
      sha256 = "17lkmi12f89qvg4jj5spqzwzc24fmsqq68dv6kpy7r7b944lmq5d";
    };
    buildInputs = [pkgconfig ];
  })) // {inherit ;};
    
  xrandr = (stdenv.mkDerivation ((if overrides ? xrandr then overrides.xrandr else x: x) {
    name = "xrandr-1.3.5";
    builder = ./builder.sh;
    src = fetchurl {
      url = mirror://xorg/X11R7.7/src/everything/xrandr-1.3.5.tar.bz2;
      sha256 = "03lq1c1q4w5cf2ijs4b34v008lshibha9zv5lw08xpyhk9xgyn8h";
    };
    buildInputs = [pkgconfig libX11 xproto libXrandr libXrender ];
  })) // {inherit libX11 xproto libXrandr libXrender ;};
    
  xrdb = (stdenv.mkDerivation ((if overrides ? xrdb then overrides.xrdb else x: x) {
    name = "xrdb-1.0.9";
    builder = ./builder.sh;
    src = fetchurl {
      url = mirror://xorg/X11R7.7/src/everything/xrdb-1.0.9.tar.bz2;
      sha256 = "1dza5a34nj68fzhlgwf18i5bk0n24ig28yihwpjy7vwn57hh2934";
    };
    buildInputs = [pkgconfig libX11 libXmu ];
  })) // {inherit libX11 libXmu ;};
    
  xrefresh = (stdenv.mkDerivation ((if overrides ? xrefresh then overrides.xrefresh else x: x) {
    name = "xrefresh-1.0.4";
    builder = ./builder.sh;
    src = fetchurl {
      url = mirror://xorg/X11R7.7/src/everything/xrefresh-1.0.4.tar.bz2;
      sha256 = "0ywxzwa4kmnnmf8idr8ssgcil9xvbhnk155zpsh2i8ay93mh5586";
    };
    buildInputs = [pkgconfig libX11 ];
  })) // {inherit libX11 ;};
    
  xset = (stdenv.mkDerivation ((if overrides ? xset then overrides.xset else x: x) {
    name = "xset-1.2.2";
    builder = ./builder.sh;
    src = fetchurl {
      url = mirror://xorg/X11R7.7/src/everything/xset-1.2.2.tar.bz2;
      sha256 = "1s61mvscd0h7y6anljarj7nkii6plhs8ndx1fm8b1f1h00a1qdv1";
    };
    buildInputs = [pkgconfig libX11 libXext libXmu xproto libXxf86misc ];
  })) // {inherit libX11 libXext libXmu xproto libXxf86misc ;};
    
  xsetroot = (stdenv.mkDerivation ((if overrides ? xsetroot then overrides.xsetroot else x: x) {
    name = "xsetroot-1.1.0";
    builder = ./builder.sh;
    src = fetchurl {
      url = mirror://xorg/X11R7.7/src/everything/xsetroot-1.1.0.tar.bz2;
      sha256 = "1bazzsf9sy0q2bj4lxvh1kvyrhmpggzb7jg575i15sksksa3xwc8";
    };
    buildInputs = [pkgconfig libX11 xbitmaps libXcursor libXmu ];
  })) // {inherit libX11 xbitmaps libXcursor libXmu ;};
    
  xtrans = (stdenv.mkDerivation ((if overrides ? xtrans then overrides.xtrans else x: x) {
    name = "xtrans-1.2.7";
    builder = ./builder.sh;
    src = fetchurl {
      url = mirror://xorg/X11R7.7/src/everything/xtrans-1.2.7.tar.bz2;
      sha256 = "19p1bw3qyn0ia1znx6q3gx92rr9rl88ylrfijjclm8vhpa8i30bz";
    };
    buildInputs = [pkgconfig ];
  })) // {inherit ;};
    
  xvinfo = (stdenv.mkDerivation ((if overrides ? xvinfo then overrides.xvinfo else x: x) {
    name = "xvinfo-1.1.1";
    builder = ./builder.sh;
    src = fetchurl {
      url = mirror://xorg/X11R7.7/src/everything/xvinfo-1.1.1.tar.bz2;
      sha256 = "119rd93d7661ll1rfcdssn78l0b97326smziyr2f5wdwj2hlmiv0";
    };
    buildInputs = [pkgconfig libX11 libXv ];
  })) // {inherit libX11 libXv ;};
    
  xwd = (stdenv.mkDerivation ((if overrides ? xwd then overrides.xwd else x: x) {
    name = "xwd-1.0.5";
    builder = ./builder.sh;
    src = fetchurl {
      url = mirror://xorg/X11R7.7/src/everything/xwd-1.0.5.tar.bz2;
      sha256 = "0fkg6msy2zg7rda2rpxb7j6vmrdmqmk72xsxnyhz97196ykjnx82";
    };
    buildInputs = [pkgconfig libX11 xproto ];
  })) // {inherit libX11 xproto ;};
    
  xwininfo = (stdenv.mkDerivation ((if overrides ? xwininfo then overrides.xwininfo else x: x) {
    name = "xwininfo-1.1.2";
    builder = ./builder.sh;
    src = fetchurl {
      url = mirror://xorg/X11R7.7/src/everything/xwininfo-1.1.2.tar.bz2;
      sha256 = "0fmcr5yl03xw7m8p9h1rk67rrj7gp5x16a547xhmg8idw2f6r9lg";
    };
    buildInputs = [pkgconfig libX11 libxcb xproto ];
  })) // {inherit libX11 libxcb xproto ;};
    
  xwud = (stdenv.mkDerivation ((if overrides ? xwud then overrides.xwud else x: x) {
    name = "xwud-1.0.4";
    builder = ./builder.sh;
    src = fetchurl {
      url = mirror://xorg/X11R7.7/src/everything/xwud-1.0.4.tar.bz2;
      sha256 = "1ggql6maivah58kwsh3z9x1hvzxm1a8888xx4s78cl77ryfa1cyn";
    };
    buildInputs = [pkgconfig libX11 xproto ];
  })) // {inherit libX11 xproto ;};
    
}; in xorg<|MERGE_RESOLUTION|>--- conflicted
+++ resolved
@@ -577,13 +577,8 @@
     buildInputs = [pkgconfig windowswmproto libX11 libXext xextproto ];
   })) // {inherit windowswmproto libX11 libXext xextproto ;};
     
-<<<<<<< HEAD
   libX11 = (stdenvMulti.mkDerivation ((if overrides ? libX11 then overrides.libX11 else x: x) {
-    name = "libX11-1.4.1";
-=======
-  libX11 = (stdenv.mkDerivation ((if overrides ? libX11 then overrides.libX11 else x: x) {
     name = "libX11-1.5.0";
->>>>>>> 8c4a613f
     builder = ./builder.sh;
     src = fetchurl {
       url = mirror://xorg/X11R7.7/src/everything/libX11-1.5.0.tar.bz2;
@@ -603,13 +598,8 @@
     buildInputs = [pkgconfig scrnsaverproto libX11 libXext xextproto ];
   })) // {inherit scrnsaverproto libX11 libXext xextproto ;};
     
-<<<<<<< HEAD
   libXau = (stdenvMulti.mkDerivation ((if overrides ? libXau then overrides.libXau else x: x) {
-    name = "libXau-1.0.6";
-=======
-  libXau = (stdenv.mkDerivation ((if overrides ? libXau then overrides.libXau else x: x) {
     name = "libXau-1.0.7";
->>>>>>> 8c4a613f
     builder = ./builder.sh;
     src = fetchurl {
       url = mirror://xorg/X11R7.7/src/everything/libXau-1.0.7.tar.bz2;
@@ -660,13 +650,8 @@
     buildInputs = [pkgconfig damageproto fixesproto libX11 xextproto libXfixes xproto ];
   })) // {inherit damageproto fixesproto libX11 xextproto libXfixes xproto ;};
     
-<<<<<<< HEAD
   libXdmcp = (stdenvMulti.mkDerivation ((if overrides ? libXdmcp then overrides.libXdmcp else x: x) {
-    name = "libXdmcp-1.1.0";
-=======
-  libXdmcp = (stdenv.mkDerivation ((if overrides ? libXdmcp then overrides.libXdmcp else x: x) {
     name = "libXdmcp-1.1.1";
->>>>>>> 8c4a613f
     builder = ./builder.sh;
     src = fetchurl {
       url = mirror://xorg/X11R7.7/src/everything/libXdmcp-1.1.1.tar.bz2;
@@ -676,13 +661,8 @@
     buildInputs = [pkgconfig xproto ];
   })) // {inherit xproto ;};
     
-<<<<<<< HEAD
   libXext = (stdenvMulti.mkDerivation ((if overrides ? libXext then overrides.libXext else x: x) {
-    name = "libXext-1.2.0";
-=======
-  libXext = (stdenv.mkDerivation ((if overrides ? libXext then overrides.libXext else x: x) {
     name = "libXext-1.3.1";
->>>>>>> 8c4a613f
     builder = ./builder.sh;
     src = fetchurl {
       url = mirror://xorg/X11R7.7/src/everything/libXext-1.3.1.tar.bz2;
@@ -692,13 +672,8 @@
     buildInputs = [pkgconfig libX11 xextproto xproto ];
   })) // {inherit libX11 xextproto xproto ;};
     
-<<<<<<< HEAD
   libXfixes = (stdenvMulti.mkDerivation ((if overrides ? libXfixes then overrides.libXfixes else x: x) {
-    name = "libXfixes-4.0.5";
-=======
-  libXfixes = (stdenv.mkDerivation ((if overrides ? libXfixes then overrides.libXfixes else x: x) {
     name = "libXfixes-5.0";
->>>>>>> 8c4a613f
     builder = ./builder.sh;
     src = fetchurl {
       url = mirror://xorg/X11R7.7/src/everything/libXfixes-5.0.tar.bz2;
@@ -718,32 +693,19 @@
     buildInputs = [pkgconfig libfontenc fontsproto freetype xproto xtrans zlib ];
   })) // {inherit libfontenc fontsproto freetype xproto xtrans zlib ;};
     
-<<<<<<< HEAD
   libXft = (stdenvMulti.mkDerivation ((if overrides ? libXft then overrides.libXft else x: x) {
-    name = "libXft-2.2.0";
-=======
-  libXft = (stdenv.mkDerivation ((if overrides ? libXft then overrides.libXft else x: x) {
     name = "libXft-2.3.1";
->>>>>>> 8c4a613f
     builder = ./builder.sh;
     src = fetchurl {
       url = mirror://xorg/X11R7.7/src/everything/libXft-2.3.1.tar.bz2;
       sha256 = "1gdv6559cdz1lfw73x7wsvax1fkvphmayrymprljhyyb5nwk5kkz";
     };
-<<<<<<< HEAD
     outputs = [ "dev" "out" "man" ];
-    buildInputs = [pkgconfig fontconfig freetype xproto libXrender ];
-  })) // {inherit fontconfig freetype xproto libXrender ;};
-    
-  libXi = (stdenvMulti.mkDerivation ((if overrides ? libXi then overrides.libXi else x: x) {
-    name = "libXi-1.4.1";
-=======
     buildInputs = [pkgconfig fontconfig freetype libX11 xproto libXrender ];
   })) // {inherit fontconfig freetype libX11 xproto libXrender ;};
     
-  libXi = (stdenv.mkDerivation ((if overrides ? libXi then overrides.libXi else x: x) {
+  libXi = (stdenvMulti.mkDerivation ((if overrides ? libXi then overrides.libXi else x: x) {
     name = "libXi-1.6.1";
->>>>>>> 8c4a613f
     builder = ./builder.sh;
     src = fetchurl {
       url = mirror://xorg/X11R7.7/src/everything/libXi-1.6.1.tar.bz2;
@@ -753,13 +715,8 @@
     buildInputs = [pkgconfig inputproto libX11 libXext xextproto xproto ];
   })) // {inherit inputproto libX11 libXext xextproto xproto ;};
     
-<<<<<<< HEAD
   libXinerama = (stdenvMulti.mkDerivation ((if overrides ? libXinerama then overrides.libXinerama else x: x) {
-    name = "libXinerama-1.1.1";
-=======
-  libXinerama = (stdenv.mkDerivation ((if overrides ? libXinerama then overrides.libXinerama else x: x) {
     name = "libXinerama-1.1.2";
->>>>>>> 8c4a613f
     builder = ./builder.sh;
     src = fetchurl {
       url = mirror://xorg/X11R7.7/src/everything/libXinerama-1.1.2.tar.bz2;
@@ -799,13 +756,8 @@
     buildInputs = [pkgconfig libX11 libXext xextproto xproto libXt ];
   })) // {inherit libX11 libXext xextproto xproto libXt ;};
     
-<<<<<<< HEAD
   libXrandr = (stdenvMulti.mkDerivation ((if overrides ? libXrandr then overrides.libXrandr else x: x) {
-    name = "libXrandr-1.3.1";
-=======
-  libXrandr = (stdenv.mkDerivation ((if overrides ? libXrandr then overrides.libXrandr else x: x) {
     name = "libXrandr-1.4.0";
->>>>>>> 8c4a613f
     builder = ./builder.sh;
     src = fetchurl {
       url = mirror://xorg/individual/lib/libXrandr-1.4.0.tar.bz2;
@@ -815,13 +767,8 @@
     buildInputs = [pkgconfig randrproto renderproto libX11 libXext xextproto xproto libXrender ];
   })) // {inherit randrproto renderproto libX11 libXext xextproto xproto libXrender ;};
     
-<<<<<<< HEAD
   libXrender = (stdenvMulti.mkDerivation ((if overrides ? libXrender then overrides.libXrender else x: x) {
-    name = "libXrender-0.9.6";
-=======
-  libXrender = (stdenv.mkDerivation ((if overrides ? libXrender then overrides.libXrender else x: x) {
     name = "libXrender-0.9.7";
->>>>>>> 8c4a613f
     builder = ./builder.sh;
     src = fetchurl {
       url = mirror://xorg/X11R7.7/src/everything/libXrender-0.9.7.tar.bz2;
@@ -951,13 +898,8 @@
     buildInputs = [pkgconfig ];
   })) // {inherit ;};
     
-<<<<<<< HEAD
   libxcb = (stdenvMulti.mkDerivation ((if overrides ? libxcb then overrides.libxcb else x: x) {
-    name = "libxcb-1.7";
-=======
-  libxcb = (stdenv.mkDerivation ((if overrides ? libxcb then overrides.libxcb else x: x) {
     name = "libxcb-1.9";
->>>>>>> 8c4a613f
     builder = ./builder.sh;
     src = fetchurl {
       url = mirror://xorg/individual/xcb/libxcb-1.9.tar.bz2;
