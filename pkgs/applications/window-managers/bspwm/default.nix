--- conflicted
+++ resolved
@@ -3,13 +3,8 @@
 }:
 
 stdenv.mkDerivation rec {
-<<<<<<< HEAD
   pname = "bspwm";
-  version = "0.9.8";
-=======
-  name = "bspwm-${version}";
   version = "0.9.9";
->>>>>>> ffbb4d26
 
   src = fetchFromGitHub {
     owner  = "baskerville";
