--- conflicted
+++ resolved
@@ -21,11 +21,7 @@
 assert svnSupport -> perlSupport;
 
 let
-<<<<<<< HEAD
-  version = "2.25.2";
-=======
   version = "2.26.1";
->>>>>>> b71232fc
   svn = subversionClient.override { perlBindings = perlSupport; };
 
   gitwebPerlLibs = with perlPackages; [ CGI HTMLParser CGIFast FCGI FCGIProcManager HTMLTagCloud ];
@@ -37,11 +33,7 @@
 
   src = fetchurl {
     url = "https://www.kernel.org/pub/software/scm/git/git-${version}.tar.xz";
-<<<<<<< HEAD
-    sha256 = "08vivrv3my8nlp40pwsf7mcc5k7dwyh34hadjszx7qj8w01p34wv";
-=======
     sha256 = "0s03ix9j1h0yychkh1l1cgpr1l9lwzn3rprl08rk8ii5ix02i0l8";
->>>>>>> b71232fc
   };
 
   outputs = [ "out" ];
