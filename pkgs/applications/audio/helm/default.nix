--- conflicted
+++ resolved
@@ -1,10 +1,5 @@
-<<<<<<< HEAD
-  { stdenv, fetchFromGitHub , xorg, freetype, alsaLib, curl, libjack2
-  , lv2, pkgconfig, libGLU, libGL }:
-=======
-{ stdenv, fetchFromGitHub , xorg, libGL, freetype, alsaLib, curl, libjack2
-, lv2, pkgconfig, libGLU_combined }:
->>>>>>> 1edd4ceb
+{ stdenv, fetchFromGitHub , xorg, freetype, alsaLib, curl, libjack2
+, lv2, pkgconfig, libGLU, libGL }:
 
   stdenv.mkDerivation {
   version = "0.9.0";
@@ -19,13 +14,8 @@
 
   buildInputs = [
     xorg.libX11 xorg.libXcomposite xorg.libXcursor xorg.libXext
-<<<<<<< HEAD
     xorg.libXinerama xorg.libXrender xorg.libXrandr
     freetype alsaLib curl libjack2 pkgconfig libGLU libGL lv2
-=======
-    xorg.libXinerama xorg.libXrender xorg.libXrandr libGL
-    freetype alsaLib curl libjack2 pkgconfig libGLU_combined lv2
->>>>>>> 1edd4ceb
   ];
 
   CXXFLAGS = "-DHAVE_LROUND";
