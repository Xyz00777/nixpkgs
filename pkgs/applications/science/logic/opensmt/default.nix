<<<<<<< HEAD
{ stdenv, lib, fetchFromGitHub
, cmake, libedit, gmpxx, bison, flex
, enableReadline ? false, readline
, gtest
=======
{ lib, stdenv, fetchurl, automake, libtool, autoconf, intltool, perl
, gmpxx, flex, bison
>>>>>>> 01372e66
}:

stdenv.mkDerivation rec {
  pname = "opensmt";
  version = "2.0.1";

  src = fetchFromGitHub {
    owner = "usi-verification-and-security";
    repo = "opensmt";
    rev = "v${version}";
    sha256 = "uoIcXWsxxRsIuFsou3RcN9e48lc7cWMgRPVJLFVslDE=";
  };

  nativeBuildInputs = [ cmake bison flex ];
  buildInputs = [ libedit gmpxx ]
    ++ lib.optional enableReadline readline;

<<<<<<< HEAD
  preConfigure = ''
    substituteInPlace test/CMakeLists.txt \
      --replace 'FetchContent_Populate' '#FetchContent_Populate'
  '';
  cmakeFlags = [
    "-Dgoogletest_SOURCE_DIR=${gtest.src}"
    "-Dgoogletest_BINARY_DIR=./gtest-build"
  ];

=======
>>>>>>> 01372e66
  meta = with lib; {
    description = "A satisfiability modulo theory (SMT) solver";
    maintainers = [ maintainers.raskin ];
    platforms = platforms.linux;
    license = if enableReadline then licenses.gpl2Plus else licenses.mit;
    homepage = "https://github.com/usi-verification-and-security/opensmt";
  };
}<|MERGE_RESOLUTION|>--- conflicted
+++ resolved
@@ -1,12 +1,7 @@
-<<<<<<< HEAD
-{ stdenv, lib, fetchFromGitHub
+{ lib, stdenv, lib, fetchFromGitHub
 , cmake, libedit, gmpxx, bison, flex
 , enableReadline ? false, readline
 , gtest
-=======
-{ lib, stdenv, fetchurl, automake, libtool, autoconf, intltool, perl
-, gmpxx, flex, bison
->>>>>>> 01372e66
 }:
 
 stdenv.mkDerivation rec {
@@ -24,7 +19,6 @@
   buildInputs = [ libedit gmpxx ]
     ++ lib.optional enableReadline readline;
 
-<<<<<<< HEAD
   preConfigure = ''
     substituteInPlace test/CMakeLists.txt \
       --replace 'FetchContent_Populate' '#FetchContent_Populate'
@@ -34,8 +28,6 @@
     "-Dgoogletest_BINARY_DIR=./gtest-build"
   ];
 
-=======
->>>>>>> 01372e66
   meta = with lib; {
     description = "A satisfiability modulo theory (SMT) solver";
     maintainers = [ maintainers.raskin ];
