{ stdenv, fetchFromGitLab, symlinkJoin, gfortran, perl, procps
, libyaml, libxc, fftw, openblas, gsl, netcdf, arpack, autoreconfHook
}:

stdenv.mkDerivation rec {
  pname = "octopus";
  version = "9.1";

<<<<<<< HEAD
in stdenv.mkDerivation {
  pname = "octopus";
  inherit version;

  src = fetchurl {
    url = "http://www.tddft.org/programs/octopus/down.php?file=${version}/octopus-${version}.tar.gz";
    sha256 = "0p1gjykjnzm4m93mgjsmnxd0n2j381jk5kn3a7gkzxanixp60ilm";
=======
  src = fetchFromGitLab {
    owner = "octopus-code";
    repo = "octopus";
    rev = version;
    sha256 = "1l5fqgllk7rij16q7a3la7qq6isy8a5n37vk400qcscw1v32s90h";
>>>>>>> 8943fb5f
  };

  nativeBuildInputs = [ perl procps autoreconfHook ];
  buildInputs = [ libyaml gfortran libxc openblas gsl fftw netcdf arpack ];

  configureFlags = [
    "--with-yaml-prefix=${libyaml}"
    "--with-blas=-lopenblas"
    "--with-lapack=-lopenblas"
    "--with-fftw-prefix=${fftw.dev}"
    "--with-gsl-prefix=${gsl}"
    "--with-libxc-prefix=${libxc}"
  ];

  doCheck = false;
  checkTarget = "check-short";

  postPatch = ''
    patchShebangs ./
  '';

  postConfigure = ''
    patchShebangs testsuite/oct-run_testsuite.sh
  '';

  enableParallelBuilding = true;

  meta = with stdenv.lib; {
    description = "Real-space time dependent density-functional theory code";
    homepage = http://octopus-code.org;
    maintainers = with maintainers; [ markuskowa ];
    license = licenses.gpl2;
    platforms = [ "x86_64-linux" ];
  };
}<|MERGE_RESOLUTION|>--- conflicted
+++ resolved
@@ -6,21 +6,11 @@
   pname = "octopus";
   version = "9.1";
 
-<<<<<<< HEAD
-in stdenv.mkDerivation {
-  pname = "octopus";
-  inherit version;
-
-  src = fetchurl {
-    url = "http://www.tddft.org/programs/octopus/down.php?file=${version}/octopus-${version}.tar.gz";
-    sha256 = "0p1gjykjnzm4m93mgjsmnxd0n2j381jk5kn3a7gkzxanixp60ilm";
-=======
   src = fetchFromGitLab {
     owner = "octopus-code";
     repo = "octopus";
     rev = version;
     sha256 = "1l5fqgllk7rij16q7a3la7qq6isy8a5n37vk400qcscw1v32s90h";
->>>>>>> 8943fb5f
   };
 
   nativeBuildInputs = [ perl procps autoreconfHook ];
