{ stdenv, ninja, which, nodejs, fetchurl, fetchpatch, gnutar

# default dependencies
, bzip2, flac, speex, libopus
, libevent, expat, libjpeg, snappy
, libpng, libcap
, xdg_utils, yasm, minizip, libwebp
, libusb1, pciutils, nss, re2, zlib, libvpx

, python2Packages, perl, pkgconfig
, nspr, systemd, kerberos
, utillinux, alsaLib
, bison, gperf
, glib, gtk2, gtk3, dbus-glib
<<<<<<< HEAD
, libXScrnSaver, libXcursor, libXtst, mesa
=======
, libXScrnSaver, libXcursor, libXtst, libGLU_combined
>>>>>>> da86dadb
, protobuf, speechd, libXdamage, cups
, ffmpeg, harfbuzz, harfbuzz-icu, libxslt, libxml2

# optional dependencies
, libgcrypt ? null # gnomeSupport || cupsSupport
, libexif ? null # only needed for Chromium before version 51

# package customization
, enableNaCl ? false
, enableHotwording ? false
, enableWideVine ? false
, gnomeSupport ? false, gnome ? null
, gnomeKeyringSupport ? false, libgnome-keyring3 ? null
, proprietaryCodecs ? true
, cupsSupport ? true
, pulseSupport ? false, libpulseaudio ? null

, upstream-info
}:

buildFun:

with stdenv.lib;

# see http://www.linuxfromscratch.org/blfs/view/cvs/xsoft/chromium.html

let
  # The additional attributes for creating derivations based on the chromium
  # source tree.
  extraAttrs = buildFun base;

  gentooPatch = name: sha256: fetchpatch {
    url = "https://gitweb.gentoo.org/repo/gentoo.git/plain/www-client/chromium/files/${name}";
    inherit sha256;
  };
  githubPatch = commit: sha256: fetchpatch {
    url = "https://github.com/chromium/chromium/commit/${commit}.patch";
    inherit sha256;
  };

  mkGnFlags =
    let
      # Serialize Nix types into GN types according to this document:
      # https://chromium.googlesource.com/chromium/src/+/master/tools/gn/docs/language.md
      mkGnString = value: "\"${escape ["\"" "$" "\\"] value}\"";
      sanitize = value:
        if value == true then "true"
        else if value == false then "false"
        else if isList value then "[${concatMapStringsSep ", " sanitize value}]"
        else if isInt value then toString value
        else if isString value then mkGnString value
        else throw "Unsupported type for GN value `${value}'.";
      toFlag = key: value: "${key}=${sanitize value}";
    in attrs: concatStringsSep " " (attrValues (mapAttrs toFlag attrs));

  gnSystemLibraries = [
    "flac" "libwebp" "libxslt" "yasm" "opus" "snappy" "libpng" "zlib"
    # "libjpeg" # fails with multiple undefined references to chromium_jpeg_*
    # "re2" # fails with linker errors
    # "ffmpeg" # https://crbug.com/731766
    # "harfbuzz-ng" # in versions over 63 harfbuzz and freetype are being built together
                    # so we can't build with one from system and other from source
  ];

  opusWithCustomModes = libopus.override {
    withCustomModes = true;
  };

  defaultDependencies = [
    bzip2 flac speex opusWithCustomModes
    libevent expat libjpeg snappy
    libpng libcap
    xdg_utils yasm minizip libwebp
    libusb1 re2 zlib
    ffmpeg libxslt libxml2
    # harfbuzz-icu # in versions over 63 harfbuzz and freetype are being built together
                   # so we can't build with one from system and other from source
  ];

  # build paths and release info
  packageName = extraAttrs.packageName or extraAttrs.name;
  buildType = "Release";
  buildPath = "out/${buildType}";
  libExecPath = "$out/libexec/${packageName}";

  freetype_source = fetchurl {
    url = http://anduin.linuxfromscratch.org/BLFS/other/chromium-freetype.tar.xz;
    sha256 = "1vhslc4xg0d6wzlsi99zpah2xzjziglccrxn55k7qna634wyxg77";
  };

  versionRange = min-version: upto-version:
    let inherit (upstream-info) version;
        result = versionAtLeast version min-version && versionOlder version upto-version;
        stable-version = (import ./upstream-info.nix).stable.version;
    in if versionAtLeast stable-version upto-version
       then warn "chromium: stable version ${stable-version} is newer than a patchset bounded at ${upto-version}. You can safely delete it."
            result
       else result;

  base = rec {
    name = "${packageName}-${version}";
    inherit (upstream-info) version;
    inherit packageName buildType buildPath;

    src = upstream-info.main;

    nativeBuildInputs = [
      ninja which python2Packages.python perl pkgconfig
      python2Packages.ply python2Packages.jinja2 nodejs
      gnutar
    ];

    buildInputs = defaultDependencies ++ [
      nspr nss systemd
      utillinux alsaLib
      bison gperf kerberos
      glib gtk2 gtk3 dbus-glib
<<<<<<< HEAD
      libXScrnSaver libXcursor libXtst mesa
=======
      libXScrnSaver libXcursor libXtst libGLU_combined
>>>>>>> da86dadb
      pciutils protobuf speechd libXdamage
    ] ++ optional gnomeKeyringSupport libgnome-keyring3
      ++ optionals gnomeSupport [ gnome.GConf libgcrypt ]
      ++ optionals cupsSupport [ libgcrypt cups ]
      ++ optional pulseSupport libpulseaudio;

    patches = [
      ./patches/nix_plugin_paths_52.patch
      # As major versions are added, you can trawl the gentoo and arch repos at
      # https://gitweb.gentoo.org/repo/gentoo.git/plain/www-client/chromium/
      # https://git.archlinux.org/svntogit/packages.git/tree/trunk?h=packages/chromium
      # for updated patches and hints about build flags
    # (gentooPatch "<patch>" "0000000000000000000000000000000000000000000000000000000000000000")
<<<<<<< HEAD
    ]  ++ optionals (versionRange "64" "65") [
      (gentooPatch "chromium-cups-r0.patch" "0hyjlfh062c8h54j4b27y4dq5yzd4w6mxzywk3s02yf6cj3cbkrl")
      (gentooPatch "chromium-angle-r0.patch" "0izdrqwsyr48117dhvwdsk8c6dkrnq2njida1q4mb1lagvwbz7gc")
      # missing ninja dep https://github.com/NixOS/nixpkgs/issues/35296#issuecomment-368666833
      (githubPatch "b1e3cfd4f9bfe43a1e08c5670b51c8c80d3e6372" "17vih86rpsy282r8ikrf2q5gfjdwqzvyn8859i75xzvl8agyhbaa")
=======
>>>>>>> da86dadb
    ]  ++ optionals (versionRange "65" "66") [
      (gentooPatch "chromium-stdint.patch" "037gjnc8h087g6dpxz53nqvzbpa9mq0z47h25vix9p62s9nhz2a8")
      (gentooPatch "chromium-webrtc-r0.patch" "0wp4zivbv2wpgiwmiznbq1aw4w98mvwjvdy36cpfmnvr8yw430pd")
      (gentooPatch "chromium-math.h-r0.patch" "0dlzbdj0lvp9qklgifsvgbn6p1ppxbl3hkwqqqfsw1d9jka9wy8x")
      # To enable ChromeCast, go to chrome://flags and set "Load Media Router Component Extension" to Enabled
      # Fixes Chromecast: https://bugs.chromium.org/p/chromium/issues/detail?id=734325
      (githubPatch "1517db71cccaec48a05cdf30208e0cba7ab9b9a8" "08ac502cwwb05ml3w4wzn66i5c2d1h22xs5rzszwlnhxckxfc0fk")
      # GCC 7 fixes
      (githubPatch "f64fadcd79aebe5ed893ecbf258d1123609d28f8" "1h255w1v327r08cnifs19s4bwmkinqjmdmbwihddc5dyl43sjnvv")
      (githubPatch "4d8468a07f374c11425494271256151fb6fe0c34" "0kqqq8kj0zv5bi1n9mm0vnn8wsgi98mjmj7snpav21fh3pgiqjrm")
      (githubPatch "ede5178322ccd297b0ad82ae4c59119ceaab9ea5" "0rsal0dy0yhgs4lhn8h1vy1s77xcssy4f5wals7hvrz5m08jqizj")
      (githubPatch "7d721f438acb38db556ae9a9e6e8b718bd503216" "13lzvxm63zq3rd8p387ylq4bm9wr4r09vk2w4p81f838pf0v1kbj")
      # Following commit doesn't apply cleanly to stable branch, replace with handcrafted one
      #(githubPatch "4f2b52281ce1649ea8347489443965ad33262ecc" "1g59izkicn9cpcphamdgrijs306h5b9i7i4pmy134asn1ifiax5z")
      ./patches/PlaybackImageProvider-copy-constructor.patch
      # * base/optional.h
      (githubPatch "f1c8789c71dbdaeeef98ecd52c9715495824e6b0" "0w3d82s10cl10r6zq9vpsscmdhbdkcy0vbdiqy5pvbr031nfxw5w")
      (githubPatch "5cae9645215d02cb1f986a181a208f8a4817fc86" "052y0f9nwq6y6jh2gvr1pm8qdcqghyi3jj5svvrp5aqirlkwb7ri")
      # * ConfigurationPolicyProviders
      (githubPatch "1ee888aed9f9a6291570ce360bcdd2d06bcc68cb" "1bm34p3bsny44sk60j842ghhhx8qaibwpqnfnyndfj96f7nb2az0")
      (githubPatch "76da73abaeede740fc97479c09c92a52972bc477" "03rkf514ddj9d32d3zfcnf96kzzdk6cwxvrqj8acyv93vp1hvckr")
      #(gentooPatch "<patch>" "0000000000000000000000000000000000000000000000000000000000000000")
    ] ++ optionals (versionRange "66" "67") [
      (gentooPatch "chromium-webrtc-r0.patch" "0wp4zivbv2wpgiwmiznbq1aw4w98mvwjvdy36cpfmnvr8yw430pd")
      (gentooPatch "chromium-ffmpeg-r1.patch" "1k8agaqsvg0w0s6s5wh346ih02cc86vr0vwyshw2q9vafa0jvmq4")
      # GCC 7 fixes
      (githubPatch "f64fadcd79aebe5ed893ecbf258d1123609d28f8" "1h255w1v327r08cnifs19s4bwmkinqjmdmbwihddc5dyl43sjnvv")
      (githubPatch "ede5178322ccd297b0ad82ae4c59119ceaab9ea5" "0rsal0dy0yhgs4lhn8h1vy1s77xcssy4f5wals7hvrz5m08jqizj")
      (githubPatch "7d721f438acb38db556ae9a9e6e8b718bd503216" "13lzvxm63zq3rd8p387ylq4bm9wr4r09vk2w4p81f838pf0v1kbj")
      (githubPatch "ba4141e451f4e0b1b19410b1b503bd32e150df06" "1cjxw1f9fin6z12b0mcxnxf2mdjb0n3chwz7mgvmp9yij8qhqnxj")
      (githubPatch "b34ed1e6524479d61ee944ebf6ca7389ea47e563" "1s13zw93nsyr259dzck6gbhg4x46qg5sg14djf4bvrrc6hlkiczw")
      (githubPatch "4f2b52281ce1649ea8347489443965ad33262ecc" "1g59izkicn9cpcphamdgrijs306h5b9i7i4pmy134asn1ifiax5z")
    ] ++ optional enableWideVine ./patches/widevine.patch;

    postPatch = ''
      # We want to be able to specify where the sandbox is via CHROME_DEVEL_SANDBOX
      substituteInPlace sandbox/linux/suid/client/setuid_sandbox_host.cc \
        --replace \
          'return sandbox_binary;' \
          'return base::FilePath(GetDevelSandboxPath());'

      sed -i -e 's@"\(#!\)\?.*xdg-@"\1${xdg_utils}/bin/xdg-@' \
        chrome/browser/shell_integration_linux.cc

      sed -i -e '/lib_loader.*Load/s!"\(libudev\.so\)!"${systemd.lib}/lib/\1!' \
        device/udev_linux/udev?_loader.cc

      sed -i -e '/libpci_loader.*Load/s!"\(libpci\.so\)!"${pciutils}/lib/\1!' \
        gpu/config/gpu_info_collector_linux.cc

      sed -i -re 's/([^:])\<(isnan *\()/\1std::\2/g' \
        chrome/browser/ui/webui/engagement/site_engagement_ui.cc

      sed -i -e '/#include/ {
        i #include <algorithm>
        :l; n; bl
      }' gpu/config/gpu_control_list.cc

      # Allow to put extensions into the system-path.
      sed -i -e 's,/usr,/run/current-system/sw,' chrome/common/chrome_paths.cc

      patchShebangs .
      # use our own nodejs
      mkdir -p third_party/node/linux/node-linux-x64/bin
      ln -s $(which node) third_party/node/linux/node-linux-x64/bin/node

      # use patched freetype
      # FIXME https://bugs.chromium.org/p/pdfium/issues/detail?id=733
      # FIXME http://savannah.nongnu.org/bugs/?51156
      tar -xJf ${freetype_source}

      # remove unused third-party
      for lib in ${toString gnSystemLibraries}; do
        find -type f -path "*third_party/$lib/*"     \
            \! -path "*third_party/$lib/chromium/*"  \
            \! -path "*third_party/$lib/google/*"    \
            \! -path "*base/third_party/icu/*"       \
            \! -path "*base/third_party/libevent/*"  \
            \! -regex '.*\.\(gn\|gni\|isolate\|py\)' \
            -delete
      done
    '' + optionalString stdenv.isAarch64 ''
      substituteInPlace build/toolchain/linux/BUILD.gn \
        --replace 'toolprefix = "aarch64-linux-gnu-"' 'toolprefix = ""'
    '';

    gnFlags = mkGnFlags ({
      linux_use_bundled_binutils = false;
      use_gold = true;
      gold_path = "${stdenv.cc}/bin";
      is_debug = false;

      proprietary_codecs = false;
      use_sysroot = false;
      use_gnome_keyring = gnomeKeyringSupport;
      ## FIXME remove use_gconf after chromium 65 has become stable
      use_gconf = gnomeSupport;
      use_gio = gnomeSupport;
      enable_nacl = enableNaCl;
      enable_hotwording = enableHotwording;
      enable_widevine = enableWideVine;
      use_cups = cupsSupport;

      treat_warnings_as_errors = false;
      is_clang = false;
      clang_use_chrome_plugins = false;
      remove_webcore_debug_symbols = true;
      use_gtk3 = true;
      enable_swiftshader = false;
      fieldtrial_testing_like_official_build = true;

      # Google API keys, see:
      #   http://www.chromium.org/developers/how-tos/api-keys
      # Note: These are for NixOS/nixpkgs use ONLY. For your own distribution,
      # please get your own set of keys.
      google_api_key = "AIzaSyDGi15Zwl11UNe6Y-5XW_upsfyw31qwZPI";
      google_default_client_id = "404761575300.apps.googleusercontent.com";
      google_default_client_secret = "9rIFQjfnkykEmqb6FfjJQD1D";
    } // optionalAttrs proprietaryCodecs {
      # enable support for the H.264 codec
      proprietary_codecs = true;
      enable_hangout_services_extension = true;
      ffmpeg_branding = "Chrome";
    } // optionalAttrs pulseSupport {
      use_pulseaudio = true;
      link_pulseaudio = true;
    } // (extraAttrs.gnFlags or {}));

    configurePhase = ''
      runHook preConfigure

      # Build gn
      python tools/gn/bootstrap/bootstrap.py -v -s --no-clean
      PATH="$PWD/out/Release:$PATH"

      # This is to ensure expansion of $out.
      libExecPath="${libExecPath}"
      python build/linux/unbundle/replace_gn_files.py \
        --system-libraries ${toString gnSystemLibraries}
      gn gen --args=${escapeShellArg gnFlags} out/Release

      runHook postConfigure
    '';

    buildPhase = let
      # Build paralelism: on Hydra the build was frequently running into memory
      # exhaustion, and even other users might be running into similar issues.
      # -j is halved to avoid memory problems, and -l is slightly increased
      # so that the build gets slight preference before others
      # (it will often be on "critical path" and at risk of timing out)
      buildCommand = target: ''
        ninja -C "${buildPath}"  \
          -j$(( ($NIX_BUILD_CORES+1) / 2 )) -l$(( $NIX_BUILD_CORES+1 )) \
          "${target}"
        (
          source chrome/installer/linux/common/installer.include
          PACKAGE=$packageName
          MENUNAME="Chromium"
          process_template chrome/app/resources/manpage.1.in "${buildPath}/chrome.1"
        )
      '' + optionalString (target == "mksnapshot" || target == "chrome") ''
        paxmark m "${buildPath}/${target}"
      '';
      targets = extraAttrs.buildTargets or [];
      commands = map buildCommand targets;
    in concatStringsSep "\n" commands;
  };

# Remove some extraAttrs we supplied to the base attributes already.
in stdenv.mkDerivation (base // removeAttrs extraAttrs [
  "name" "gnFlags" "buildTargets"
])<|MERGE_RESOLUTION|>--- conflicted
+++ resolved
@@ -12,11 +12,7 @@
 , utillinux, alsaLib
 , bison, gperf
 , glib, gtk2, gtk3, dbus-glib
-<<<<<<< HEAD
-, libXScrnSaver, libXcursor, libXtst, mesa
-=======
 , libXScrnSaver, libXcursor, libXtst, libGLU_combined
->>>>>>> da86dadb
 , protobuf, speechd, libXdamage, cups
 , ffmpeg, harfbuzz, harfbuzz-icu, libxslt, libxml2
 
@@ -134,11 +130,7 @@
       utillinux alsaLib
       bison gperf kerberos
       glib gtk2 gtk3 dbus-glib
-<<<<<<< HEAD
-      libXScrnSaver libXcursor libXtst mesa
-=======
       libXScrnSaver libXcursor libXtst libGLU_combined
->>>>>>> da86dadb
       pciutils protobuf speechd libXdamage
     ] ++ optional gnomeKeyringSupport libgnome-keyring3
       ++ optionals gnomeSupport [ gnome.GConf libgcrypt ]
@@ -152,14 +144,6 @@
       # https://git.archlinux.org/svntogit/packages.git/tree/trunk?h=packages/chromium
       # for updated patches and hints about build flags
     # (gentooPatch "<patch>" "0000000000000000000000000000000000000000000000000000000000000000")
-<<<<<<< HEAD
-    ]  ++ optionals (versionRange "64" "65") [
-      (gentooPatch "chromium-cups-r0.patch" "0hyjlfh062c8h54j4b27y4dq5yzd4w6mxzywk3s02yf6cj3cbkrl")
-      (gentooPatch "chromium-angle-r0.patch" "0izdrqwsyr48117dhvwdsk8c6dkrnq2njida1q4mb1lagvwbz7gc")
-      # missing ninja dep https://github.com/NixOS/nixpkgs/issues/35296#issuecomment-368666833
-      (githubPatch "b1e3cfd4f9bfe43a1e08c5670b51c8c80d3e6372" "17vih86rpsy282r8ikrf2q5gfjdwqzvyn8859i75xzvl8agyhbaa")
-=======
->>>>>>> da86dadb
     ]  ++ optionals (versionRange "65" "66") [
       (gentooPatch "chromium-stdint.patch" "037gjnc8h087g6dpxz53nqvzbpa9mq0z47h25vix9p62s9nhz2a8")
       (gentooPatch "chromium-webrtc-r0.patch" "0wp4zivbv2wpgiwmiznbq1aw4w98mvwjvdy36cpfmnvr8yw430pd")
