{ stdenv, mkDerivation, fetchurl, qmake, qtsvg, makeWrapper, xdg_utils }:

let
  version = "1.44.55";
<<<<<<< HEAD
in stdenv.mkDerivation rec {
  pname = "mytetra";
  inherit version;
=======
in mkDerivation rec {
  name = "mytetra-${version}";
>>>>>>> 8943fb5f
  src = fetchurl {
    url = "https://github.com/xintrea/mytetra_dev/archive/v.${version}.tar.gz";
    sha256 = "13lmfvschm1xwr0ys2ykhs0bb83m2f39rk1jdd7zf8yxlqki4i6l";
  };

  nativeBuildInputs = [ qmake makeWrapper ];
  buildInputs = [ qtsvg ];

  hardeningDisable = [ "format" ];

  preBuild = ''
    substituteInPlace app/app.pro \
      --replace /usr/local/bin $out/bin \
      --replace /usr/share $out/share

    substituteInPlace app/src/views/mainWindow/MainWindow.cpp \
      --replace ":/resource/pic/logo.svg" "$out/share/icons/hicolor/48x48/apps/mytetra.png"
  '';

  postFixup = ''
    wrapProgram $out/bin/mytetra \
      --prefix PATH : ${xdg_utils}/bin
  '';

  meta = with stdenv.lib; {
    description = "Smart manager for information collecting";
    homepage = https://webhamster.ru/site/page/index/articles/projectcode/138;
    license = licenses.gpl3;
    maintainers = [ maintainers.gnidorah ];
    platforms = platforms.linux;
  };
}<|MERGE_RESOLUTION|>--- conflicted
+++ resolved
@@ -2,14 +2,9 @@
 
 let
   version = "1.44.55";
-<<<<<<< HEAD
-in stdenv.mkDerivation rec {
+in mkDerivation rec {
   pname = "mytetra";
   inherit version;
-=======
-in mkDerivation rec {
-  name = "mytetra-${version}";
->>>>>>> 8943fb5f
   src = fetchurl {
     url = "https://github.com/xintrea/mytetra_dev/archive/v.${version}.tar.gz";
     sha256 = "13lmfvschm1xwr0ys2ykhs0bb83m2f39rk1jdd7zf8yxlqki4i6l";
