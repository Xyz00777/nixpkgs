--- conflicted
+++ resolved
@@ -46,11 +46,7 @@
     sha256 = "sha256-Cdi+PQDHxMQG7t7iwDi6UWfDwQjjA2yiOf9p/ahBlOw=";
   };
 
-<<<<<<< HEAD
-  cargoSha256 = "sha256-+jJMi3uBpvKYegURFyAV3TfP8eX4xRxgL4WGew7WMws=";
-=======
   cargoSha256 = "sha256-2wiLamnGqACx1r4WJbWPCN3tvhww/rRWz8fcvAbjYE0=";
->>>>>>> d189df23
 
   nativeBuildInputs = [
     installShellFiles
